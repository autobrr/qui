--- conflicted
+++ resolved
@@ -27,11 +27,7 @@
 	"github.com/autobrr/qui/internal/buildinfo"
 	"github.com/autobrr/qui/internal/config"
 	"github.com/autobrr/qui/internal/database"
-<<<<<<< HEAD
 	"github.com/autobrr/qui/internal/domain"
-	quihttp "github.com/autobrr/qui/internal/http"
-=======
->>>>>>> 75bbb8af
 	"github.com/autobrr/qui/internal/metrics"
 	"github.com/autobrr/qui/internal/models"
 	"github.com/autobrr/qui/internal/polar"
@@ -483,7 +479,6 @@
 	// Initialize managers
 	syncManager := qbittorrent.NewSyncManager(clientPool)
 
-<<<<<<< HEAD
 	updateService := update.NewService(log.Logger, cfg.Config.CheckForUpdates, app.version)
 	cfg.RegisterReloadListener(func(conf *domain.Config) {
 		updateService.SetEnabled(conf.CheckForUpdates)
@@ -492,40 +487,6 @@
 	defer cancelUpdate()
 	updateService.Start(updateCtx)
 
-	var metricsManager *metrics.MetricsManager
-	if cfg.Config.MetricsEnabled {
-		metricsManager = metrics.NewMetricsManager(syncManager, clientPool)
-
-		// Start metrics server on separate port
-		go func() {
-			// Parse basic auth users
-			basicAuthUsers := map[string]string{}
-			if cfg.Config.MetricsBasicAuthUsers != "" {
-				for cred := range strings.SplitSeq(cfg.Config.MetricsBasicAuthUsers, ",") {
-					parts := strings.Split(strings.TrimSpace(cred), ":")
-					if len(parts) == 2 {
-						basicAuthUsers[parts[0]] = parts[1]
-					} else {
-						log.Warn().Msgf("Invalid metrics basic auth credentials: %s", cred)
-					}
-				}
-			}
-
-			metricsServer := quihttp.NewMetricsServer(
-				metricsManager,
-				cfg.Config.MetricsHost,
-				cfg.Config.MetricsPort,
-				basicAuthUsers,
-			)
-
-			if err := metricsServer.Start(); err != nil && err != http.ErrServerClosed {
-				log.Error().Err(err).Msg("Metrics server failed")
-			}
-		}()
-	}
-
-=======
->>>>>>> 75bbb8af
 	// Initialize client connections for all active instances on startup
 	go func() {
 		listCtx, cancel := context.WithTimeout(context.Background(), 10*time.Second)
