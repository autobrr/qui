/*
 * Copyright (c) 2025, s0up and the autobrr contributors.
 * SPDX-License-Identifier: GPL-2.0-or-later
 */

export interface User {
  id: number
  username: string
  createdAt: string
  updatedAt: string
}

export interface AuthResponse {
  user: User
  message?: string
}

export interface Instance {
  id: number
  name: string
  host: string
  username: string
  basicUsername?: string
  tlsSkipVerify: boolean
}

export interface InstanceFormData {
  name: string
  host: string
  username?: string
  password?: string
  basicUsername?: string
  basicPassword?: string
  tlsSkipVerify: boolean
}

export interface InstanceError {
  id: number
  instanceId: number
  errorType: string
  errorMessage: string
  occurredAt: string
}

export interface InstanceResponse extends Instance {
  connected: boolean
  hasDecryptionError: boolean
  recentErrors?: InstanceError[]
}

export interface InstanceCapabilities {
  supportsTorrentCreation: boolean
  supportsSetTags: boolean
  webAPIVersion?: string
}

export interface Torrent {
  added_on: number
  amount_left: number
  auto_tmm: boolean
  availability: number
  category: string
  completed: number
  completion_on: number
  content_path: string
  dl_limit: number
  dlspeed: number
  download_path: string
  downloaded: number
  downloaded_session: number
  eta: number
  f_l_piece_prio: boolean
  force_start: boolean
  hash: string
  infohash_v1: string
  infohash_v2: string
  popularity: number
  private: boolean
  last_activity: number
  magnet_uri: string
  max_ratio: number
  max_seeding_time: number
  max_inactive_seeding_time?: number
  name: string
  num_complete: number
  num_incomplete: number
  num_leechs: number
  num_seeds: number
  priority: number
  progress: number
  ratio: number
  ratio_limit: number
  reannounce: number
  save_path: string
  seeding_time: number
  seeding_time_limit: number
  inactive_seeding_time_limit?: number
  seen_complete: number
  seq_dl: boolean
  size: number
  state: string
  super_seeding: boolean
  tags: string
  time_active: number
  total_size: number
  tracker: string
  trackers_count: number
  up_limit: number
  uploaded: number
  uploaded_session: number
  upspeed: number
}

export interface TorrentStats {
  total: number
  downloading: number
  seeding: number
  paused: number
  error: number
  totalDownloadSpeed?: number
  totalUploadSpeed?: number
  totalSize?: number
}

export interface CacheMetadata {
  source: "cache" | "fresh"
  age: number
  isStale: boolean
  nextRefresh?: string
}

export interface TorrentCounts {
  status: Record<string, number>
  categories: Record<string, number>
  tags: Record<string, number>
  trackers: Record<string, number>
  total: number
}

export interface TorrentResponse {
  torrents: Torrent[]
  total: number
  stats?: TorrentStats
  counts?: TorrentCounts
  categories?: Record<string, Category>
  tags?: string[]
  serverState?: ServerState
  cacheMetadata?: CacheMetadata
  hasMore?: boolean
}

// Simplified MainData - only used for Dashboard server stats
export interface MainData {
  rid: number
  serverState?: ServerState
  server_state?: ServerState
}

export interface Category {
  name: string
  savePath: string
}

export interface ServerState {
  connection_status: string
  dht_nodes: number
  dl_info_data: number
  dl_info_speed: number
  dl_rate_limit: number
  up_info_data: number
  up_info_speed: number
  up_rate_limit: number
  queueing: boolean
  use_alt_speed_limits: boolean
  refresh_interval: number
  alltime_dl?: number
  alltime_ul?: number
  total_wasted_session?: number
  global_ratio?: string
  total_peer_connections?: number
  free_space_on_disk?: number
  average_time_queue?: number
  queued_io_jobs?: number
  read_cache_hits?: string
  read_cache_overload?: string
  total_buffers_size?: number
  total_queued_size?: number
  write_cache_overload?: string
}

export interface AppPreferences {
  // Core limits and speeds (fully supported)
  dl_limit: number
  up_limit: number
  alt_dl_limit: number
  alt_up_limit: number

  // Queue management (fully supported)
  queueing_enabled: boolean
  max_active_downloads: number
  max_active_torrents: number
  max_active_uploads: number
  max_active_checking_torrents: number

  // Network settings (fully supported)
  listen_port: number
  random_port: boolean // Deprecated in qBittorrent but functional
  upnp: boolean
  upnp_lease_duration: number

  // Connection protocol & interface (fully supported)
  bittorrent_protocol: number
  utp_tcp_mixed_mode: number

  // Network interface fields - displayed as read-only in UI
  // TODO: These fields are configurable in qBittorrent API but go-qbittorrent library
  // lacks the required endpoints for proper dropdown selection:
  // - /api/v2/app/networkInterfaceList
  // - /api/v2/app/networkInterfaceAddressList
  // Currently shown as read-only inputs displaying actual qBittorrent values
  current_network_interface: string // Shows current interface (empty = auto-detect)
  current_interface_address: string // Shows current interface IP address

  announce_ip: string
  reannounce_when_address_changed: boolean

  // Connection limits
  max_connec: number
  max_connec_per_torrent: number
  max_uploads: number
  max_uploads_per_torrent: number
  enable_multi_connections_from_same_ip: boolean

  // Advanced network
  outgoing_ports_min: number
  outgoing_ports_max: number
  limit_lan_peers: boolean
  limit_tcp_overhead: boolean
  limit_utp_rate: boolean
  peer_tos: number
  socket_backlog_size: number
  send_buffer_watermark: number
  send_buffer_low_watermark: number
  send_buffer_watermark_factor: number
  max_concurrent_http_announces: number
  request_queue_size: number
  stop_tracker_timeout: number

  // Seeding limits
  max_ratio_enabled: boolean
  max_ratio: number
  max_seeding_time_enabled: boolean
  max_seeding_time: number

  // Paths and file management
  save_path: string
  temp_path: string
  temp_path_enabled: boolean
  auto_tmm_enabled: boolean
  save_resume_data_interval: number

  // Startup behavior
  start_paused_enabled: boolean // NOTE: Not supported by qBittorrent API - handled via localStorage

  // BitTorrent protocol (fully supported)
  dht: boolean
  pex: boolean
  lsd: boolean
  encryption: number
  anonymous_mode: boolean

  // Proxy settings (fully supported)
  proxy_type: number | string // Note: number (pre-4.5.x), string (post-4.6.x)
  proxy_ip: string
  proxy_port: number
  proxy_username: string
  proxy_password: string
  proxy_auth_enabled: boolean
  proxy_peer_connections: boolean
  proxy_torrents_only: boolean
  proxy_hostname_lookup: boolean

  // Security & filtering
  ip_filter_enabled: boolean
  ip_filter_path: string
  ip_filter_trackers: boolean
  banned_IPs: string
  block_peers_on_privileged_ports: boolean
  resolve_peer_countries: boolean

  // Performance & disk I/O (mostly supported)
  async_io_threads: number
  hashing_threads: number
  file_pool_size: number
  disk_cache: number
  disk_cache_ttl: number
  disk_queue_size: number
  disk_io_type: number
  disk_io_read_mode: number // Limited API support
  disk_io_write_mode: number
  checking_memory_use: number
  memory_working_set_limit: number // May not be settable via API
  enable_coalesce_read_write: boolean

  // Upload behavior (partial support)
  upload_choking_algorithm: number
  upload_slots_behavior: number

  // Peer management
  peer_turnover: number
  peer_turnover_cutoff: number
  peer_turnover_interval: number

  // Embedded tracker
  enable_embedded_tracker: boolean
  embedded_tracker_port: number
  embedded_tracker_port_forwarding: boolean

  // Scheduler
  scheduler_enabled: boolean
  schedule_from_hour: number
  schedule_from_min: number
  schedule_to_hour: number
  schedule_to_min: number
  scheduler_days: number

  // Web UI (read-only reference)
  web_ui_port: number
  web_ui_username: string
  use_https: boolean
  web_ui_address: string
  web_ui_ban_duration: number
  web_ui_clickjacking_protection_enabled: boolean
  web_ui_csrf_protection_enabled: boolean
  web_ui_custom_http_headers: string
  web_ui_domain_list: string
  web_ui_host_header_validation_enabled: boolean
  web_ui_https_cert_path: string
  web_ui_https_key_path: string
  web_ui_max_auth_fail_count: number
  web_ui_reverse_proxies_list: string
  web_ui_reverse_proxy_enabled: boolean
  web_ui_secure_cookie_enabled: boolean
  web_ui_session_timeout: number
  web_ui_upnp: boolean
  web_ui_use_custom_http_headers_enabled: boolean

  // Additional commonly used fields
  add_trackers_enabled: boolean
  add_trackers: string
  announce_to_all_tiers: boolean
  announce_to_all_trackers: boolean

  // File management and content layout
  torrent_content_layout: string
  incomplete_files_ext: boolean
  preallocate_all: boolean
  excluded_file_names_enabled: boolean
  excluded_file_names: string

  // Category behavior
  category_changed_tmm_enabled: boolean
  save_path_changed_tmm_enabled: boolean
  use_category_paths_in_manual_mode: boolean

  // Torrent behavior
  torrent_changed_tmm_enabled: boolean
  torrent_stop_condition: string

  // Miscellaneous
  alternative_webui_enabled: boolean
  alternative_webui_path: string
  auto_delete_mode: number
  autorun_enabled: boolean
  autorun_on_torrent_added_enabled: boolean
  autorun_on_torrent_added_program: string
  autorun_program: string
  bypass_auth_subnet_whitelist: string
  bypass_auth_subnet_whitelist_enabled: boolean
  bypass_local_auth: boolean
  dont_count_slow_torrents: boolean
  export_dir: string
  export_dir_fin: string
  idn_support_enabled: boolean
  locale: string
  performance_warning: boolean
  recheck_completed_torrents: boolean
  refresh_interval: number
  resume_data_storage_type: string
  slow_torrent_dl_rate_threshold: number
  slow_torrent_inactive_timer: number
  slow_torrent_ul_rate_threshold: number
  ssrf_mitigation: boolean
  validate_https_tracker_certificate: boolean

  // RSS settings
  rss_auto_downloading_enabled: boolean
  rss_download_repack_proper_episodes: boolean
  rss_max_articles_per_feed: number
  rss_processing_enabled: boolean
  rss_refresh_interval: number
  rss_smart_episode_filters: string

  // Dynamic DNS
  dyndns_domain: string
  dyndns_enabled: boolean
  dyndns_password: string
  dyndns_service: number
  dyndns_username: string

  // Mail notifications
  mail_notification_auth_enabled: boolean
  mail_notification_email: string
  mail_notification_enabled: boolean
  mail_notification_password: string
  mail_notification_sender: string
  mail_notification_smtp: string
  mail_notification_ssl_enabled: boolean
  mail_notification_username: string

  // Scan directories (structured as empty object in go-qbittorrent)
  scan_dirs: Record<string, unknown>

  // Add catch-all for any additional fields from the API
  [key: string]: unknown
}

<<<<<<< HEAD
// qBittorrent application information
export interface QBittorrentBuildInfo {
  qt: string
  libtorrent: string
  boost: string
  openssl: string
  bitness: number
  platform?: string
}

export interface QBittorrentAppInfo {
  version: string
  webAPIVersion?: string
  buildInfo?: QBittorrentBuildInfo
=======
// Torrent Creation Types
export type TorrentFormat = "v1" | "v2" | "hybrid"
export type TorrentCreationStatus = "Queued" | "Running" | "Finished" | "Failed"

export interface TorrentCreationParams {
  sourcePath: string
  torrentFilePath?: string
  private?: boolean
  format?: TorrentFormat
  optimizeAlignment?: boolean
  paddedFileSizeLimit?: number
  pieceSize?: number
  comment?: string
  source?: string
  trackers?: string[]
  urlSeeds?: string[]
  startSeeding?: boolean
}

export interface TorrentCreationTask {
  taskID: string
  sourcePath: string
  torrentFilePath?: string
  pieceSize: number
  private: boolean
  format?: TorrentFormat
  optimizeAlignment?: boolean
  paddedFileSizeLimit?: number
  status: TorrentCreationStatus
  comment?: string
  source?: string
  trackers?: string[]
  urlSeeds?: string[]
  timeAdded: string
  timeStarted?: string
  timeFinished?: string
  progress?: number
  errorMessage?: string
}

export interface TorrentCreationTaskResponse {
  taskID: string
>>>>>>> ae5ac297
}<|MERGE_RESOLUTION|>--- conflicted
+++ resolved
@@ -425,7 +425,6 @@
   [key: string]: unknown
 }
 
-<<<<<<< HEAD
 // qBittorrent application information
 export interface QBittorrentBuildInfo {
   qt: string
@@ -440,7 +439,7 @@
   version: string
   webAPIVersion?: string
   buildInfo?: QBittorrentBuildInfo
-=======
+
 // Torrent Creation Types
 export type TorrentFormat = "v1" | "v2" | "hybrid"
 export type TorrentCreationStatus = "Queued" | "Running" | "Finished" | "Failed"
@@ -483,5 +482,4 @@
 
 export interface TorrentCreationTaskResponse {
   taskID: string
->>>>>>> ae5ac297
 }