/*
 * Copyright (c) 2025, s0up and the autobrr contributors.
 * SPDX-License-Identifier: GPL-2.0-or-later
 */

export interface User {
  id?: number
  username: string
  createdAt?: string
  updatedAt?: string
  auth_method?: string
}

export interface AuthResponse {
  user: User
  message?: string
}

export interface Instance {
  id: number
  name: string
  host: string
  username: string
  basicUsername?: string
  tlsSkipVerify: boolean
  sortOrder: number
}

export interface InstanceFormData {
  name: string
  host: string
  username?: string
  password?: string
  basicUsername?: string
  basicPassword?: string
  tlsSkipVerify: boolean
}

export interface InstanceError {
  id: number
  instanceId: number
  errorType: string
  errorMessage: string
  occurredAt: string
}

export interface InstanceResponse extends Instance {
  connected: boolean
  hasDecryptionError: boolean
  recentErrors?: InstanceError[]
  connectionStatus?: string
}

export interface InstanceCapabilities {
  supportsTorrentCreation: boolean
  supportsTorrentExport: boolean
  supportsSetTags: boolean
  supportsTrackerHealth: boolean
  supportsTrackerEditing: boolean
  supportsRenameTorrent: boolean
  supportsRenameFile: boolean
  supportsRenameFolder: boolean
  supportsFilePriority: boolean
  supportsSubcategories: boolean
  webAPIVersion?: string
}

export interface TorrentTracker {
  url: string
  status: number
  num_peers: number
  num_seeds: number
  num_leeches: number
  num_downloaded: number
  msg: string
}

export interface TorrentProperties {
  addition_date: number
  comment: string
  completion_date: number
  created_by: string
  creation_date: number
  dl_limit: number
  dl_speed: number
  dl_speed_avg: number
  download_path: string
  eta: number
  hash: string
  infohash_v1: string
  infohash_v2: string
  is_private: boolean
  last_seen: number
  name: string
  nb_connections: number
  nb_connections_limit: number
  peers: number
  peers_total: number
  piece_size: number
  pieces_have: number
  pieces_num: number
  reannounce: number
  save_path: string
  seeding_time: number
  seeds: number
  seeds_total: number
  share_ratio: number
  time_elapsed: number
  total_downloaded: number
  total_downloaded_session: number
  total_size: number
  total_uploaded: number
  total_uploaded_session: number
  total_wasted: number
  up_limit: number
  up_speed: number
  up_speed_avg: number
}

export interface TorrentFile {
  availability: number
  index: number
  is_seed?: boolean
  name: string
  piece_range: number[]
  priority: number
  progress: number
  size: number
}

export interface Torrent {
  added_on: number
  amount_left: number
  auto_tmm: boolean
  availability: number
  category: string
  completed: number
  completion_on: number
  content_path: string
  dl_limit: number
  dlspeed: number
  download_path: string
  downloaded: number
  downloaded_session: number
  eta: number
  f_l_piece_prio: boolean
  force_start: boolean
  hash: string
  infohash_v1: string
  infohash_v2: string
  popularity: number
  private: boolean
  last_activity: number
  magnet_uri: string
  max_ratio: number
  max_seeding_time: number
  max_inactive_seeding_time?: number
  name: string
  num_complete: number
  num_incomplete: number
  num_leechs: number
  num_seeds: number
  priority: number
  progress: number
  ratio: number
  ratio_limit: number
  reannounce: number
  save_path: string
  seeding_time: number
  seeding_time_limit: number
  inactive_seeding_time_limit?: number
  seen_complete: number
  seq_dl: boolean
  size: number
  state: string
  super_seeding: boolean
  tags: string
  time_active: number
  total_size: number
  tracker: string
  trackers_count: number
  trackers?: TorrentTracker[]
  tracker_health?: "unregistered" | "tracker_down"
  up_limit: number
  uploaded: number
  uploaded_session: number
  upspeed: number
}

export interface DuplicateTorrentMatch {
  hash: string
  infohash_v1?: string
  infohash_v2?: string
  name: string
  matched_hashes?: string[]
}

export interface TorrentStats {
  total: number
  downloading: number
  seeding: number
  paused: number
  error: number
  totalDownloadSpeed?: number
  totalUploadSpeed?: number
  totalSize?: number
  totalRemainingSize?: number
  totalSeedingSize?: number
}

export interface CacheMetadata {
  source: "cache" | "fresh"
  age: number
  isStale: boolean
  nextRefresh?: string
}

export interface TorrentCounts {
  status: Record<string, number>
  categories: Record<string, number>
  tags: Record<string, number>
  trackers: Record<string, number>
  total: number
}

export interface TorrentFilters {
  status: string[]
  excludeStatus: string[]
  categories: string[]
  excludeCategories: string[]
  expandedCategories?: string[]
  expandedExcludeCategories?: string[]
  tags: string[]
  excludeTags: string[]
  trackers: string[]
  excludeTrackers: string[]
  expr?: string
}

export interface TorrentResponse {
  torrents: Torrent[]
  total: number
  stats?: TorrentStats
  counts?: TorrentCounts
  categories?: Record<string, Category>
  tags?: string[]
  serverState?: ServerState
  useSubcategories?: boolean
  cacheMetadata?: CacheMetadata
  hasMore?: boolean
  trackerHealthSupported?: boolean
}

// Simplified MainData - only used for Dashboard server stats
export interface MainData {
  rid: number
  serverState?: ServerState
  server_state?: ServerState
}

export interface Category {
  name: string
  savePath: string
}

export interface ServerState {
  connection_status: string
  dht_nodes: number
  dl_info_data: number
  dl_info_speed: number
  dl_rate_limit: number
  up_info_data: number
  up_info_speed: number
  up_rate_limit: number
  queueing: boolean
  use_alt_speed_limits: boolean
  use_subcategories?: boolean
  refresh_interval: number
  alltime_dl?: number
  alltime_ul?: number
  total_wasted_session?: number
  global_ratio?: string
  total_peer_connections?: number
  free_space_on_disk?: number
  average_time_queue?: number
  queued_io_jobs?: number
  read_cache_hits?: string
  read_cache_overload?: string
  total_buffers_size?: number
  total_queued_size?: number
  write_cache_overload?: string
  last_external_address_v4?: string
  last_external_address_v6?: string
}

export interface TorrentPeer {
  ip: string
  port: number
  connection?: string
  flags?: string
  flags_desc?: string
  client?: string
  progress: number
  dl_speed?: number
  up_speed?: number
  downloaded?: number
  uploaded?: number
  relevance?: number
  files?: string
  country?: string
  country_code?: string
  peer_id_client?: string
}

export interface SortedPeer extends TorrentPeer {
  key: string
}

export interface TorrentPeersResponse {
  peers?: Record<string, TorrentPeer>
  peers_removed?: string[]
  rid: number
  full_update: boolean
  show_flags?: boolean
}

export interface SortedPeersResponse extends TorrentPeersResponse {
  sorted_peers?: SortedPeer[]
}

export type BackupRunKind = "manual" | "hourly" | "daily" | "weekly" | "monthly"

export type BackupRunStatus = "pending" | "running" | "success" | "failed" | "canceled"

export interface BackupSettings {
  instanceId: number
  enabled: boolean
  hourlyEnabled: boolean
  dailyEnabled: boolean
  weeklyEnabled: boolean
  monthlyEnabled: boolean
  keepHourly: number
  keepDaily: number
  keepWeekly: number
  keepMonthly: number
  includeCategories: boolean
  includeTags: boolean
  createdAt?: string
  updatedAt?: string
}

export interface BackupRun {
  id: number
  instanceId: number
  kind: BackupRunKind
  status: BackupRunStatus
  requestedBy: string
  requestedAt: string
  startedAt?: string
  completedAt?: string
  archivePath?: string | null
  manifestPath?: string | null
  totalBytes: number
  torrentCount: number
  categoryCounts?: Record<string, number>
  categories?: Record<string, BackupCategorySnapshot>
  tags?: string[]
  errorMessage?: string | null
  progressCurrent?: number
  progressTotal?: number
  progressPercentage?: number
}

export interface BackupManifestItem {
  hash: string
  name: string
  category?: string | null
  sizeBytes: number
  archivePath: string
  infohashV1?: string | null
  infohashV2?: string | null
  tags?: string[]
  torrentBlob?: string
}

export interface BackupCategorySnapshot {
  savePath?: string | null
}

export interface BackupManifest {
  instanceId: number
  kind: BackupRunKind
  generatedAt: string
  torrentCount: number
  categories?: Record<string, BackupCategorySnapshot>
  tags?: string[]
  items: BackupManifestItem[]
}

export type RestoreMode = "incremental" | "overwrite" | "complete"

export interface RestorePlanCategorySpec {
  name: string
  savePath?: string | null
}

export interface RestorePlanCategoryUpdate {
  name: string
  currentPath: string
  desiredPath: string
}

export interface RestoreDiffChange {
  field: string
  supported: boolean
  current?: unknown
  desired?: unknown
  message?: string
}

export interface RestorePlanTorrentSpec {
  manifest: BackupManifestItem
}

export interface RestorePlanTorrentUpdate {
  hash: string
  current: {
    hash: string
    name: string
    category: string
    tags: string[]
    trackerUrls?: string[]
    infoHashV1?: string
    infoHashV2?: string
    sizeBytes?: number
  }
  desired: BackupManifestItem & { torrentBlob?: string }
  changes: RestoreDiffChange[]
}

export interface RestorePlan {
  mode: RestoreMode
  runId: number
  instanceId: number
  categories: {
    create?: RestorePlanCategorySpec[]
    update?: RestorePlanCategoryUpdate[]
    delete?: string[]
  }
  tags: {
    create?: { name: string }[]
    delete?: string[]
  }
  torrents: {
    add?: RestorePlanTorrentSpec[]
    update?: RestorePlanTorrentUpdate[]
    delete?: string[]
  }
}

export interface RestoreAppliedCategories {
  created?: string[]
  updated?: string[]
  deleted?: string[]
}

export interface RestoreAppliedTags {
  created?: string[]
  deleted?: string[]
}

export interface RestoreAppliedTorrents {
  added?: string[]
  updated?: string[]
  deleted?: string[]
}

export interface RestoreAppliedTotals {
  categories: RestoreAppliedCategories
  tags: RestoreAppliedTags
  torrents: RestoreAppliedTorrents
}

export interface RestoreErrorItem {
  operation: string
  target: string
  message: string
}

export interface RestoreResult {
  mode: RestoreMode
  runId: number
  instanceId: number
  dryRun: boolean
  plan: RestorePlan
  applied: RestoreAppliedTotals
  warnings?: string[]
  errors?: RestoreErrorItem[]
}

export interface AppPreferences {
  // Core limits and speeds (fully supported)
  dl_limit: number
  up_limit: number
  alt_dl_limit: number
  alt_up_limit: number

  // Queue management (fully supported)
  queueing_enabled: boolean
  max_active_downloads: number
  max_active_torrents: number
  max_active_uploads: number
  max_active_checking_torrents: number

  // Network settings (fully supported)
  listen_port: number
  random_port: boolean // Deprecated in qBittorrent but functional
  upnp: boolean
  upnp_lease_duration: number

  // Connection protocol & interface (fully supported)
  bittorrent_protocol: number
  utp_tcp_mixed_mode: number

  // Network interface fields - displayed as read-only in UI
  // TODO: These fields are configurable in qBittorrent API but go-qbittorrent library
  // lacks the required endpoints for proper dropdown selection:
  // - /api/v2/app/networkInterfaceList
  // - /api/v2/app/networkInterfaceAddressList
  // Currently shown as read-only inputs displaying actual qBittorrent values
  current_network_interface: string // Shows current interface (empty = auto-detect)
  current_interface_address: string // Shows current interface IP address

  announce_ip: string
  reannounce_when_address_changed: boolean

  // Connection limits
  max_connec: number
  max_connec_per_torrent: number
  max_uploads: number
  max_uploads_per_torrent: number
  enable_multi_connections_from_same_ip: boolean

  // Advanced network
  outgoing_ports_min: number
  outgoing_ports_max: number
  limit_lan_peers: boolean
  limit_tcp_overhead: boolean
  limit_utp_rate: boolean
  peer_tos: number
  socket_backlog_size: number
  send_buffer_watermark: number
  send_buffer_low_watermark: number
  send_buffer_watermark_factor: number
  max_concurrent_http_announces: number
  request_queue_size: number
  stop_tracker_timeout: number

  // Seeding limits
  max_ratio_enabled: boolean
  max_ratio: number
  max_seeding_time_enabled: boolean
  max_seeding_time: number

  // Paths and file management
  save_path: string
  temp_path: string
  temp_path_enabled: boolean
  auto_tmm_enabled: boolean
  save_resume_data_interval: number

  // Startup behavior
  start_paused_enabled: boolean // NOTE: Not supported by qBittorrent API - handled via localStorage

  // BitTorrent protocol (fully supported)
  dht: boolean
  pex: boolean
  lsd: boolean
  encryption: number
  anonymous_mode: boolean

  // Proxy settings (fully supported)
  proxy_type: number | string // Note: number (pre-4.5.x), string (post-4.6.x)
  proxy_ip: string
  proxy_port: number
  proxy_username: string
  proxy_password: string
  proxy_auth_enabled: boolean
  proxy_peer_connections: boolean
  proxy_torrents_only: boolean
  proxy_hostname_lookup: boolean

  // Security & filtering
  ip_filter_enabled: boolean
  ip_filter_path: string
  ip_filter_trackers: boolean
  banned_IPs: string
  block_peers_on_privileged_ports: boolean
  resolve_peer_countries: boolean

  // Performance & disk I/O (mostly supported)
  async_io_threads: number
  hashing_threads: number
  file_pool_size: number
  disk_cache: number
  disk_cache_ttl: number
  disk_queue_size: number
  disk_io_type: number
  disk_io_read_mode: number // Limited API support
  disk_io_write_mode: number
  checking_memory_use: number
  memory_working_set_limit: number // May not be settable via API
  enable_coalesce_read_write: boolean

  // Upload behavior (partial support)
  upload_choking_algorithm: number
  upload_slots_behavior: number

  // Peer management
  peer_turnover: number
  peer_turnover_cutoff: number
  peer_turnover_interval: number

  // Embedded tracker
  enable_embedded_tracker: boolean
  embedded_tracker_port: number
  embedded_tracker_port_forwarding: boolean

  // Scheduler
  scheduler_enabled: boolean
  schedule_from_hour: number
  schedule_from_min: number
  schedule_to_hour: number
  schedule_to_min: number
  scheduler_days: number

  // Web UI (read-only reference)
  web_ui_port: number
  web_ui_username: string
  use_https: boolean
  web_ui_address: string
  web_ui_ban_duration: number
  web_ui_clickjacking_protection_enabled: boolean
  web_ui_csrf_protection_enabled: boolean
  web_ui_custom_http_headers: string
  web_ui_domain_list: string
  web_ui_host_header_validation_enabled: boolean
  web_ui_https_cert_path: string
  web_ui_https_key_path: string
  web_ui_max_auth_fail_count: number
  web_ui_reverse_proxies_list: string
  web_ui_reverse_proxy_enabled: boolean
  web_ui_secure_cookie_enabled: boolean
  web_ui_session_timeout: number
  web_ui_upnp: boolean
  web_ui_use_custom_http_headers_enabled: boolean

  // Additional commonly used fields
  add_trackers_enabled: boolean
  add_trackers: string
  announce_to_all_tiers: boolean
  announce_to_all_trackers: boolean

  // File management and content layout
  torrent_content_layout: string
  incomplete_files_ext: boolean
  preallocate_all: boolean
  excluded_file_names_enabled: boolean
  excluded_file_names: string

  // Category behavior
  category_changed_tmm_enabled: boolean
  save_path_changed_tmm_enabled: boolean
  use_category_paths_in_manual_mode: boolean

  // Torrent behavior
  torrent_changed_tmm_enabled: boolean
  torrent_stop_condition: string

  // Miscellaneous
  alternative_webui_enabled: boolean
  alternative_webui_path: string
  auto_delete_mode: number
  autorun_enabled: boolean
  autorun_on_torrent_added_enabled: boolean
  autorun_on_torrent_added_program: string
  autorun_program: string
  bypass_auth_subnet_whitelist: string
  bypass_auth_subnet_whitelist_enabled: boolean
  bypass_local_auth: boolean
  dont_count_slow_torrents: boolean
  export_dir: string
  export_dir_fin: string
  idn_support_enabled: boolean
  locale: string
  performance_warning: boolean
  recheck_completed_torrents: boolean
  refresh_interval: number
  resume_data_storage_type: string
  slow_torrent_dl_rate_threshold: number
  slow_torrent_inactive_timer: number
  slow_torrent_ul_rate_threshold: number
  ssrf_mitigation: boolean
  validate_https_tracker_certificate: boolean

  // RSS settings
  rss_auto_downloading_enabled: boolean
  rss_download_repack_proper_episodes: boolean
  rss_max_articles_per_feed: number
  rss_processing_enabled: boolean
  rss_refresh_interval: number
  rss_smart_episode_filters: string

  // Dynamic DNS
  dyndns_domain: string
  dyndns_enabled: boolean
  dyndns_password: string
  dyndns_service: number
  dyndns_username: string

  // Mail notifications
  mail_notification_auth_enabled: boolean
  mail_notification_email: string
  mail_notification_enabled: boolean
  mail_notification_password: string
  mail_notification_sender: string
  mail_notification_smtp: string
  mail_notification_ssl_enabled: boolean
  mail_notification_username: string

  // Scan directories (structured as empty object in go-qbittorrent)
  scan_dirs: Record<string, unknown>

  // Add catch-all for any additional fields from the API
  [key: string]: unknown
}

// qBittorrent application information
export interface QBittorrentBuildInfo {
  qt: string
  libtorrent: string
  boost: string
  openssl: string
  bitness: number
  platform?: string
}

export interface QBittorrentAppInfo {
  version: string
  webAPIVersion?: string
  buildInfo?: QBittorrentBuildInfo
}

// Torrent Creation Types
export type TorrentFormat = "v1" | "v2" | "hybrid"
export type TorrentCreationStatus = "Queued" | "Running" | "Finished" | "Failed"

export interface TorrentCreationParams {
  sourcePath: string
  torrentFilePath?: string
  private?: boolean
  format?: TorrentFormat
  optimizeAlignment?: boolean
  paddedFileSizeLimit?: number
  pieceSize?: number
  comment?: string
  source?: string
  trackers?: string[]
  urlSeeds?: string[]
  startSeeding?: boolean
}

export interface TorrentCreationTask {
  taskID: string
  sourcePath: string
  torrentFilePath?: string
  pieceSize: number
  private: boolean
  format?: TorrentFormat
  optimizeAlignment?: boolean
  paddedFileSizeLimit?: number
  status: TorrentCreationStatus
  comment?: string
  source?: string
  trackers?: string[]
  urlSeeds?: string[]
  timeAdded: string
  timeStarted?: string
  timeFinished?: string
  progress?: number
  errorMessage?: string
}

export interface TorrentCreationTaskResponse {
  taskID: string
}

<<<<<<< HEAD
export interface TorznabIndexer {
  id: number
  name: string
  base_url: string
  indexer_id: string
  backend: "jackett" | "prowlarr" | "native"
  enabled: boolean
  priority: number
  timeout_seconds: number
  capabilities: string[]
  categories: TorznabIndexerCategory[]
  last_test_at?: string
  last_test_status: string
  last_test_error?: string
=======
// External Program Types
export interface PathMapping {
  from: string
  to: string
}

export interface ExternalProgram {
  id: number
  name: string
  path: string
  args_template: string
  enabled: boolean
  use_terminal: boolean
  path_mappings: PathMapping[]
>>>>>>> 030683a3
  created_at: string
  updated_at: string
}

<<<<<<< HEAD
export interface TorznabIndexerCategory {
  indexer_id: number
  category_id: number
  category_name: string
  parent_category_id?: number
}

export interface TorznabIndexerError {
  id: number
  indexer_id: number
  error_message: string
  error_code: string
  occurred_at: string
  resolved_at?: string
  error_count: number
}

export interface TorznabIndexerLatencyStats {
  indexer_id: number
  operation_type: string
  total_requests: number
  successful_requests: number
  avg_latency_ms?: number
  min_latency_ms?: number
  max_latency_ms?: number
  success_rate_pct: number
  last_measured_at: string
}

export interface TorznabIndexerHealth {
  indexer_id: number
  indexer_name: string
  enabled: boolean
  last_test_status: string
  errors_last_24h: number
  unresolved_errors: number
  avg_latency_ms?: number
  success_rate_pct?: number
  requests_last_7d?: number
  last_measured_at?: string
}

export interface TorznabIndexerFormData {
  name: string
  base_url: string
  indexer_id?: string
  api_key: string
  backend?: "jackett" | "prowlarr" | "native"
  enabled?: boolean
  priority?: number
  timeout_seconds?: number
}

export interface TorznabIndexerUpdate {
  name?: string
  base_url?: string
  api_key?: string
  indexer_id?: string
  backend?: "jackett" | "prowlarr" | "native"
  enabled?: boolean
  priority?: number
  timeout_seconds?: number
}

export interface TorznabSearchRequest {
  query: string
  categories?: number[]
  imdb_id?: string
  tvdb_id?: string
  season?: number
  episode?: number
  limit?: number
  offset?: number
  indexer_ids?: number[]
}

export interface TorznabSearchResponse {
  results: TorznabSearchResult[]
  total: number
}

export interface TorznabSearchResult {
  indexer: string
  title: string
  download_url: string
  info_url?: string
  size: number
  seeders: number
  leechers: number
  category_id: number
  category_name: string
  publish_date: string
  download_volume_factor: number
  upload_volume_factor: number
  guid: string
  imdb_id?: string
  tvdb_id?: string
}

export interface JackettIndexer {
  id: string
  name: string
  description: string
  type: string
  configured: boolean
  backend?: "jackett" | "prowlarr" | "native"
  caps?: string[]
}

export interface DiscoverJackettRequest {
  base_url: string
  api_key: string
}

export interface DiscoverJackettResponse {
  indexers: JackettIndexer[]
}

export interface CrossSeedCandidateTorrent {
  hash: string
  name: string
  progress: number
  size: number
  category?: string
}

export interface CrossSeedCandidate {
  instanceId: number
  instanceName: string
  torrents: CrossSeedCandidateTorrent[]
  matchType: string
}

export interface CrossSeedTorrentInfo {
  instanceId?: number
  instanceName?: string
  hash?: string
  name: string
  category?: string
  size?: number
  progress?: number
  totalFiles?: number
  matchingFiles?: number
  fileCount?: number
}

export interface CrossSeedFindCandidatesResponse {
  sourceTorrent: CrossSeedTorrentInfo
  candidates: CrossSeedCandidate[]
}

export interface CrossSeedInstanceResult {
  instanceId: number
  instanceName: string
  success: boolean
  status: string
  message?: string
  matchedTorrent?: {
    hash: string
    name: string
    progress: number
    size: number
  }
}

export interface CrossSeedResponse {
  success: boolean
  results: CrossSeedInstanceResult[]
  torrentInfo?: CrossSeedTorrentInfo
}

export interface CrossSeedTorrentSearchResult {
  indexer: string
  indexerId: number
  title: string
  downloadUrl: string
  infoUrl?: string
  size: number
  seeders: number
  leechers: number
  categoryId: number
  categoryName: string
  publishDate: string
  downloadVolumeFactor: number
  uploadVolumeFactor: number
  guid: string
  imdbId?: string
  tvdbId?: string
  matchReason?: string
  matchScore: number
}

export interface CrossSeedTorrentSearchResponse {
  sourceTorrent: CrossSeedTorrentInfo
  results: CrossSeedTorrentSearchResult[]
}

export interface CrossSeedTorrentSearchSelection {
  indexerId: number
  indexer: string
  downloadUrl: string
  title: string
  guid?: string
}

export interface CrossSeedApplyResult {
  title: string
  indexer: string
  torrentName?: string
  success: boolean
  instanceResults?: CrossSeedInstanceResult[]
  error?: string
}

export interface CrossSeedApplyResponse {
  results: CrossSeedApplyResult[]
}

export interface CrossSeedRunResult {
  instanceId: number
  instanceName: string
  success: boolean
  status: string
  message?: string
  matchedTorrentHash?: string
  matchedTorrentName?: string
}

export interface CrossSeedRun {
  id: number
  triggeredBy: string
  mode: "auto" | "manual"
  status: "pending" | "running" | "success" | "partial" | "failed"
  startedAt: string
  completedAt?: string
  totalFeedItems: number
  candidatesFound: number
  torrentsAdded: number
  torrentsFailed: number
  torrentsSkipped: number
  message?: string
  errorMessage?: string
  results?: CrossSeedRunResult[]
  createdAt: string
}

export interface CrossSeedAutomationSettings {
  enabled: boolean
  runIntervalMinutes: number
  startPaused: boolean
  category?: string | null
  tags: string[]
  ignorePatterns: string[]
  targetInstanceIds: number[]
  targetIndexerIds: number[]
  maxResultsPerRun: number
  createdAt?: string
  updatedAt?: string
}

export interface CrossSeedAutomationStatus {
  settings: CrossSeedAutomationSettings
  lastRun?: CrossSeedRun | null
  nextRunAt?: string
  running: boolean
=======
export interface ExternalProgramCreate {
  name: string
  path: string
  args_template: string
  enabled: boolean
  use_terminal: boolean
  path_mappings: PathMapping[]
}

export interface ExternalProgramUpdate {
  name: string
  path: string
  args_template: string
  enabled: boolean
  use_terminal: boolean
  path_mappings: PathMapping[]
}

export interface ExternalProgramExecute {
  program_id: number
  instance_id: number
  hashes: string[]
}

export interface ExternalProgramExecuteResult {
  hash: string
  success: boolean
  stdout?: string
  stderr?: string
  error?: string
}

export interface ExternalProgramExecuteResponse {
  results: ExternalProgramExecuteResult[]
>>>>>>> 030683a3
}<|MERGE_RESOLUTION|>--- conflicted
+++ resolved
@@ -795,7 +795,60 @@
   taskID: string
 }
 
-<<<<<<< HEAD
+// External Program Types
+export interface PathMapping {
+  from: string
+  to: string
+}
+
+export interface ExternalProgram {
+  id: number
+  name: string
+  path: string
+  args_template: string
+  enabled: boolean
+  use_terminal: boolean
+  path_mappings: PathMapping[]
+  created_at: string
+  updated_at: string
+}
+
+export interface ExternalProgramCreate {
+  name: string
+  path: string
+  args_template: string
+  enabled: boolean
+  use_terminal: boolean
+  path_mappings: PathMapping[]
+}
+
+export interface ExternalProgramUpdate {
+  name: string
+  path: string
+  args_template: string
+  enabled: boolean
+  use_terminal: boolean
+  path_mappings: PathMapping[]
+}
+
+export interface ExternalProgramExecute {
+  program_id: number
+  instance_id: number
+  hashes: string[]
+}
+
+export interface ExternalProgramExecuteResult {
+  hash: string
+  success: boolean
+  stdout?: string
+  stderr?: string
+  error?: string
+}
+
+export interface ExternalProgramExecuteResponse {
+  results: ExternalProgramExecuteResult[]
+}
+
 export interface TorznabIndexer {
   id: number
   name: string
@@ -810,27 +863,10 @@
   last_test_at?: string
   last_test_status: string
   last_test_error?: string
-=======
-// External Program Types
-export interface PathMapping {
-  from: string
-  to: string
-}
-
-export interface ExternalProgram {
-  id: number
-  name: string
-  path: string
-  args_template: string
-  enabled: boolean
-  use_terminal: boolean
-  path_mappings: PathMapping[]
->>>>>>> 030683a3
   created_at: string
   updated_at: string
 }
 
-<<<<<<< HEAD
 export interface TorznabIndexerCategory {
   indexer_id: number
   category_id: number
@@ -1096,40 +1132,4 @@
   lastRun?: CrossSeedRun | null
   nextRunAt?: string
   running: boolean
-=======
-export interface ExternalProgramCreate {
-  name: string
-  path: string
-  args_template: string
-  enabled: boolean
-  use_terminal: boolean
-  path_mappings: PathMapping[]
-}
-
-export interface ExternalProgramUpdate {
-  name: string
-  path: string
-  args_template: string
-  enabled: boolean
-  use_terminal: boolean
-  path_mappings: PathMapping[]
-}
-
-export interface ExternalProgramExecute {
-  program_id: number
-  instance_id: number
-  hashes: string[]
-}
-
-export interface ExternalProgramExecuteResult {
-  hash: string
-  success: boolean
-  stdout?: string
-  stderr?: string
-  error?: string
-}
-
-export interface ExternalProgramExecuteResponse {
-  results: ExternalProgramExecuteResult[]
->>>>>>> 030683a3
 }