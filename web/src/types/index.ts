/*
 * Copyright (c) 2025, s0up and the autobrr contributors.
 * SPDX-License-Identifier: GPL-2.0-or-later
 */

export interface User {
  id?: number
  username: string
  createdAt?: string
  updatedAt?: string
  auth_method?: string
}

export interface AuthResponse {
  user: User
  message?: string
}

export interface Instance {
  id: number
  name: string
  host: string
  username: string
  basicUsername?: string
  tlsSkipVerify: boolean
}

export interface InstanceFormData {
  name: string
  host: string
  username?: string
  password?: string
  basicUsername?: string
  basicPassword?: string
  tlsSkipVerify: boolean
}

export interface InstanceError {
  id: number
  instanceId: number
  errorType: string
  errorMessage: string
  occurredAt: string
}

export interface InstanceResponse extends Instance {
  connected: boolean
  hasDecryptionError: boolean
  recentErrors?: InstanceError[]
  connectionStatus?: string
}

export interface InstanceCapabilities {
  supportsTorrentCreation: boolean
  supportsSetTags: boolean
  supportsTrackerHealth: boolean
  supportsTrackerEditing: boolean
  supportsRenameTorrent: boolean
  supportsRenameFile: boolean
  supportsRenameFolder: boolean
  webAPIVersion?: string
}

export interface TorrentTracker {
  url: string
  status: number
  num_peers: number
  num_seeds: number
  num_leeches: number
  num_downloaded: number
  msg: string
}

export interface TorrentProperties {
  addition_date: number
  comment: string
  completion_date: number
  created_by: string
  creation_date: number
  dl_limit: number
  dl_speed: number
  dl_speed_avg: number
  download_path: string
  eta: number
  hash: string
  infohash_v1: string
  infohash_v2: string
  is_private: boolean
  last_seen: number
  name: string
  nb_connections: number
  nb_connections_limit: number
  peers: number
  peers_total: number
  piece_size: number
  pieces_have: number
  pieces_num: number
  reannounce: number
  save_path: string
  seeding_time: number
  seeds: number
  seeds_total: number
  share_ratio: number
  time_elapsed: number
  total_downloaded: number
  total_downloaded_session: number
  total_size: number
  total_uploaded: number
  total_uploaded_session: number
  total_wasted: number
  up_limit: number
  up_speed: number
  up_speed_avg: number
}

export interface TorrentFile {
  availability: number
  index: number
  is_seed?: boolean
  name: string
  piece_range: number[]
  priority: number
  progress: number
  size: number
}

export interface Torrent {
  added_on: number
  amount_left: number
  auto_tmm: boolean
  availability: number
  category: string
  completed: number
  completion_on: number
  content_path: string
  dl_limit: number
  dlspeed: number
  download_path: string
  downloaded: number
  downloaded_session: number
  eta: number
  f_l_piece_prio: boolean
  force_start: boolean
  hash: string
  infohash_v1: string
  infohash_v2: string
  popularity: number
  private: boolean
  last_activity: number
  magnet_uri: string
  max_ratio: number
  max_seeding_time: number
  max_inactive_seeding_time?: number
  name: string
  num_complete: number
  num_incomplete: number
  num_leechs: number
  num_seeds: number
  priority: number
  progress: number
  ratio: number
  ratio_limit: number
  reannounce: number
  save_path: string
  seeding_time: number
  seeding_time_limit: number
  inactive_seeding_time_limit?: number
  seen_complete: number
  seq_dl: boolean
  size: number
  state: string
  super_seeding: boolean
  tags: string
  time_active: number
  total_size: number
  tracker: string
  trackers_count: number
  trackers?: TorrentTracker[]
  tracker_health?: "unregistered" | "tracker_down"
  up_limit: number
  uploaded: number
  uploaded_session: number
  upspeed: number
}

export interface TorrentStats {
  total: number
  downloading: number
  seeding: number
  paused: number
  error: number
  totalDownloadSpeed?: number
  totalUploadSpeed?: number
  totalSize?: number
}

export interface CacheMetadata {
  source: "cache" | "fresh"
  age: number
  isStale: boolean
  nextRefresh?: string
}

export interface TorrentCounts {
  status: Record<string, number>
  categories: Record<string, number>
  tags: Record<string, number>
  trackers: Record<string, number>
  total: number
}

export interface TorrentFilters {
  status: string[]
  excludeStatus: string[]
  categories: string[]
  excludeCategories: string[]
  tags: string[]
  excludeTags: string[]
  trackers: string[]
  excludeTrackers: string[]
  expr?: string
}

export interface TorrentResponse {
  torrents: Torrent[]
  total: number
  stats?: TorrentStats
  counts?: TorrentCounts
  categories?: Record<string, Category>
  tags?: string[]
  serverState?: ServerState
  cacheMetadata?: CacheMetadata
  hasMore?: boolean
}

// Simplified MainData - only used for Dashboard server stats
export interface MainData {
  rid: number
  serverState?: ServerState
  server_state?: ServerState
}

export interface Category {
  name: string
  savePath: string
}

export interface ServerState {
  connection_status: string
  dht_nodes: number
  dl_info_data: number
  dl_info_speed: number
  dl_rate_limit: number
  up_info_data: number
  up_info_speed: number
  up_rate_limit: number
  queueing: boolean
  use_alt_speed_limits: boolean
  refresh_interval: number
  alltime_dl?: number
  alltime_ul?: number
  total_wasted_session?: number
  global_ratio?: string
  total_peer_connections?: number
  free_space_on_disk?: number
  average_time_queue?: number
  queued_io_jobs?: number
  read_cache_hits?: string
  read_cache_overload?: string
  total_buffers_size?: number
  total_queued_size?: number
  write_cache_overload?: string
  last_external_address_v4?: string
  last_external_address_v6?: string
}

<<<<<<< HEAD
export type BackupRunKind = "manual" | "hourly" | "daily" | "weekly" | "monthly"

export type BackupRunStatus = "pending" | "running" | "success" | "failed" | "canceled"

export interface BackupSettings {
  instanceId: number
  enabled: boolean
  hourlyEnabled: boolean
  dailyEnabled: boolean
  weeklyEnabled: boolean
  monthlyEnabled: boolean
  keepLast: number
  keepHourly: number
  keepDaily: number
  keepWeekly: number
  keepMonthly: number
  includeCategories: boolean
  includeTags: boolean
  customPath?: string | null
  createdAt?: string
  updatedAt?: string
}

export interface BackupRun {
  id: number
  instanceId: number
  kind: BackupRunKind
  status: BackupRunStatus
  requestedBy: string
  requestedAt: string
  startedAt?: string
  completedAt?: string
  archivePath?: string | null
  manifestPath?: string | null
  totalBytes: number
  torrentCount: number
  categoryCounts?: Record<string, number>
  categories?: Record<string, BackupCategorySnapshot>
  tags?: string[]
  errorMessage?: string | null
}

export interface BackupManifestItem {
  hash: string
  name: string
  category?: string | null
  sizeBytes: number
  archivePath: string
  infohashV1?: string | null
  infohashV2?: string | null
  tags?: string[]
  torrentBlob?: string
}

export interface BackupCategorySnapshot {
  savePath?: string | null
}

export interface BackupManifest {
  instanceId: number
  kind: BackupRunKind
  generatedAt: string
  torrentCount: number
  categories?: Record<string, BackupCategorySnapshot>
  tags?: string[]
  items: BackupManifestItem[]
}

export type RestoreMode = "incremental" | "overwrite" | "complete"

export interface RestorePlanCategorySpec {
  name: string
  savePath?: string | null
}

export interface RestorePlanCategoryUpdate {
  name: string
  currentPath: string
  desiredPath: string
}

export interface RestoreDiffChange {
  field: string
  supported: boolean
  current?: unknown
  desired?: unknown
  message?: string
}

export interface RestorePlanTorrentSpec {
  manifest: BackupManifestItem
}

export interface RestorePlanTorrentUpdate {
  hash: string
  current: {
    hash: string
    name: string
    category: string
    tags: string[]
    trackerUrls?: string[]
    infoHashV1?: string
    infoHashV2?: string
    sizeBytes?: number
  }
  desired: BackupManifestItem & { torrentBlob?: string }
  changes: RestoreDiffChange[]
}

export interface RestorePlan {
  mode: RestoreMode
  runId: number
  instanceId: number
  categories: {
    create?: RestorePlanCategorySpec[]
    update?: RestorePlanCategoryUpdate[]
    delete?: string[]
  }
  tags: {
    create?: { name: string }[]
    delete?: string[]
  }
  torrents: {
    add?: RestorePlanTorrentSpec[]
    update?: RestorePlanTorrentUpdate[]
    delete?: string[]
  }
}

export interface RestoreAppliedCategories {
  created?: string[]
  updated?: string[]
  deleted?: string[]
}

export interface RestoreAppliedTags {
  created?: string[]
  deleted?: string[]
}

export interface RestoreAppliedTorrents {
  added?: string[]
  updated?: string[]
  deleted?: string[]
}

export interface RestoreAppliedTotals {
  categories: RestoreAppliedCategories
  tags: RestoreAppliedTags
  torrents: RestoreAppliedTorrents
}

export interface RestoreErrorItem {
  operation: string
  target: string
  message: string
}

export interface RestoreResult {
  mode: RestoreMode
  runId: number
  instanceId: number
  dryRun: boolean
  plan: RestorePlan
  applied: RestoreAppliedTotals
  warnings?: string[]
  errors?: RestoreErrorItem[]
=======
export interface TorrentPeer {
  ip: string
  port: number
  connection?: string
  flags?: string
  flags_desc?: string
  client?: string
  progress: number
  dl_speed?: number
  up_speed?: number
  downloaded?: number
  uploaded?: number
  relevance?: number
  files?: string
  country?: string
  country_code?: string
  peer_id_client?: string
}

export interface SortedPeer extends TorrentPeer {
  key: string
}

export interface TorrentPeersResponse {
  peers?: Record<string, TorrentPeer>
  peers_removed?: string[]
  rid: number
  full_update: boolean
  show_flags?: boolean
}

export interface SortedPeersResponse extends TorrentPeersResponse {
  sorted_peers?: SortedPeer[]
>>>>>>> 269a7a1d
}

export interface AppPreferences {
  // Core limits and speeds (fully supported)
  dl_limit: number
  up_limit: number
  alt_dl_limit: number
  alt_up_limit: number

  // Queue management (fully supported)
  queueing_enabled: boolean
  max_active_downloads: number
  max_active_torrents: number
  max_active_uploads: number
  max_active_checking_torrents: number

  // Network settings (fully supported)
  listen_port: number
  random_port: boolean // Deprecated in qBittorrent but functional
  upnp: boolean
  upnp_lease_duration: number

  // Connection protocol & interface (fully supported)
  bittorrent_protocol: number
  utp_tcp_mixed_mode: number

  // Network interface fields - displayed as read-only in UI
  // TODO: These fields are configurable in qBittorrent API but go-qbittorrent library
  // lacks the required endpoints for proper dropdown selection:
  // - /api/v2/app/networkInterfaceList
  // - /api/v2/app/networkInterfaceAddressList
  // Currently shown as read-only inputs displaying actual qBittorrent values
  current_network_interface: string // Shows current interface (empty = auto-detect)
  current_interface_address: string // Shows current interface IP address

  announce_ip: string
  reannounce_when_address_changed: boolean

  // Connection limits
  max_connec: number
  max_connec_per_torrent: number
  max_uploads: number
  max_uploads_per_torrent: number
  enable_multi_connections_from_same_ip: boolean

  // Advanced network
  outgoing_ports_min: number
  outgoing_ports_max: number
  limit_lan_peers: boolean
  limit_tcp_overhead: boolean
  limit_utp_rate: boolean
  peer_tos: number
  socket_backlog_size: number
  send_buffer_watermark: number
  send_buffer_low_watermark: number
  send_buffer_watermark_factor: number
  max_concurrent_http_announces: number
  request_queue_size: number
  stop_tracker_timeout: number

  // Seeding limits
  max_ratio_enabled: boolean
  max_ratio: number
  max_seeding_time_enabled: boolean
  max_seeding_time: number

  // Paths and file management
  save_path: string
  temp_path: string
  temp_path_enabled: boolean
  auto_tmm_enabled: boolean
  save_resume_data_interval: number

  // Startup behavior
  start_paused_enabled: boolean // NOTE: Not supported by qBittorrent API - handled via localStorage

  // BitTorrent protocol (fully supported)
  dht: boolean
  pex: boolean
  lsd: boolean
  encryption: number
  anonymous_mode: boolean

  // Proxy settings (fully supported)
  proxy_type: number | string // Note: number (pre-4.5.x), string (post-4.6.x)
  proxy_ip: string
  proxy_port: number
  proxy_username: string
  proxy_password: string
  proxy_auth_enabled: boolean
  proxy_peer_connections: boolean
  proxy_torrents_only: boolean
  proxy_hostname_lookup: boolean

  // Security & filtering
  ip_filter_enabled: boolean
  ip_filter_path: string
  ip_filter_trackers: boolean
  banned_IPs: string
  block_peers_on_privileged_ports: boolean
  resolve_peer_countries: boolean

  // Performance & disk I/O (mostly supported)
  async_io_threads: number
  hashing_threads: number
  file_pool_size: number
  disk_cache: number
  disk_cache_ttl: number
  disk_queue_size: number
  disk_io_type: number
  disk_io_read_mode: number // Limited API support
  disk_io_write_mode: number
  checking_memory_use: number
  memory_working_set_limit: number // May not be settable via API
  enable_coalesce_read_write: boolean

  // Upload behavior (partial support)
  upload_choking_algorithm: number
  upload_slots_behavior: number

  // Peer management
  peer_turnover: number
  peer_turnover_cutoff: number
  peer_turnover_interval: number

  // Embedded tracker
  enable_embedded_tracker: boolean
  embedded_tracker_port: number
  embedded_tracker_port_forwarding: boolean

  // Scheduler
  scheduler_enabled: boolean
  schedule_from_hour: number
  schedule_from_min: number
  schedule_to_hour: number
  schedule_to_min: number
  scheduler_days: number

  // Web UI (read-only reference)
  web_ui_port: number
  web_ui_username: string
  use_https: boolean
  web_ui_address: string
  web_ui_ban_duration: number
  web_ui_clickjacking_protection_enabled: boolean
  web_ui_csrf_protection_enabled: boolean
  web_ui_custom_http_headers: string
  web_ui_domain_list: string
  web_ui_host_header_validation_enabled: boolean
  web_ui_https_cert_path: string
  web_ui_https_key_path: string
  web_ui_max_auth_fail_count: number
  web_ui_reverse_proxies_list: string
  web_ui_reverse_proxy_enabled: boolean
  web_ui_secure_cookie_enabled: boolean
  web_ui_session_timeout: number
  web_ui_upnp: boolean
  web_ui_use_custom_http_headers_enabled: boolean

  // Additional commonly used fields
  add_trackers_enabled: boolean
  add_trackers: string
  announce_to_all_tiers: boolean
  announce_to_all_trackers: boolean

  // File management and content layout
  torrent_content_layout: string
  incomplete_files_ext: boolean
  preallocate_all: boolean
  excluded_file_names_enabled: boolean
  excluded_file_names: string

  // Category behavior
  category_changed_tmm_enabled: boolean
  save_path_changed_tmm_enabled: boolean
  use_category_paths_in_manual_mode: boolean

  // Torrent behavior
  torrent_changed_tmm_enabled: boolean
  torrent_stop_condition: string

  // Miscellaneous
  alternative_webui_enabled: boolean
  alternative_webui_path: string
  auto_delete_mode: number
  autorun_enabled: boolean
  autorun_on_torrent_added_enabled: boolean
  autorun_on_torrent_added_program: string
  autorun_program: string
  bypass_auth_subnet_whitelist: string
  bypass_auth_subnet_whitelist_enabled: boolean
  bypass_local_auth: boolean
  dont_count_slow_torrents: boolean
  export_dir: string
  export_dir_fin: string
  idn_support_enabled: boolean
  locale: string
  performance_warning: boolean
  recheck_completed_torrents: boolean
  refresh_interval: number
  resume_data_storage_type: string
  slow_torrent_dl_rate_threshold: number
  slow_torrent_inactive_timer: number
  slow_torrent_ul_rate_threshold: number
  ssrf_mitigation: boolean
  validate_https_tracker_certificate: boolean

  // RSS settings
  rss_auto_downloading_enabled: boolean
  rss_download_repack_proper_episodes: boolean
  rss_max_articles_per_feed: number
  rss_processing_enabled: boolean
  rss_refresh_interval: number
  rss_smart_episode_filters: string

  // Dynamic DNS
  dyndns_domain: string
  dyndns_enabled: boolean
  dyndns_password: string
  dyndns_service: number
  dyndns_username: string

  // Mail notifications
  mail_notification_auth_enabled: boolean
  mail_notification_email: string
  mail_notification_enabled: boolean
  mail_notification_password: string
  mail_notification_sender: string
  mail_notification_smtp: string
  mail_notification_ssl_enabled: boolean
  mail_notification_username: string

  // Scan directories (structured as empty object in go-qbittorrent)
  scan_dirs: Record<string, unknown>

  // Add catch-all for any additional fields from the API
  [key: string]: unknown
}

// qBittorrent application information
export interface QBittorrentBuildInfo {
  qt: string
  libtorrent: string
  boost: string
  openssl: string
  bitness: number
  platform?: string
}

export interface QBittorrentAppInfo {
  version: string
  webAPIVersion?: string
  buildInfo?: QBittorrentBuildInfo
}

// Torrent Creation Types
export type TorrentFormat = "v1" | "v2" | "hybrid"
export type TorrentCreationStatus = "Queued" | "Running" | "Finished" | "Failed"

export interface TorrentCreationParams {
  sourcePath: string
  torrentFilePath?: string
  private?: boolean
  format?: TorrentFormat
  optimizeAlignment?: boolean
  paddedFileSizeLimit?: number
  pieceSize?: number
  comment?: string
  source?: string
  trackers?: string[]
  urlSeeds?: string[]
  startSeeding?: boolean
}

export interface TorrentCreationTask {
  taskID: string
  sourcePath: string
  torrentFilePath?: string
  pieceSize: number
  private: boolean
  format?: TorrentFormat
  optimizeAlignment?: boolean
  paddedFileSizeLimit?: number
  status: TorrentCreationStatus
  comment?: string
  source?: string
  trackers?: string[]
  urlSeeds?: string[]
  timeAdded: string
  timeStarted?: string
  timeFinished?: string
  progress?: number
  errorMessage?: string
}

export interface TorrentCreationTaskResponse {
  taskID: string
}<|MERGE_RESOLUTION|>--- conflicted
+++ resolved
@@ -274,7 +274,41 @@
   last_external_address_v6?: string
 }
 
-<<<<<<< HEAD
+export interface TorrentPeer {
+  ip: string
+  port: number
+  connection?: string
+  flags?: string
+  flags_desc?: string
+  client?: string
+  progress: number
+  dl_speed?: number
+  up_speed?: number
+  downloaded?: number
+  uploaded?: number
+  relevance?: number
+  files?: string
+  country?: string
+  country_code?: string
+  peer_id_client?: string
+}
+
+export interface SortedPeer extends TorrentPeer {
+  key: string
+}
+
+export interface TorrentPeersResponse {
+  peers?: Record<string, TorrentPeer>
+  peers_removed?: string[]
+  rid: number
+  full_update: boolean
+  show_flags?: boolean
+}
+
+export interface SortedPeersResponse extends TorrentPeersResponse {
+  sorted_peers?: SortedPeer[]
+}
+
 export type BackupRunKind = "manual" | "hourly" | "daily" | "weekly" | "monthly"
 
 export type BackupRunStatus = "pending" | "running" | "success" | "failed" | "canceled"
@@ -442,41 +476,6 @@
   applied: RestoreAppliedTotals
   warnings?: string[]
   errors?: RestoreErrorItem[]
-=======
-export interface TorrentPeer {
-  ip: string
-  port: number
-  connection?: string
-  flags?: string
-  flags_desc?: string
-  client?: string
-  progress: number
-  dl_speed?: number
-  up_speed?: number
-  downloaded?: number
-  uploaded?: number
-  relevance?: number
-  files?: string
-  country?: string
-  country_code?: string
-  peer_id_client?: string
-}
-
-export interface SortedPeer extends TorrentPeer {
-  key: string
-}
-
-export interface TorrentPeersResponse {
-  peers?: Record<string, TorrentPeer>
-  peers_removed?: string[]
-  rid: number
-  full_update: boolean
-  show_flags?: boolean
-}
-
-export interface SortedPeersResponse extends TorrentPeersResponse {
-  sorted_peers?: SortedPeer[]
->>>>>>> 269a7a1d
 }
 
 export interface AppPreferences {
