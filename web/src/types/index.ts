/*
 * Copyright (c) 2025, s0up and the autobrr contributors.
 * SPDX-License-Identifier: GPL-2.0-or-later
 */

export interface User {
  id: number
  username: string
  createdAt: string
  updatedAt: string
}

export interface AuthResponse {
  user: User
  message?: string
}

export interface Instance {
  id: number
  name: string
  host: string
  username: string
  basicUsername?: string
  tlsSkipVerify: boolean
}

export interface InstanceFormData {
  name: string
  host: string
  username?: string
  password?: string
  basicUsername?: string
  basicPassword?: string
  tlsSkipVerify: boolean
}

export interface InstanceError {
  id: number
  instanceId: number
  errorType: string
  errorMessage: string
  occurredAt: string
}

export interface InstanceResponse extends Instance {
  connected: boolean
  hasDecryptionError: boolean
  recentErrors?: InstanceError[]
}

export interface InstanceCapabilities {
  supportsTorrentCreation: boolean
  supportsSetTags: boolean
<<<<<<< HEAD
  supportsRenameTorrent: boolean
  supportsRenameFile: boolean
  supportsRenameFolder: boolean
=======
  supportsTrackerHealth: boolean
  supportsTrackerEditing: boolean
>>>>>>> 5a95c55f
  webAPIVersion?: string
}

export interface TorrentTracker {
  url: string
  status: number
  num_peers: number
  num_seeds: number
  num_leechers: number
  num_downloaded: number
  msg: string
}

export interface Torrent {
  added_on: number
  amount_left: number
  auto_tmm: boolean
  availability: number
  category: string
  completed: number
  completion_on: number
  content_path: string
  dl_limit: number
  dlspeed: number
  download_path: string
  downloaded: number
  downloaded_session: number
  eta: number
  f_l_piece_prio: boolean
  force_start: boolean
  hash: string
  infohash_v1: string
  infohash_v2: string
  popularity: number
  private: boolean
  last_activity: number
  magnet_uri: string
  max_ratio: number
  max_seeding_time: number
  max_inactive_seeding_time?: number
  name: string
  num_complete: number
  num_incomplete: number
  num_leechs: number
  num_seeds: number
  priority: number
  progress: number
  ratio: number
  ratio_limit: number
  reannounce: number
  save_path: string
  seeding_time: number
  seeding_time_limit: number
  inactive_seeding_time_limit?: number
  seen_complete: number
  seq_dl: boolean
  size: number
  state: string
  super_seeding: boolean
  tags: string
  time_active: number
  total_size: number
  tracker: string
  trackers_count: number
  trackers?: TorrentTracker[]
  tracker_health?: "unregistered" | "tracker_down"
  up_limit: number
  uploaded: number
  uploaded_session: number
  upspeed: number
}

export interface TorrentStats {
  total: number
  downloading: number
  seeding: number
  paused: number
  error: number
  totalDownloadSpeed?: number
  totalUploadSpeed?: number
  totalSize?: number
}

export interface CacheMetadata {
  source: "cache" | "fresh"
  age: number
  isStale: boolean
  nextRefresh?: string
}

export interface TorrentCounts {
  status: Record<string, number>
  categories: Record<string, number>
  tags: Record<string, number>
  trackers: Record<string, number>
  total: number
}

export interface TorrentResponse {
  torrents: Torrent[]
  total: number
  stats?: TorrentStats
  counts?: TorrentCounts
  categories?: Record<string, Category>
  tags?: string[]
  serverState?: ServerState
  cacheMetadata?: CacheMetadata
  hasMore?: boolean
}

// Simplified MainData - only used for Dashboard server stats
export interface MainData {
  rid: number
  serverState?: ServerState
  server_state?: ServerState
}

export interface Category {
  name: string
  savePath: string
}

export interface ServerState {
  connection_status: string
  dht_nodes: number
  dl_info_data: number
  dl_info_speed: number
  dl_rate_limit: number
  up_info_data: number
  up_info_speed: number
  up_rate_limit: number
  queueing: boolean
  use_alt_speed_limits: boolean
  refresh_interval: number
  alltime_dl?: number
  alltime_ul?: number
  total_wasted_session?: number
  global_ratio?: string
  total_peer_connections?: number
  free_space_on_disk?: number
  average_time_queue?: number
  queued_io_jobs?: number
  read_cache_hits?: string
  read_cache_overload?: string
  total_buffers_size?: number
  total_queued_size?: number
  write_cache_overload?: string
}

export interface AppPreferences {
  // Core limits and speeds (fully supported)
  dl_limit: number
  up_limit: number
  alt_dl_limit: number
  alt_up_limit: number

  // Queue management (fully supported)
  queueing_enabled: boolean
  max_active_downloads: number
  max_active_torrents: number
  max_active_uploads: number
  max_active_checking_torrents: number

  // Network settings (fully supported)
  listen_port: number
  random_port: boolean // Deprecated in qBittorrent but functional
  upnp: boolean
  upnp_lease_duration: number

  // Connection protocol & interface (fully supported)
  bittorrent_protocol: number
  utp_tcp_mixed_mode: number

  // Network interface fields - displayed as read-only in UI
  // TODO: These fields are configurable in qBittorrent API but go-qbittorrent library
  // lacks the required endpoints for proper dropdown selection:
  // - /api/v2/app/networkInterfaceList
  // - /api/v2/app/networkInterfaceAddressList
  // Currently shown as read-only inputs displaying actual qBittorrent values
  current_network_interface: string // Shows current interface (empty = auto-detect)
  current_interface_address: string // Shows current interface IP address

  announce_ip: string
  reannounce_when_address_changed: boolean

  // Connection limits
  max_connec: number
  max_connec_per_torrent: number
  max_uploads: number
  max_uploads_per_torrent: number
  enable_multi_connections_from_same_ip: boolean

  // Advanced network
  outgoing_ports_min: number
  outgoing_ports_max: number
  limit_lan_peers: boolean
  limit_tcp_overhead: boolean
  limit_utp_rate: boolean
  peer_tos: number
  socket_backlog_size: number
  send_buffer_watermark: number
  send_buffer_low_watermark: number
  send_buffer_watermark_factor: number
  max_concurrent_http_announces: number
  request_queue_size: number
  stop_tracker_timeout: number

  // Seeding limits
  max_ratio_enabled: boolean
  max_ratio: number
  max_seeding_time_enabled: boolean
  max_seeding_time: number

  // Paths and file management
  save_path: string
  temp_path: string
  temp_path_enabled: boolean
  auto_tmm_enabled: boolean
  save_resume_data_interval: number

  // Startup behavior
  start_paused_enabled: boolean // NOTE: Not supported by qBittorrent API - handled via localStorage

  // BitTorrent protocol (fully supported)
  dht: boolean
  pex: boolean
  lsd: boolean
  encryption: number
  anonymous_mode: boolean

  // Proxy settings (fully supported)
  proxy_type: number | string // Note: number (pre-4.5.x), string (post-4.6.x)
  proxy_ip: string
  proxy_port: number
  proxy_username: string
  proxy_password: string
  proxy_auth_enabled: boolean
  proxy_peer_connections: boolean
  proxy_torrents_only: boolean
  proxy_hostname_lookup: boolean

  // Security & filtering
  ip_filter_enabled: boolean
  ip_filter_path: string
  ip_filter_trackers: boolean
  banned_IPs: string
  block_peers_on_privileged_ports: boolean
  resolve_peer_countries: boolean

  // Performance & disk I/O (mostly supported)
  async_io_threads: number
  hashing_threads: number
  file_pool_size: number
  disk_cache: number
  disk_cache_ttl: number
  disk_queue_size: number
  disk_io_type: number
  disk_io_read_mode: number // Limited API support
  disk_io_write_mode: number
  checking_memory_use: number
  memory_working_set_limit: number // May not be settable via API
  enable_coalesce_read_write: boolean

  // Upload behavior (partial support)
  upload_choking_algorithm: number
  upload_slots_behavior: number

  // Peer management
  peer_turnover: number
  peer_turnover_cutoff: number
  peer_turnover_interval: number

  // Embedded tracker
  enable_embedded_tracker: boolean
  embedded_tracker_port: number
  embedded_tracker_port_forwarding: boolean

  // Scheduler
  scheduler_enabled: boolean
  schedule_from_hour: number
  schedule_from_min: number
  schedule_to_hour: number
  schedule_to_min: number
  scheduler_days: number

  // Web UI (read-only reference)
  web_ui_port: number
  web_ui_username: string
  use_https: boolean
  web_ui_address: string
  web_ui_ban_duration: number
  web_ui_clickjacking_protection_enabled: boolean
  web_ui_csrf_protection_enabled: boolean
  web_ui_custom_http_headers: string
  web_ui_domain_list: string
  web_ui_host_header_validation_enabled: boolean
  web_ui_https_cert_path: string
  web_ui_https_key_path: string
  web_ui_max_auth_fail_count: number
  web_ui_reverse_proxies_list: string
  web_ui_reverse_proxy_enabled: boolean
  web_ui_secure_cookie_enabled: boolean
  web_ui_session_timeout: number
  web_ui_upnp: boolean
  web_ui_use_custom_http_headers_enabled: boolean

  // Additional commonly used fields
  add_trackers_enabled: boolean
  add_trackers: string
  announce_to_all_tiers: boolean
  announce_to_all_trackers: boolean

  // File management and content layout
  torrent_content_layout: string
  incomplete_files_ext: boolean
  preallocate_all: boolean
  excluded_file_names_enabled: boolean
  excluded_file_names: string

  // Category behavior
  category_changed_tmm_enabled: boolean
  save_path_changed_tmm_enabled: boolean
  use_category_paths_in_manual_mode: boolean

  // Torrent behavior
  torrent_changed_tmm_enabled: boolean
  torrent_stop_condition: string

  // Miscellaneous
  alternative_webui_enabled: boolean
  alternative_webui_path: string
  auto_delete_mode: number
  autorun_enabled: boolean
  autorun_on_torrent_added_enabled: boolean
  autorun_on_torrent_added_program: string
  autorun_program: string
  bypass_auth_subnet_whitelist: string
  bypass_auth_subnet_whitelist_enabled: boolean
  bypass_local_auth: boolean
  dont_count_slow_torrents: boolean
  export_dir: string
  export_dir_fin: string
  idn_support_enabled: boolean
  locale: string
  performance_warning: boolean
  recheck_completed_torrents: boolean
  refresh_interval: number
  resume_data_storage_type: string
  slow_torrent_dl_rate_threshold: number
  slow_torrent_inactive_timer: number
  slow_torrent_ul_rate_threshold: number
  ssrf_mitigation: boolean
  validate_https_tracker_certificate: boolean

  // RSS settings
  rss_auto_downloading_enabled: boolean
  rss_download_repack_proper_episodes: boolean
  rss_max_articles_per_feed: number
  rss_processing_enabled: boolean
  rss_refresh_interval: number
  rss_smart_episode_filters: string

  // Dynamic DNS
  dyndns_domain: string
  dyndns_enabled: boolean
  dyndns_password: string
  dyndns_service: number
  dyndns_username: string

  // Mail notifications
  mail_notification_auth_enabled: boolean
  mail_notification_email: string
  mail_notification_enabled: boolean
  mail_notification_password: string
  mail_notification_sender: string
  mail_notification_smtp: string
  mail_notification_ssl_enabled: boolean
  mail_notification_username: string

  // Scan directories (structured as empty object in go-qbittorrent)
  scan_dirs: Record<string, unknown>

  // Add catch-all for any additional fields from the API
  [key: string]: unknown
}

// Torrent Creation Types
export type TorrentFormat = "v1" | "v2" | "hybrid"
export type TorrentCreationStatus = "Queued" | "Running" | "Finished" | "Failed"

export interface TorrentCreationParams {
  sourcePath: string
  torrentFilePath?: string
  private?: boolean
  format?: TorrentFormat
  optimizeAlignment?: boolean
  paddedFileSizeLimit?: number
  pieceSize?: number
  comment?: string
  source?: string
  trackers?: string[]
  urlSeeds?: string[]
  startSeeding?: boolean
}

export interface TorrentCreationTask {
  taskID: string
  sourcePath: string
  torrentFilePath?: string
  pieceSize: number
  private: boolean
  format?: TorrentFormat
  optimizeAlignment?: boolean
  paddedFileSizeLimit?: number
  status: TorrentCreationStatus
  comment?: string
  source?: string
  trackers?: string[]
  urlSeeds?: string[]
  timeAdded: string
  timeStarted?: string
  timeFinished?: string
  progress?: number
  errorMessage?: string
}

export interface TorrentCreationTaskResponse {
  taskID: string
}<|MERGE_RESOLUTION|>--- conflicted
+++ resolved
@@ -51,14 +51,11 @@
 export interface InstanceCapabilities {
   supportsTorrentCreation: boolean
   supportsSetTags: boolean
-<<<<<<< HEAD
+  supportsTrackerHealth: boolean
+  supportsTrackerEditing: boolean
   supportsRenameTorrent: boolean
   supportsRenameFile: boolean
   supportsRenameFolder: boolean
-=======
-  supportsTrackerHealth: boolean
-  supportsTrackerEditing: boolean
->>>>>>> 5a95c55f
   webAPIVersion?: string
 }
 
