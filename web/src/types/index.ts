--- conflicted
+++ resolved
@@ -1733,9 +1733,7 @@
   currentTorrent?: CrossSeedSearchCandidate
   recentResults: CrossSeedSearchResult[]
   nextRunAt?: string
-<<<<<<< HEAD
-}
-
+}
 // Orphan Scan types
 export type OrphanScanRunStatus =
   | "pending"
@@ -1798,6 +1796,4 @@
 
 export interface OrphanScanRunWithFiles extends OrphanScanRun {
   files: OrphanScanFile[]
-=======
->>>>>>> 3c1b34b9
 }