--- conflicted
+++ resolved
@@ -546,7 +546,122 @@
   [key: string]: unknown
 }
 
-<<<<<<< HEAD
+// qBittorrent application information
+export interface QBittorrentBuildInfo {
+  qt: string
+  libtorrent: string
+  boost: string
+  openssl: string
+  bitness: number
+  platform?: string
+}
+
+export interface QBittorrentAppInfo {
+  version: string
+  webAPIVersion?: string
+  buildInfo?: QBittorrentBuildInfo
+}
+
+export interface TorrentCreationParams {
+  sourcePath: string
+  torrentFilePath?: string
+  private?: boolean
+  format?: TorrentFormat
+  optimizeAlignment?: boolean
+  paddedFileSizeLimit?: number
+  pieceSize?: number
+  comment?: string
+  source?: string
+  trackers?: string[]
+  urlSeeds?: string[]
+  startSeeding?: boolean
+}
+
+export interface TorrentCreationTask {
+  taskID: string
+  sourcePath: string
+  torrentFilePath?: string
+  pieceSize: number
+  private: boolean
+  format?: TorrentFormat
+  optimizeAlignment?: boolean
+  paddedFileSizeLimit?: number
+  status: TorrentCreationStatus
+  comment?: string
+  source?: string
+  trackers?: string[]
+  urlSeeds?: string[]
+  timeAdded: string
+  timeStarted?: string
+  timeFinished?: string
+  progress?: number
+  errorMessage?: string
+}
+
+export interface TorrentCreationTaskResponse {
+  taskID: string
+}
+
+// qBittorrent application information
+export interface QBittorrentBuildInfo {
+  qt: string
+  libtorrent: string
+  boost: string
+  openssl: string
+  bitness: number
+  platform?: string
+}
+
+export interface QBittorrentAppInfo {
+  version: string
+  webAPIVersion?: string
+  buildInfo?: QBittorrentBuildInfo
+}
+
+// Torrent Creation Types
+export type TorrentFormat = "v1" | "v2" | "hybrid"
+export type TorrentCreationStatus = "Queued" | "Running" | "Finished" | "Failed"
+
+export interface TorrentCreationParams {
+  sourcePath: string
+  torrentFilePath?: string
+  private?: boolean
+  format?: TorrentFormat
+  optimizeAlignment?: boolean
+  paddedFileSizeLimit?: number
+  pieceSize?: number
+  comment?: string
+  source?: string
+  trackers?: string[]
+  urlSeeds?: string[]
+  startSeeding?: boolean
+}
+
+export interface TorrentCreationTask {
+  taskID: string
+  sourcePath: string
+  torrentFilePath?: string
+  pieceSize: number
+  private: boolean
+  format?: TorrentFormat
+  optimizeAlignment?: boolean
+  paddedFileSizeLimit?: number
+  status: TorrentCreationStatus
+  comment?: string
+  source?: string
+  trackers?: string[]
+  urlSeeds?: string[]
+  timeAdded: string
+  timeStarted?: string
+  timeFinished?: string
+  progress?: number
+  errorMessage?: string
+}
+
+export interface TorrentCreationTaskResponse {
+  taskID: string
+}
+
 
 // Economy-related types
 export interface EconomyScore {
@@ -644,64 +759,4 @@
   categories: string[]
   tags: string[]
   trackers: string[]
-=======
-// qBittorrent application information
-export interface QBittorrentBuildInfo {
-  qt: string
-  libtorrent: string
-  boost: string
-  openssl: string
-  bitness: number
-  platform?: string
-}
-
-export interface QBittorrentAppInfo {
-  version: string
-  webAPIVersion?: string
-  buildInfo?: QBittorrentBuildInfo
-}
-
-// Torrent Creation Types
-export type TorrentFormat = "v1" | "v2" | "hybrid"
-export type TorrentCreationStatus = "Queued" | "Running" | "Finished" | "Failed"
-
-export interface TorrentCreationParams {
-  sourcePath: string
-  torrentFilePath?: string
-  private?: boolean
-  format?: TorrentFormat
-  optimizeAlignment?: boolean
-  paddedFileSizeLimit?: number
-  pieceSize?: number
-  comment?: string
-  source?: string
-  trackers?: string[]
-  urlSeeds?: string[]
-  startSeeding?: boolean
-}
-
-export interface TorrentCreationTask {
-  taskID: string
-  sourcePath: string
-  torrentFilePath?: string
-  pieceSize: number
-  private: boolean
-  format?: TorrentFormat
-  optimizeAlignment?: boolean
-  paddedFileSizeLimit?: number
-  status: TorrentCreationStatus
-  comment?: string
-  source?: string
-  trackers?: string[]
-  urlSeeds?: string[]
-  timeAdded: string
-  timeStarted?: string
-  timeFinished?: string
-  progress?: number
-  errorMessage?: string
-}
-
-export interface TorrentCreationTaskResponse {
-  taskID: string
->>>>>>> f57ca769
 }