/*
 * Copyright (c) 2025, s0up and the autobrr contributors.
 * SPDX-License-Identifier: GPL-2.0-or-later
 */

export interface User {
  id?: number
  username: string
  createdAt?: string
  updatedAt?: string
  auth_method?: string
}

export interface AuthResponse {
  user: User
  message?: string
}

export interface Instance {
  id: number
  name: string
  host: string
  username: string
  basicUsername?: string
  tlsSkipVerify: boolean
  hasLocalFilesystemAccess: boolean
  // Hardlink mode settings (per-instance)
  useHardlinks: boolean
  hardlinkBaseDir: string
  hardlinkDirPreset: "flat" | "by-tracker" | "by-instance"
  // Reflink mode (copy-on-write) - mutually exclusive with hardlink mode
  useReflinks: boolean
  sortOrder: number
  isActive: boolean
  reannounceSettings: InstanceReannounceSettings
}

export interface InstanceFormData {
  name: string
  host: string
  username?: string
  password?: string
  basicUsername?: string
  basicPassword?: string
  tlsSkipVerify: boolean
  hasLocalFilesystemAccess: boolean
  // Hardlink mode settings (per-instance)
  useHardlinks?: boolean
  hardlinkBaseDir?: string
  hardlinkDirPreset?: "flat" | "by-tracker" | "by-instance"
  // Reflink mode (copy-on-write) - mutually exclusive with hardlink mode
  useReflinks?: boolean
  reannounceSettings: InstanceReannounceSettings
}

export interface InstanceReannounceSettings {
  enabled: boolean
  initialWaitSeconds: number
  reannounceIntervalSeconds: number
  maxAgeSeconds: number
  maxRetries: number
  aggressive: boolean
  monitorAll: boolean
  excludeCategories: boolean
  categories: string[]
  excludeTags: boolean
  tags: string[]
  excludeTrackers: boolean
  trackers: string[]
}

// Reannounce settings constraints - shared across components
export const REANNOUNCE_CONSTRAINTS = {
  MIN_INITIAL_WAIT: 5,
  MIN_INTERVAL: 5,
  MIN_MAX_AGE: 60,
  MIN_MAX_RETRIES: 1,
  MAX_MAX_RETRIES: 50,
  DEFAULT_MAX_RETRIES: 50,
} as const

export interface InstanceCrossSeedCompletionSettings {
  instanceId: number
  enabled: boolean
  categories: string[]
  tags: string[]
  excludeCategories: string[]
  excludeTags: string[]
}

export interface InstanceReannounceActivity {
  instanceId: number
  hash: string
  torrentName?: string
  trackers?: string
  outcome: "skipped" | "failed" | "succeeded"
  reason?: string
  timestamp: string
}

export interface InstanceReannounceCandidate {
  instanceId: number
  hash: string
  torrentName?: string
  trackers?: string
  timeActiveSeconds?: number
  category?: string
  tags?: string
  state: "watching" | "reannouncing" | "cooldown"
  hasTrackerProblem: boolean
  waitingForInitial: boolean
}

export interface InstanceError {
  id: number
  instanceId: number
  errorType: string
  errorMessage: string
  occurredAt: string
}

// Condition field types for expression-based automations
export type ConditionField =
  // String fields
  | "NAME"
  | "HASH"
  | "CATEGORY"
  | "TAGS"
  | "SAVE_PATH"
  | "CONTENT_PATH"
  | "STATE"
  | "TRACKER"
  | "COMMENT"
  // Numeric fields (bytes)
  | "SIZE"
  | "TOTAL_SIZE"
  | "DOWNLOADED"
  | "UPLOADED"
  | "AMOUNT_LEFT"
  // Numeric fields (timestamps/seconds)
  | "ADDED_ON"
  | "COMPLETION_ON"
  | "LAST_ACTIVITY"
  | "SEEDING_TIME"
  | "TIME_ACTIVE"
  // Age fields (time since timestamp - duration type)
  | "ADDED_ON_AGE"
  | "COMPLETION_ON_AGE"
  | "LAST_ACTIVITY_AGE"
  // Numeric fields (float64)
  | "RATIO"
  | "PROGRESS"
  | "AVAILABILITY"
  // Numeric fields (speeds)
  | "DL_SPEED"
  | "UP_SPEED"
  // Numeric fields (counts)
  | "NUM_SEEDS"
  | "NUM_LEECHS"
  | "NUM_COMPLETE"
  | "NUM_INCOMPLETE"
  | "TRACKERS_COUNT"
  // Boolean fields
  | "PRIVATE"
  | "IS_UNREGISTERED"
  // Enum-like fields
  | "HARDLINK_SCOPE"

export type ConditionOperator =
  // Logical operators (for groups)
  | "AND"
  | "OR"
  // Comparison operators
  | "EQUAL"
  | "NOT_EQUAL"
  | "CONTAINS"
  | "NOT_CONTAINS"
  | "STARTS_WITH"
  | "ENDS_WITH"
  | "GREATER_THAN"
  | "GREATER_THAN_OR_EQUAL"
  | "LESS_THAN"
  | "LESS_THAN_OR_EQUAL"
  | "BETWEEN"
  | "MATCHES"
  // Cross-category lookup operators (NAME field only)
  | "EXISTS_IN"
  | "CONTAINS_IN"

export interface RuleCondition {
  /** UI-only stable identifier (not persisted server-side) */
  clientId?: string
  field?: ConditionField
  operator: ConditionOperator
  value?: string
  minValue?: number
  maxValue?: number
  regex?: boolean
  negate?: boolean
  conditions?: RuleCondition[]
}

export interface SpeedLimitAction {
  enabled: boolean
  uploadKiB?: number
  downloadKiB?: number
  condition?: RuleCondition
}

export interface ShareLimitsAction {
  enabled: boolean
  ratioLimit?: number
  seedingTimeMinutes?: number
  condition?: RuleCondition
}

export interface PauseAction {
  enabled: boolean
  condition?: RuleCondition
}

export interface DeleteAction {
  enabled: boolean
  mode?: "delete" | "deleteWithFiles" | "deleteWithFilesPreserveCrossSeeds"
  condition?: RuleCondition
}

export interface TagAction {
  enabled: boolean
  tags: string[]
  mode: "full" | "add" | "remove"
  useTrackerAsTag?: boolean
  useDisplayName?: boolean
  condition?: RuleCondition
}

export interface CategoryAction {
  enabled: boolean
  category: string
  includeCrossSeeds?: boolean
  blockIfCrossSeedInCategories?: string[]
  condition?: RuleCondition
}

export interface ActionConditions {
  schemaVersion: string
  speedLimits?: SpeedLimitAction
  shareLimits?: ShareLimitsAction
  pause?: PauseAction
  delete?: DeleteAction
  tag?: TagAction
  category?: CategoryAction
}

export interface Automation {
  id: number
  instanceId: number
  name: string
  trackerPattern: string
  trackerDomains?: string[]
  conditions: ActionConditions
  enabled: boolean
  sortOrder: number
  intervalSeconds?: number | null // null = use global default (15 minutes)
  createdAt?: string
  updatedAt?: string
}

export interface AutomationInput {
  name: string
  trackerPattern?: string
  trackerDomains?: string[]
  conditions: ActionConditions
  enabled?: boolean
  sortOrder?: number
  intervalSeconds?: number | null // null = use global default (15 minutes)
}

export interface AutomationPreviewInput extends AutomationInput {
  previewLimit?: number
  previewOffset?: number
}

export interface AutomationActivity {
  id: number
  instanceId: number
  hash: string
  torrentName?: string
  trackerDomain?: string
  action: "deleted_ratio" | "deleted_seeding" | "deleted_unregistered" | "deleted_condition" | "delete_failed" | "limit_failed" | "tags_changed" | "category_changed" | "speed_limits_changed" | "share_limits_changed" | "paused"
  ruleId?: number
  ruleName?: string
  outcome: "success" | "failed"
  reason?: string
  details?: {
    ratio?: number
    ratioLimit?: number
    seedingMinutes?: number
    seedingLimitMinutes?: number
    filesKept?: boolean
    deleteMode?: "delete" | "deleteWithFiles" | "deleteWithFilesPreserveCrossSeeds"
    limitKiB?: number
    count?: number
    type?: string
    // Tag activity details
    added?: Record<string, number>   // tag -> count of torrents
    removed?: Record<string, number> // tag -> count of torrents
    // Category activity details
    categories?: Record<string, number> // category -> count of torrents
    // Speed/share limit activity details
    limits?: Record<string, number> // "upload:1024" -> count, or "2.00:1440" -> count
  }
  createdAt: string
}

export interface AutomationPreviewTorrent {
  name: string
  hash: string
  size: number
  ratio: number
  seedingTime: number
  tracker: string
  category: string
  tags: string
  state: string
  addedOn: number
  uploaded: number
  downloaded: number
  isUnregistered?: boolean
  isCrossSeed?: boolean
  hardlinkScope?: string // none, torrents_only, outside_qbittorrent
  // Additional fields for dynamic columns
  numSeeds: number
  numComplete: number
  numLeechs: number
  numIncomplete: number
  progress: number
  availability: number
  timeActive: number
  lastActivity: number
  completionOn: number
  totalSize: number
}

export interface AutomationPreviewResult {
  totalMatches: number
  crossSeedCount?: number
  examples: AutomationPreviewTorrent[]
}

export interface RegexValidationError {
  path: string
  message: string
  pattern: string
  field: string
  operator: string
}

export interface RegexValidationResult {
  valid: boolean
  errors: RegexValidationError[]
}

export interface InstanceResponse extends Instance {
  connected: boolean
  hasDecryptionError: boolean
  recentErrors?: InstanceError[]
  connectionStatus?: string
}

export interface InstanceCapabilities {
  supportsTorrentCreation: boolean
  supportsTorrentExport: boolean
  supportsSetTags: boolean
  supportsTrackerHealth: boolean
  supportsTrackerEditing: boolean
  supportsRenameTorrent: boolean
  supportsRenameFile: boolean
  supportsRenameFolder: boolean
  supportsFilePriority: boolean
  supportsSubcategories: boolean
  supportsTorrentTmpPath: boolean
  supportsPathAutocomplete: boolean
  webAPIVersion?: string
}

export interface TorrentTracker {
  url: string
  status: number
  num_peers: number
  num_seeds: number
  num_leeches: number
  num_downloaded: number
  msg: string
}

export interface TorrentProperties {
  addition_date: number
  comment: string
  completion_date: number
  created_by: string
  creation_date: number
  dl_limit: number
  dl_speed: number
  dl_speed_avg: number
  download_path: string
  eta: number
  hash: string
  infohash_v1: string
  infohash_v2: string
  is_private: boolean
  last_seen: number
  name: string
  nb_connections: number
  nb_connections_limit: number
  peers: number
  peers_total: number
  piece_size: number
  pieces_have: number
  pieces_num: number
  reannounce: number
  save_path: string
  seeding_time: number
  seeds: number
  seeds_total: number
  share_ratio: number
  time_elapsed: number
  total_downloaded: number
  total_downloaded_session: number
  total_size: number
  total_uploaded: number
  total_uploaded_session: number
  total_wasted: number
  up_limit: number
  up_speed: number
  up_speed_avg: number
}

export interface TorrentFile {
  availability: number
  index: number
  is_seed?: boolean
  name: string
  piece_range: number[]
  priority: number
  progress: number
  size: number
}

export interface Torrent {
  added_on: number
  amount_left: number
  auto_tmm: boolean
  availability: number
  category: string
  completed: number
  completion_on: number
  content_path: string
  dl_limit: number
  dlspeed: number
  download_path: string
  downloaded: number
  downloaded_session: number
  eta: number
  f_l_piece_prio: boolean
  force_start: boolean
  hash: string
  infohash_v1: string
  infohash_v2: string
  popularity: number
  private: boolean
  last_activity: number
  magnet_uri: string
  max_ratio: number
  max_seeding_time: number
  max_inactive_seeding_time?: number
  name: string
  num_complete: number
  num_incomplete: number
  num_leechs: number
  num_seeds: number
  priority: number
  progress: number
  ratio: number
  ratio_limit: number
  reannounce: number
  save_path: string
  seeding_time: number
  seeding_time_limit: number
  inactive_seeding_time_limit?: number
  seen_complete: number
  seq_dl: boolean
  size: number
  state: string
  super_seeding: boolean
  tags: string
  time_active: number
  total_size: number
  tracker: string
  trackers_count: number
  trackers?: TorrentTracker[]
  tracker_health?: "unregistered" | "tracker_down"
  up_limit: number
  uploaded: number
  uploaded_session: number
  upspeed: number
}

export interface DuplicateTorrentMatch {
  hash: string
  infohash_v1?: string
  infohash_v2?: string
  name: string
  matched_hashes?: string[]
}

export interface TorrentStats {
  total: number
  downloading: number
  seeding: number
  paused: number
  error: number
  totalDownloadSpeed?: number
  totalUploadSpeed?: number
  totalSize?: number
  totalRemainingSize?: number
  totalSeedingSize?: number
}

export interface CacheMetadata {
  source: "cache" | "fresh"
  age: number
  isStale: boolean
  nextRefresh?: string
}

export interface TrackerTransferStats {
  uploaded: number
  downloaded: number
  totalSize: number
  count: number
}

export interface TrackerCustomization {
  id: number
  displayName: string
  domains: string[]
  includedInStats?: string[]
  createdAt: string
  updatedAt: string
}

export interface TrackerCustomizationInput {
  displayName: string
  domains: string[]
  includedInStats?: string[]
}

export interface DashboardSettings {
  id: number
  userId: number
  sectionVisibility: Record<string, boolean>
  sectionOrder: string[]
  sectionCollapsed: Record<string, boolean>
  trackerBreakdownSortColumn: string
  trackerBreakdownSortDirection: string
  trackerBreakdownItemsPerPage: number
  createdAt: string
  updatedAt: string
}

export interface DashboardSettingsInput {
  sectionVisibility?: Record<string, boolean>
  sectionOrder?: string[]
  sectionCollapsed?: Record<string, boolean>
  trackerBreakdownSortColumn?: string
  trackerBreakdownSortDirection?: string
  trackerBreakdownItemsPerPage?: number
}

export interface LogExclusions {
  id: number
  patterns: string[]
  createdAt: string
  updatedAt: string
}

export interface LogExclusionsInput {
  patterns: string[]
}

export interface TorrentCounts {
  status: Record<string, number>
  categories: Record<string, number>
  categorySizes?: Record<string, number>
  tags: Record<string, number>
  tagSizes?: Record<string, number>
  trackers: Record<string, number>
  trackerTransfers?: Record<string, TrackerTransferStats>
  total: number
}

export interface TorrentFilters {
  status: string[]
  excludeStatus: string[]
  categories: string[]
  excludeCategories: string[]
  expandedCategories?: string[]
  expandedExcludeCategories?: string[]
  tags: string[]
  excludeTags: string[]
  trackers: string[]
  excludeTrackers: string[]
  expr?: string
}

export interface TorrentResponse {
  torrents: Torrent[]
  crossInstanceTorrents?: CrossInstanceTorrent[]
  cross_instance_torrents?: CrossInstanceTorrent[]  // Backend uses snake_case
  total: number
  stats?: TorrentStats
  counts?: TorrentCounts
  categories?: Record<string, Category>
  tags?: string[]
  serverState?: ServerState
  useSubcategories?: boolean
  cacheMetadata?: CacheMetadata
  hasMore?: boolean
  trackerHealthSupported?: boolean
  isCrossInstance?: boolean
}

export interface AddTorrentFailedURL {
  url: string
  error: string
}

export interface AddTorrentFailedFile {
  filename: string
  error: string
}

export interface AddTorrentResponse {
  message: string
  added: number
  failed: number
  failedURLs?: AddTorrentFailedURL[]
  failedFiles?: AddTorrentFailedFile[]
}

export interface CrossInstanceTorrent extends Torrent {
  instanceId: number
  instanceName: string
}

// Simplified MainData - only used for Dashboard server stats
export interface MainData {
  rid: number
  serverState?: ServerState
  server_state?: ServerState
}

export interface Category {
  name: string
  savePath: string
}

export interface ServerState {
  connection_status: string
  dht_nodes: number
  dl_info_data: number
  dl_info_speed: number
  dl_rate_limit: number
  up_info_data: number
  up_info_speed: number
  up_rate_limit: number
  queueing: boolean
  use_alt_speed_limits: boolean
  use_subcategories?: boolean
  refresh_interval: number
  alltime_dl?: number
  alltime_ul?: number
  total_wasted_session?: number
  global_ratio?: string
  total_peer_connections?: number
  free_space_on_disk?: number
  average_time_queue?: number
  queued_io_jobs?: number
  read_cache_hits?: string
  read_cache_overload?: string
  total_buffers_size?: number
  total_queued_size?: number
  write_cache_overload?: string
  last_external_address_v4?: string
  last_external_address_v6?: string
}

export interface TorrentPeer {
  ip: string
  port: number
  connection?: string
  flags?: string
  flags_desc?: string
  client?: string
  progress: number
  dl_speed?: number
  up_speed?: number
  downloaded?: number
  uploaded?: number
  relevance?: number
  files?: string
  country?: string
  country_code?: string
  peer_id_client?: string
}

export interface SortedPeer extends TorrentPeer {
  key: string
}

export interface TorrentPeersResponse {
  peers?: Record<string, TorrentPeer>
  peers_removed?: string[]
  rid: number
  full_update: boolean
  show_flags?: boolean
}

export interface SortedPeersResponse extends TorrentPeersResponse {
  sorted_peers?: SortedPeer[]
}

export interface WebSeed {
  url: string
}

export type BackupRunKind = "manual" | "hourly" | "daily" | "weekly" | "monthly" | "import"

export type BackupRunStatus = "pending" | "running" | "success" | "failed" | "canceled"

export interface BackupSettings {
  instanceId: number
  enabled: boolean
  hourlyEnabled: boolean
  dailyEnabled: boolean
  weeklyEnabled: boolean
  monthlyEnabled: boolean
  keepHourly: number
  keepDaily: number
  keepWeekly: number
  keepMonthly: number
  includeCategories: boolean
  includeTags: boolean
  createdAt?: string
  updatedAt?: string
}

export interface BackupRun {
  id: number
  instanceId: number
  kind: BackupRunKind
  status: BackupRunStatus
  requestedBy: string
  requestedAt: string
  startedAt?: string
  completedAt?: string
  manifestPath?: string | null
  totalBytes: number
  torrentCount: number
  categoryCounts?: Record<string, number>
  categories?: Record<string, BackupCategorySnapshot>
  tags?: string[]
  errorMessage?: string | null
  progressCurrent?: number
  progressTotal?: number
  progressPercentage?: number
}

export interface BackupRunsResponse {
  runs: BackupRun[]
  hasMore: boolean
}

export interface BackupManifestItem {
  hash: string
  name: string
  category?: string | null
  sizeBytes: number
  infohashV1?: string | null
  infohashV2?: string | null
  tags?: string[]
  torrentBlob?: string
}

export interface BackupCategorySnapshot {
  savePath?: string | null
}

export interface BackupManifest {
  instanceId: number
  kind: BackupRunKind
  generatedAt: string
  torrentCount: number
  categories?: Record<string, BackupCategorySnapshot>
  tags?: string[]
  items: BackupManifestItem[]
}

export type RestoreMode = "incremental" | "overwrite" | "complete"

export interface RestorePlanCategorySpec {
  name: string
  savePath?: string | null
}

export interface RestorePlanCategoryUpdate {
  name: string
  currentPath: string
  desiredPath: string
}

export interface RestoreDiffChange {
  field: string
  supported: boolean
  current?: unknown
  desired?: unknown
  message?: string
}

export interface RestorePlanTorrentSpec {
  manifest: BackupManifestItem
}

export interface RestorePlanTorrentUpdate {
  hash: string
  current: {
    hash: string
    name: string
    category: string
    tags: string[]
    trackerUrls?: string[]
    infoHashV1?: string
    infoHashV2?: string
    sizeBytes?: number
  }
  desired: BackupManifestItem & { torrentBlob?: string }
  changes: RestoreDiffChange[]
}

export interface RestorePlan {
  mode: RestoreMode
  runId: number
  instanceId: number
  categories: {
    create?: RestorePlanCategorySpec[]
    update?: RestorePlanCategoryUpdate[]
    delete?: string[]
  }
  tags: {
    create?: { name: string }[]
    delete?: string[]
  }
  torrents: {
    add?: RestorePlanTorrentSpec[]
    update?: RestorePlanTorrentUpdate[]
    delete?: string[]
  }
}

export interface RestoreAppliedCategories {
  created?: string[]
  updated?: string[]
  deleted?: string[]
}

export interface RestoreAppliedTags {
  created?: string[]
  deleted?: string[]
}

export interface RestoreAppliedTorrents {
  added?: string[]
  updated?: string[]
  deleted?: string[]
}

export interface RestoreAppliedTotals {
  categories: RestoreAppliedCategories
  tags: RestoreAppliedTags
  torrents: RestoreAppliedTorrents
}

export interface RestoreErrorItem {
  operation: string
  target: string
  message: string
}

export interface RestoreResult {
  mode: RestoreMode
  runId: number
  instanceId: number
  dryRun: boolean
  plan: RestorePlan
  applied: RestoreAppliedTotals
  warnings?: string[]
  errors?: RestoreErrorItem[]
}

export interface AppPreferences {
  // Core limits and speeds (fully supported)
  dl_limit: number
  up_limit: number
  alt_dl_limit: number
  alt_up_limit: number

  // Queue management (fully supported)
  queueing_enabled: boolean
  max_active_downloads: number
  max_active_torrents: number
  max_active_uploads: number
  max_active_checking_torrents: number

  // Network settings (fully supported)
  listen_port: number
  random_port: boolean // Deprecated in qBittorrent but functional
  upnp: boolean
  upnp_lease_duration: number

  // Connection protocol & interface (fully supported)
  bittorrent_protocol: number
  utp_tcp_mixed_mode: number

  // Network interface fields - displayed as read-only in UI
  // TODO: These fields are configurable in qBittorrent API but go-qbittorrent library
  // lacks the required endpoints for proper dropdown selection:
  // - /api/v2/app/networkInterfaceList
  // - /api/v2/app/networkInterfaceAddressList
  // Currently shown as read-only inputs displaying actual qBittorrent values
  current_network_interface: string // Shows current interface (empty = auto-detect)
  current_interface_address: string // Shows current interface IP address

  announce_ip: string
  reannounce_when_address_changed: boolean

  // Connection limits
  max_connec: number
  max_connec_per_torrent: number
  max_uploads: number
  max_uploads_per_torrent: number
  enable_multi_connections_from_same_ip: boolean

  // Advanced network
  outgoing_ports_min: number
  outgoing_ports_max: number
  limit_lan_peers: boolean
  limit_tcp_overhead: boolean
  limit_utp_rate: boolean
  peer_tos: number
  socket_backlog_size: number
  send_buffer_watermark: number
  send_buffer_low_watermark: number
  send_buffer_watermark_factor: number
  max_concurrent_http_announces: number
  request_queue_size: number
  stop_tracker_timeout: number

  // Seeding limits
  max_ratio_enabled: boolean
  max_ratio: number
  max_seeding_time_enabled: boolean
  max_seeding_time: number

  // Paths and file management
  save_path: string
  temp_path: string
  temp_path_enabled: boolean
  auto_tmm_enabled: boolean
  save_resume_data_interval: number

  // Startup behavior
  start_paused_enabled: boolean // NOTE: Not supported by qBittorrent API - handled via localStorage

  // BitTorrent protocol (fully supported)
  dht: boolean
  pex: boolean
  lsd: boolean
  encryption: number
  anonymous_mode: boolean

  // Proxy settings (fully supported)
  proxy_type: number | string // Note: number (pre-4.5.x), string (post-4.6.x)
  proxy_ip: string
  proxy_port: number
  proxy_username: string
  proxy_password: string
  proxy_auth_enabled: boolean
  proxy_peer_connections: boolean
  proxy_torrents_only: boolean
  proxy_hostname_lookup: boolean

  // Security & filtering
  ip_filter_enabled: boolean
  ip_filter_path: string
  ip_filter_trackers: boolean
  banned_IPs: string
  block_peers_on_privileged_ports: boolean
  resolve_peer_countries: boolean

  // Performance & disk I/O (mostly supported)
  async_io_threads: number
  hashing_threads: number
  file_pool_size: number
  disk_cache: number
  disk_cache_ttl: number
  disk_queue_size: number
  disk_io_type: number
  disk_io_read_mode: number // Limited API support
  disk_io_write_mode: number
  checking_memory_use: number
  memory_working_set_limit: number // May not be settable via API
  enable_coalesce_read_write: boolean

  // Upload behavior (partial support)
  upload_choking_algorithm: number
  upload_slots_behavior: number

  // Peer management
  peer_turnover: number
  peer_turnover_cutoff: number
  peer_turnover_interval: number

  // Embedded tracker
  enable_embedded_tracker: boolean
  embedded_tracker_port: number
  embedded_tracker_port_forwarding: boolean

  // Scheduler
  scheduler_enabled: boolean
  schedule_from_hour: number
  schedule_from_min: number
  schedule_to_hour: number
  schedule_to_min: number
  scheduler_days: number

  // Web UI (read-only reference)
  web_ui_port: number
  web_ui_username: string
  use_https: boolean
  web_ui_address: string
  web_ui_ban_duration: number
  web_ui_clickjacking_protection_enabled: boolean
  web_ui_csrf_protection_enabled: boolean
  web_ui_custom_http_headers: string
  web_ui_domain_list: string
  web_ui_host_header_validation_enabled: boolean
  web_ui_https_cert_path: string
  web_ui_https_key_path: string
  web_ui_max_auth_fail_count: number
  web_ui_reverse_proxies_list: string
  web_ui_reverse_proxy_enabled: boolean
  web_ui_secure_cookie_enabled: boolean
  web_ui_session_timeout: number
  web_ui_upnp: boolean
  web_ui_use_custom_http_headers_enabled: boolean

  // Additional commonly used fields
  add_trackers_enabled: boolean
  add_trackers: string
  announce_to_all_tiers: boolean
  announce_to_all_trackers: boolean

  // File management and content layout
  torrent_content_layout: string
  incomplete_files_ext: boolean
  preallocate_all: boolean
  excluded_file_names_enabled: boolean
  excluded_file_names: string

  // Category behavior
  category_changed_tmm_enabled: boolean
  save_path_changed_tmm_enabled: boolean
  use_category_paths_in_manual_mode: boolean
  // Subcategory behavior
  use_subcategories?: boolean

  // Torrent behavior
  torrent_changed_tmm_enabled: boolean
  torrent_stop_condition: string

  // Miscellaneous
  alternative_webui_enabled: boolean
  alternative_webui_path: string
  auto_delete_mode: number
  autorun_enabled: boolean
  autorun_on_torrent_added_enabled: boolean
  autorun_on_torrent_added_program: string
  autorun_program: string
  bypass_auth_subnet_whitelist: string
  bypass_auth_subnet_whitelist_enabled: boolean
  bypass_local_auth: boolean
  dont_count_slow_torrents: boolean
  export_dir: string
  export_dir_fin: string
  idn_support_enabled: boolean
  locale: string
  performance_warning: boolean
  recheck_completed_torrents: boolean
  refresh_interval: number
  resume_data_storage_type: string
  slow_torrent_dl_rate_threshold: number
  slow_torrent_inactive_timer: number
  slow_torrent_ul_rate_threshold: number
  ssrf_mitigation: boolean
  validate_https_tracker_certificate: boolean

  // RSS settings
  rss_auto_downloading_enabled: boolean
  rss_download_repack_proper_episodes: boolean
  rss_max_articles_per_feed: number
  rss_processing_enabled: boolean
  rss_refresh_interval: number
  rss_smart_episode_filters: string

  // Dynamic DNS
  dyndns_domain: string
  dyndns_enabled: boolean
  dyndns_password: string
  dyndns_service: number
  dyndns_username: string

  // Mail notifications
  mail_notification_auth_enabled: boolean
  mail_notification_email: string
  mail_notification_enabled: boolean
  mail_notification_password: string
  mail_notification_sender: string
  mail_notification_smtp: string
  mail_notification_ssl_enabled: boolean
  mail_notification_username: string

  // Scan directories (structured as empty object in go-qbittorrent)
  scan_dirs: Record<string, unknown>

  // Add catch-all for any additional fields from the API
  [key: string]: unknown
}

// qBittorrent application information
export interface QBittorrentBuildInfo {
  qt: string
  libtorrent: string
  boost: string
  openssl: string
  bitness: number
  platform?: string
}

export interface QBittorrentAppInfo {
  version: string
  webAPIVersion?: string
  buildInfo?: QBittorrentBuildInfo
}

// Torrent Creation Types
export type TorrentFormat = "v1" | "v2" | "hybrid"
export type TorrentCreationStatus = "Queued" | "Running" | "Finished" | "Failed"

export interface TorrentCreationParams {
  sourcePath: string
  torrentFilePath?: string
  private?: boolean
  format?: TorrentFormat
  optimizeAlignment?: boolean
  paddedFileSizeLimit?: number
  pieceSize?: number
  comment?: string
  source?: string
  trackers?: string[]
  urlSeeds?: string[]
  startSeeding?: boolean
}

export interface TorrentCreationTask {
  taskID: string
  sourcePath: string
  torrentFilePath?: string
  pieceSize: number
  private: boolean
  format?: TorrentFormat
  optimizeAlignment?: boolean
  paddedFileSizeLimit?: number
  status: TorrentCreationStatus
  comment?: string
  source?: string
  trackers?: string[]
  urlSeeds?: string[]
  timeAdded: string
  timeStarted?: string
  timeFinished?: string
  progress?: number
  errorMessage?: string
}

export interface TorrentCreationTaskResponse {
  taskID: string
}

// External Program Types
export interface PathMapping {
  from: string
  to: string
}

export interface ExternalProgram {
  id: number
  name: string
  path: string
  args_template: string
  enabled: boolean
  use_terminal: boolean
  path_mappings: PathMapping[]
  created_at: string
  updated_at: string
}

export interface ExternalProgramCreate {
  name: string
  path: string
  args_template: string
  enabled: boolean
  use_terminal: boolean
  path_mappings: PathMapping[]
}

export interface ExternalProgramUpdate {
  name: string
  path: string
  args_template: string
  enabled: boolean
  use_terminal: boolean
  path_mappings: PathMapping[]
}

export interface ExternalProgramExecute {
  program_id: number
  instance_id: number
  hashes: string[]
}

export interface ExternalProgramExecuteResult {
  hash: string
  success: boolean
  stdout?: string
  stderr?: string
  error?: string
}

export interface ExternalProgramExecuteResponse {
  results: ExternalProgramExecuteResult[]
}

export interface TorznabIndexer {
  id: number
  name: string
  base_url: string
  indexer_id: string
  backend: "jackett" | "prowlarr" | "native"
  enabled: boolean
  priority: number
  timeout_seconds: number
  capabilities: string[]
  categories: TorznabIndexerCategory[]
  last_test_at?: string
  last_test_status: string
  last_test_error?: string
  created_at: string
  updated_at: string
}

/** Response from create/update indexer endpoints, may include warnings for partial failures */
export interface IndexerResponse extends TorznabIndexer {
  warnings?: string[]
}

export interface TorznabIndexerCategory {
  indexer_id: number
  category_id: number
  category_name: string
  parent_category_id?: number
}

export interface TorznabIndexerError {
  id: number
  indexer_id: number
  error_message: string
  error_code: string
  occurred_at: string
  resolved_at?: string
  error_count: number
}

export interface TorznabIndexerLatencyStats {
  indexer_id: number
  operation_type: string
  total_requests: number
  successful_requests: number
  avg_latency_ms?: number
  min_latency_ms?: number
  max_latency_ms?: number
  success_rate_pct: number
  last_measured_at: string
}

export interface TorznabIndexerHealth {
  indexer_id: number
  indexer_name: string
  enabled: boolean
  last_test_status: string
  errors_last_24h: number
  unresolved_errors: number
  avg_latency_ms?: number
  success_rate_pct?: number
  requests_last_7d?: number
  last_measured_at?: string
}

// Activity/Scheduler types
export interface SchedulerTaskStatus {
  jobId: number
  taskId: number
  indexerId: number
  indexerName: string
  priority: string
  createdAt: string
  isRss: boolean
}

export interface SchedulerJobStatus {
  jobId: number
  totalTasks: number
  completedTasks: number
}

export interface SchedulerStatus {
  queuedTasks: SchedulerTaskStatus[]
  inFlightTasks: SchedulerTaskStatus[]
  activeJobs: SchedulerJobStatus[]
  queueLength: number
  workerCount: number
  workersInUse: number
}

export interface IndexerCooldownStatus {
  indexerId: number
  indexerName: string
  cooldownEnd: string
  reason?: string
}

export interface IndexerActivityStatus {
  scheduler?: SchedulerStatus
  cooldownIndexers: IndexerCooldownStatus[]
}

export interface SearchHistoryEntry {
  id: number
  jobId: number
  taskId: number
  indexerId: number
  indexerName: string
  query?: string
  releaseName?: string
  params?: Record<string, string>
  categories?: number[]
  contentType?: string
  priority: string
  searchMode?: string
  status: "success" | "error" | "skipped" | "rate_limited"
  resultCount: number
  startedAt: string
  completedAt: string
  durationMs: number
  errorMessage?: string
  // Cross-seed outcome tracking
  outcome?: "added" | "failed" | "no_match" | ""
  addedCount?: number
}

export interface SearchHistoryResponse {
  entries: SearchHistoryEntry[]
  total: number
  source: string
}

export interface TorznabIndexerFormData {
  name: string
  base_url: string
  indexer_id?: string
  api_key: string
  backend?: "jackett" | "prowlarr" | "native"
  enabled?: boolean
  priority?: number
  timeout_seconds?: number
  capabilities?: string[]
  categories?: TorznabIndexerCategory[]
}

export interface TorznabIndexerUpdate {
  name?: string
  base_url?: string
  api_key?: string
  indexer_id?: string
  backend?: "jackett" | "prowlarr" | "native"
  enabled?: boolean
  priority?: number
  timeout_seconds?: number
  capabilities?: string[]
  categories?: TorznabIndexerCategory[]
}

export interface TorznabSearchRequest {
  query?: string
  categories?: number[]
  imdb_id?: string
  tvdb_id?: string
  year?: number
  season?: number
  episode?: number
  artist?: string
  album?: string
  limit?: number
  offset?: number
  indexer_ids?: number[]
  cache_mode?: "bypass"
}

export interface TorznabSearchResponse {
  results: TorznabSearchResult[]
  total: number
  cache?: TorznabSearchCacheMetadata
}

export interface TorznabSearchCacheMetadata {
  hit: boolean
  scope: string
  source: string
  cachedAt: string
  expiresAt: string
  lastUsed?: string
}

export interface TorznabSearchCacheStats {
  entries: number
  totalHits: number
  approxSizeBytes: number
  oldestCachedAt?: string
  newestCachedAt?: string
  lastUsedAt?: string
  enabled: boolean
  ttlMinutes: number
}

export interface TorznabRecentSearch {
  cacheKey: string
  scope: string
  query: string
  categories: number[]
  indexerIds: number[]
  totalResults: number
  cachedAt: string
  lastUsedAt?: string
  expiresAt: string
  hitCount: number
}

export interface TorznabSearchResult {
  indexer: string
  indexerId: number
  title: string
  downloadUrl: string
  infoUrl?: string
  size: number
  seeders: number
  leechers: number
  categoryId: number
  categoryName: string
  publishDate: string
  downloadVolumeFactor: number
  uploadVolumeFactor: number
  guid: string
  imdbId?: string
  tvdbId?: string
  source?: string
  collection?: string
  group?: string
}

export interface JackettIndexer {
  id: string
  name: string
  description: string
  type: string
  configured: boolean
  backend?: "jackett" | "prowlarr" | "native"
  caps?: string[]
  categories?: TorznabIndexerCategory[]
}

export interface DiscoverJackettRequest {
  base_url: string
  api_key: string
}

export interface DiscoverJackettResponse {
  indexers: JackettIndexer[]
  warnings?: string[]
}

export interface CrossSeedTorrentInfo {
  instanceId?: number
  instanceName?: string
  hash?: string
  name: string
  category?: string
  size?: number
  progress?: number
  totalFiles?: number
  matchingFiles?: number
  fileCount?: number
  contentType?: string
  searchType?: string
  searchCategories?: number[]
  requiredCaps?: string[]
  // Pre-filtering information for UI context menu
  availableIndexers?: number[]
  filteredIndexers?: number[]
  excludedIndexers?: Record<number, string>
  contentMatches?: string[]
  // Async filtering status
  contentFilteringCompleted?: boolean
}

export interface AsyncIndexerFilteringState {
  capabilitiesCompleted: boolean
  contentCompleted: boolean
  capabilityIndexers: number[]
  filteredIndexers: number[]
  excludedIndexers: Record<number, string>
  contentMatches: string[]
}

export interface CrossSeedInstanceResult {
  instanceId: number
  instanceName: string
  success: boolean
  status: string
  message?: string
  matchedTorrent?: {
    hash: string
    name: string
    progress: number
    size: number
  }
}

export interface CrossSeedTorrentSearchResult {
  indexer: string
  indexerId: number
  title: string
  downloadUrl: string
  infoUrl?: string
  size: number
  seeders: number
  leechers: number
  categoryId: number
  categoryName: string
  publishDate: string
  downloadVolumeFactor: number
  uploadVolumeFactor: number
  guid: string
  imdbId?: string
  tvdbId?: string
  matchReason?: string
  matchScore: number
}

export interface CrossSeedTorrentSearchResponse {
  sourceTorrent: CrossSeedTorrentInfo
  results: CrossSeedTorrentSearchResult[]
  cache?: TorznabSearchCacheMetadata
}

export interface CrossSeedTorrentSearchSelection {
  indexerId: number
  indexer: string
  downloadUrl: string
  title: string
  guid?: string
}

export interface CrossSeedApplyResult {
  title: string
  indexer: string
  torrentName?: string
  success: boolean
  instanceResults?: CrossSeedInstanceResult[]
  error?: string
}

export interface CrossSeedApplyResponse {
  results: CrossSeedApplyResult[]
}

export interface CrossSeedRunResult {
  instanceId: number
  instanceName: string
  indexerName?: string
  success: boolean
  status: string
  message?: string
  matchedTorrentHash?: string
  matchedTorrentName?: string
}

export interface CrossSeedRun {
  id: number
  triggeredBy: string
  mode: "auto" | "manual"
  status: "pending" | "running" | "success" | "partial" | "failed"
  startedAt: string
  completedAt?: string
  totalFeedItems: number
  candidatesFound: number
  torrentsAdded: number
  torrentsFailed: number
  torrentsSkipped: number
  message?: string
  errorMessage?: string
  results?: CrossSeedRunResult[]
  createdAt: string
}

export interface CrossSeedAutomationSettings {
  enabled: boolean
  runIntervalMinutes: number
  startPaused: boolean
  category?: string | null
  ignorePatterns: string[]
  targetInstanceIds: number[]
  targetIndexerIds: number[]
  // RSS source filtering: filter which local torrents to search when checking RSS feeds
  rssSourceCategories: string[]
  rssSourceTags: string[]
  rssSourceExcludeCategories: string[]
  rssSourceExcludeTags: string[]
  // Webhook source filtering: filter which local torrents to search when checking webhook requests
  webhookSourceCategories: string[]
  webhookSourceTags: string[]
  webhookSourceExcludeCategories: string[]
  webhookSourceExcludeTags: string[]
  findIndividualEpisodes: boolean
  sizeMismatchTolerancePercent: number
  useCategoryFromIndexer: boolean
  useCrossCategorySuffix: boolean
  runExternalProgramId?: number | null
  // Source-specific tagging
  rssAutomationTags: string[]
  seededSearchTags: string[]
  completionSearchTags: string[]
  webhookTags: string[]
  inheritSourceTags: boolean
  // Skip auto-resume settings per source mode
  skipAutoResumeRss: boolean
  skipAutoResumeSeededSearch: boolean
  skipAutoResumeCompletion: boolean
  skipAutoResumeWebhook: boolean
  skipRecheck: boolean
  skipPieceBoundarySafetyCheck: boolean
  // Hardlink mode settings
  useHardlinks: boolean
  hardlinkBaseDir: string
  hardlinkDirPreset: "flat" | "by-tracker" | "by-instance"
  createdAt?: string
  updatedAt?: string
}

export interface CrossSeedAutomationSettingsPatch {
  enabled?: boolean
  runIntervalMinutes?: number
  startPaused?: boolean
  category?: string | null
  ignorePatterns?: string[]
  targetInstanceIds?: number[]
  targetIndexerIds?: number[]
  // RSS source filtering: filter which local torrents to search when checking RSS feeds
  rssSourceCategories?: string[]
  rssSourceTags?: string[]
  rssSourceExcludeCategories?: string[]
  rssSourceExcludeTags?: string[]
  // Webhook source filtering: filter which local torrents to search when checking webhook requests
  webhookSourceCategories?: string[]
  webhookSourceTags?: string[]
  webhookSourceExcludeCategories?: string[]
  webhookSourceExcludeTags?: string[]
  findIndividualEpisodes?: boolean
  sizeMismatchTolerancePercent?: number
  useCategoryFromIndexer?: boolean
  useCrossCategorySuffix?: boolean
  runExternalProgramId?: number | null
  // Source-specific tagging
  rssAutomationTags?: string[]
  seededSearchTags?: string[]
  completionSearchTags?: string[]
  webhookTags?: string[]
  inheritSourceTags?: boolean
  // Skip auto-resume settings per source mode
  skipAutoResumeRss?: boolean
  skipAutoResumeSeededSearch?: boolean
  skipAutoResumeCompletion?: boolean
  skipAutoResumeWebhook?: boolean
  skipRecheck?: boolean
  skipPieceBoundarySafetyCheck?: boolean
  // Hardlink mode settings
  useHardlinks?: boolean
  hardlinkBaseDir?: string
  hardlinkDirPreset?: "flat" | "by-tracker" | "by-instance"
}

export interface CrossSeedAutomationStatus {
  settings: CrossSeedAutomationSettings
  lastRun?: CrossSeedRun | null
  nextRunAt?: string
  running: boolean
}

export interface CrossSeedSearchFilters {
  categories: string[]
  tags: string[]
}

export interface CrossSeedSearchSettings {
  instanceId?: number | null
  categories: string[]
  tags: string[]
  indexerIds: number[]
  intervalSeconds: number
  cooldownMinutes: number
  createdAt?: string
  updatedAt?: string
}

export interface CrossSeedSearchSettingsPatch {
  instanceId?: number | null
  categories?: string[]
  tags?: string[]
  indexerIds?: number[]
  intervalSeconds?: number
  cooldownMinutes?: number
}

export interface CrossSeedSearchResult {
  torrentHash: string
  torrentName: string
  indexerName: string
  releaseTitle: string
  added: boolean
  message?: string
  processedAt: string
}

export interface CrossSeedSearchRun {
  id: number
  instanceId: number
  status: string
  startedAt: string
  completedAt?: string
  totalTorrents: number
  processed: number
  torrentsAdded: number
  torrentsFailed: number
  torrentsSkipped: number
  message?: string
  errorMessage?: string
  filters: CrossSeedSearchFilters
  indexerIds: number[]
  intervalSeconds: number
  cooldownMinutes: number
  results: CrossSeedSearchResult[]
  createdAt: string
}

export interface CrossSeedSearchCandidate {
  torrentHash: string
  torrentName: string
  category?: string
  tags: string[]
}

export interface CrossSeedSearchStatus {
  running: boolean
  run?: CrossSeedSearchRun
  currentTorrent?: CrossSeedSearchCandidate
  recentResults: CrossSeedSearchResult[]
  nextRunAt?: string
}
<<<<<<< HEAD

// Log Settings Types
export interface LogSettings {
  level: string
  path: string
  maxSize: number
  maxBackups: number
  configPath?: string
  locked?: Record<string, string>
}

export interface LogSettingsUpdate {
  level?: string
  path?: string
  maxSize?: number
  maxBackups?: number
=======
// Orphan Scan types
export type OrphanScanRunStatus =
  | "pending"
  | "scanning"
  | "preview_ready"
  | "deleting"
  | "completed"
  | "failed"
  | "canceled"

export type OrphanScanTriggerType = "manual" | "scheduled"

export type OrphanScanFileStatus = "pending" | "deleted" | "skipped" | "failed"

export interface OrphanScanSettings {
  id?: number
  instanceId: number
  enabled: boolean
  gracePeriodMinutes: number
  ignorePaths: string[]
  scanIntervalHours: number
  maxFilesPerRun: number
  createdAt?: string
  updatedAt?: string
}

export interface OrphanScanSettingsUpdate {
  enabled?: boolean
  gracePeriodMinutes?: number
  ignorePaths?: string[]
  scanIntervalHours?: number
  maxFilesPerRun?: number
}

export interface OrphanScanRun {
  id: number
  instanceId: number
  status: OrphanScanRunStatus
  triggeredBy: OrphanScanTriggerType
  scanPaths: string[]
  filesFound: number
  filesDeleted: number
  foldersDeleted: number
  bytesReclaimed: number
  truncated: boolean
  errorMessage?: string | null
  startedAt: string
  completedAt?: string | null
}

export interface OrphanScanFile {
  id: number
  runId: number
  filePath: string
  fileSize: number
  modifiedAt?: string | null
  status: OrphanScanFileStatus
  errorMessage?: string | null
}

export interface OrphanScanRunWithFiles extends OrphanScanRun {
  files: OrphanScanFile[]
>>>>>>> 78edfdff
}<|MERGE_RESOLUTION|>--- conflicted
+++ resolved
@@ -1805,24 +1805,6 @@
   recentResults: CrossSeedSearchResult[]
   nextRunAt?: string
 }
-<<<<<<< HEAD
-
-// Log Settings Types
-export interface LogSettings {
-  level: string
-  path: string
-  maxSize: number
-  maxBackups: number
-  configPath?: string
-  locked?: Record<string, string>
-}
-
-export interface LogSettingsUpdate {
-  level?: string
-  path?: string
-  maxSize?: number
-  maxBackups?: number
-=======
 // Orphan Scan types
 export type OrphanScanRunStatus =
   | "pending"
@@ -1885,5 +1867,21 @@
 
 export interface OrphanScanRunWithFiles extends OrphanScanRun {
   files: OrphanScanFile[]
->>>>>>> 78edfdff
+}
+
+// Log Settings Types
+export interface LogSettings {
+  level: string
+  path: string
+  maxSize: number
+  maxBackups: number
+  configPath?: string
+  locked?: Record<string, string>
+}
+
+export interface LogSettingsUpdate {
+  level?: string
+  path?: string
+  maxSize?: number
+  maxBackups?: number
 }