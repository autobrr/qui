--- conflicted
+++ resolved
@@ -32,8 +32,8 @@
 } from "@/components/ui/dialog"
 import { Input } from "@/components/ui/input"
 import { Label } from "@/components/ui/label"
+import { ScrollArea } from "@/components/ui/scroll-area"
 import { Table, TableBody, TableCell, TableHead, TableHeader, TableRow } from "@/components/ui/table"
-import { ScrollArea } from "@/components/ui/scroll-area"
 import { Textarea } from "@/components/ui/textarea"
 import { Tooltip, TooltipContent, TooltipTrigger } from "@/components/ui/tooltip"
 import { TrackerIconImage } from "@/components/ui/tracker-icon"
@@ -56,13 +56,8 @@
 } from "@/types"
 import { useMutation, useQueryClient } from "@tanstack/react-query"
 import { Link } from "@tanstack/react-router"
-<<<<<<< HEAD
-import { Activity, AlertCircle, AlertTriangle, ArrowDown, ArrowUp, ArrowUpDown, Ban, BrickWallFire, ChevronDown, ChevronLeft, ChevronRight, ChevronUp, Download, ExternalLink, Eye, EyeOff, Globe, HardDrive, Info, Link2, Minus, Pencil, Plus, Rabbit, RefreshCcw, Trash2, Turtle, Upload, Zap } from "lucide-react"
+import { Activity, AlertCircle, AlertTriangle, ArrowDown, ArrowUp, ArrowUpDown, Ban, BrickWallFire, ChevronDown, ChevronLeft, ChevronRight, ChevronUp, Download, ExternalLink, Eye, EyeOff, Globe, HardDrive, Info, Link2, Minus, Pencil, Plus, Rabbit, RefreshCcw, Trash2, Turtle, Upload, X, Zap } from "lucide-react"
 import { useCallback, useEffect, useMemo, useRef, useState } from "react"
-=======
-import { Activity, AlertCircle, AlertTriangle, ArrowDown, ArrowUp, ArrowUpDown, Ban, BrickWallFire, ChevronDown, ChevronLeft, ChevronRight, ChevronUp, Download, ExternalLink, Eye, EyeOff, Globe, HardDrive, Info, Link2, Minus, Pencil, Plus, Rabbit, RefreshCcw, Trash2, Turtle, Upload, X, Zap } from "lucide-react"
-import { useEffect, useMemo, useState } from "react"
->>>>>>> e36312fe
 import { toast } from "sonner"
 
 import {
@@ -131,9 +126,9 @@
 type InstanceUpdateResult =
   | InstanceStreamData
   | {
-      data: InstanceStreamData
-      immediate?: boolean
-    }
+    data: InstanceStreamData
+    immediate?: boolean
+  }
 
 function cloneInstanceDataRecord(source: Record<number, InstanceStreamData>) {
   const next: Record<number, InstanceStreamData> = {}
@@ -505,11 +500,11 @@
     // This allows components to use SSE-based connection status instead of polled data
     const mergedInstance: InstanceResponse = state.instanceMeta
       ? {
-          ...instance,
-          connected: state.instanceMeta.connected,
-          hasDecryptionError: state.instanceMeta.hasDecryptionError,
-          recentErrors: state.instanceMeta.recentErrors,
-        }
+        ...instance,
+        connected: state.instanceMeta.connected,
+        hasDecryptionError: state.instanceMeta.hasDecryptionError,
+        recentErrors: state.instanceMeta.recentErrors,
+      }
       : instance
 
     return {
@@ -588,14 +583,14 @@
   const rawConnectionStatus = serverState?.connection_status ?? instance.connectionStatus ?? ""
   const normalizedConnectionStatus = rawConnectionStatus ? rawConnectionStatus.trim().toLowerCase() : ""
   const formattedConnectionStatus = normalizedConnectionStatus ? normalizedConnectionStatus.replace(/_/g, " ") : ""
-  const connectionStatusDisplay = formattedConnectionStatus? formattedConnectionStatus.replace(/\b\w/g, (char: string) => char.toUpperCase()): ""
+  const connectionStatusDisplay = formattedConnectionStatus ? formattedConnectionStatus.replace(/\b\w/g, (char: string) => char.toUpperCase()) : ""
   const hasConnectionStatus = Boolean(formattedConnectionStatus)
 
 
   const isConnectable = normalizedConnectionStatus === "connected"
   const isFirewalled = normalizedConnectionStatus === "firewalled"
   const ConnectionStatusIcon = isConnectable ? Globe : isFirewalled ? BrickWallFire : Ban
-  const connectionStatusIconClass = hasConnectionStatus? isConnectable? "text-green-500": isFirewalled? "text-amber-500": "text-destructive": ""
+  const connectionStatusIconClass = hasConnectionStatus ? isConnectable ? "text-green-500" : isFirewalled ? "text-amber-500" : "text-destructive" : ""
 
   const listenPort = preferences?.listen_port
   const connectionStatusTooltip = connectionStatusDisplay
@@ -682,7 +677,7 @@
                   {altSpeedEnabled ? "Disable Alternative Speed Limits?" : "Enable Alternative Speed Limits?"}
                 </AlertDialogTitle>
                 <AlertDialogDescription>
-                  {altSpeedEnabled? `This will disable alternative speed limits for ${instance.name} and return to normal speed limits.`: `This will enable alternative speed limits for ${instance.name}, which will reduce transfer speeds based on your configured limits.`
+                  {altSpeedEnabled ? `This will disable alternative speed limits for ${instance.name} and return to normal speed limits.` : `This will enable alternative speed limits for ${instance.name}, which will reduce transfer speeds based on your configured limits.`
                   }
                 </AlertDialogDescription>
               </AlertDialogHeader>
@@ -1842,327 +1837,107 @@
 
   return (
     <>
-    <Accordion type="single" collapsible className="rounded-lg border bg-card" value={accordionValue} onValueChange={setAccordionValue}>
-      <AccordionItem value="tracker-breakdown" className="border-0">
-        <AccordionTrigger className="px-4 py-4 hover:no-underline hover:bg-muted/50 transition-colors [&>svg]:hidden group">
-          {/* Mobile layout */}
-          <div className="sm:hidden w-full">
-            <div className="flex items-center justify-between">
+      <Accordion type="single" collapsible className="rounded-lg border bg-card" value={accordionValue} onValueChange={setAccordionValue}>
+        <AccordionItem value="tracker-breakdown" className="border-0">
+          <AccordionTrigger className="px-4 py-4 hover:no-underline hover:bg-muted/50 transition-colors [&>svg]:hidden group">
+            {/* Mobile layout */}
+            <div className="sm:hidden w-full">
+              <div className="flex items-center justify-between">
+                <div className="flex items-center gap-2">
+                  <Plus className="h-3.5 w-3.5 text-muted-foreground group-data-[state=open]:hidden" />
+                  <Minus className="h-3.5 w-3.5 text-muted-foreground group-data-[state=closed]:hidden" />
+                  <h3 className="text-sm font-medium text-muted-foreground">Tracker Breakdown</h3>
+                </div>
+                <span className="text-xs text-muted-foreground">{sortedTrackerStats.length} trackers</span>
+              </div>
+            </div>
+
+            {/* Desktop layout */}
+            <div className="hidden sm:flex flex-col sm:flex-row sm:items-center sm:justify-between gap-4 w-full">
               <div className="flex items-center gap-2">
-                <Plus className="h-3.5 w-3.5 text-muted-foreground group-data-[state=open]:hidden" />
-                <Minus className="h-3.5 w-3.5 text-muted-foreground group-data-[state=closed]:hidden" />
-                <h3 className="text-sm font-medium text-muted-foreground">Tracker Breakdown</h3>
+                <Plus className="h-4 w-4 text-muted-foreground group-data-[state=open]:hidden" />
+                <Minus className="h-4 w-4 text-muted-foreground group-data-[state=closed]:hidden" />
+                <h3 className="text-base font-medium">Tracker Breakdown</h3>
               </div>
-              <span className="text-xs text-muted-foreground">{sortedTrackerStats.length} trackers</span>
+              <div className="flex items-center gap-1">
+                <Tooltip>
+                  <TooltipTrigger asChild>
+                    <span
+                      role="button"
+                      tabIndex={0}
+                      onClick={(e) => { e.stopPropagation(); openImportDialog() }}
+                      onKeyDown={(e) => { if (e.key === "Enter" || e.key === " ") { e.stopPropagation(); openImportDialog() } }}
+                      className="inline-flex items-center justify-center h-7 w-7 rounded-md hover:bg-accent hover:text-accent-foreground cursor-pointer"
+                    >
+                      <Download className="h-3.5 w-3.5" />
+                    </span>
+                  </TooltipTrigger>
+                  <TooltipContent>Import customizations</TooltipContent>
+                </Tooltip>
+                <Tooltip>
+                  <TooltipTrigger asChild>
+                    <span
+                      role="button"
+                      tabIndex={0}
+                      onClick={(e) => { e.stopPropagation(); handleExport() }}
+                      onKeyDown={(e) => { if (e.key === "Enter" || e.key === " ") { e.stopPropagation(); handleExport() } }}
+                      className={`inline-flex items-center justify-center h-7 w-7 rounded-md hover:bg-accent hover:text-accent-foreground cursor-pointer ${!customizations || customizations.length === 0 ? "opacity-50 pointer-events-none" : ""}`}
+                      aria-disabled={!customizations || customizations.length === 0}
+                    >
+                      <Upload className="h-3.5 w-3.5" />
+                    </span>
+                  </TooltipTrigger>
+                  <TooltipContent>Export customizations</TooltipContent>
+                </Tooltip>
+                <span className="text-muted-foreground ml-1">{sortedTrackerStats.length} trackers</span>
+              </div>
             </div>
-          </div>
-
-          {/* Desktop layout */}
-          <div className="hidden sm:flex flex-col sm:flex-row sm:items-center sm:justify-between gap-4 w-full">
-            <div className="flex items-center gap-2">
-              <Plus className="h-4 w-4 text-muted-foreground group-data-[state=open]:hidden" />
-              <Minus className="h-4 w-4 text-muted-foreground group-data-[state=closed]:hidden" />
-              <h3 className="text-base font-medium">Tracker Breakdown</h3>
+          </AccordionTrigger>
+          <AccordionContent className="px-0 pb-0">
+            {/* Mobile Sort Dropdown and Import/Export */}
+            <div className="sm:hidden px-4 py-3 border-b flex items-center gap-2">
+              <DropdownMenu>
+                <DropdownMenuTrigger asChild>
+                  <Button variant="outline" size="sm" className="flex-1 justify-between">
+                    <span className="flex items-center gap-2 text-xs">
+                      Sort: {sortColumn === "tracker" ? "Tracker" :
+                        sortColumn === "uploaded" ? "Uploaded" :
+                          sortColumn === "downloaded" ? "Downloaded" :
+                            sortColumn === "ratio" ? "Ratio" :
+                              sortColumn === "count" ? "Torrents" :
+                                sortColumn === "size" ? "Size" : "Seeded"}
+                    </span>
+                    {sortDirection === "asc" ? <ArrowUp className="h-3.5 w-3.5" /> : <ArrowDown className="h-3.5 w-3.5" />}
+                  </Button>
+                </DropdownMenuTrigger>
+                <DropdownMenuContent className="w-full">
+                  <DropdownMenuItem onClick={() => handleSort("tracker")}>Tracker</DropdownMenuItem>
+                  <DropdownMenuItem onClick={() => handleSort("uploaded")}>Uploaded</DropdownMenuItem>
+                  <DropdownMenuItem onClick={() => handleSort("downloaded")}>Downloaded</DropdownMenuItem>
+                  <DropdownMenuItem onClick={() => handleSort("ratio")}>Ratio</DropdownMenuItem>
+                  <DropdownMenuItem onClick={() => handleSort("count")}>Torrents</DropdownMenuItem>
+                  <DropdownMenuItem onClick={() => handleSort("size")}>Size</DropdownMenuItem>
+                  <DropdownMenuItem onClick={() => handleSort("performance")}>Seeded</DropdownMenuItem>
+                </DropdownMenuContent>
+              </DropdownMenu>
+              <Button variant="ghost" size="sm" onClick={openImportDialog} className="h-8 px-2">
+                <Download className="h-4 w-4" />
+              </Button>
+              <Button
+                variant="ghost"
+                size="sm"
+                onClick={handleExport}
+                disabled={!customizations || customizations.length === 0}
+                className="h-8 px-2"
+              >
+                <Upload className="h-4 w-4" />
+              </Button>
             </div>
-            <div className="flex items-center gap-1">
-              <Tooltip>
-                <TooltipTrigger asChild>
-                  <span
-                    role="button"
-                    tabIndex={0}
-                    onClick={(e) => { e.stopPropagation(); openImportDialog() }}
-                    onKeyDown={(e) => { if (e.key === "Enter" || e.key === " ") { e.stopPropagation(); openImportDialog() } }}
-                    className="inline-flex items-center justify-center h-7 w-7 rounded-md hover:bg-accent hover:text-accent-foreground cursor-pointer"
-                  >
-                    <Download className="h-3.5 w-3.5" />
-                  </span>
-                </TooltipTrigger>
-                <TooltipContent>Import customizations</TooltipContent>
-              </Tooltip>
-              <Tooltip>
-                <TooltipTrigger asChild>
-                  <span
-                    role="button"
-                    tabIndex={0}
-                    onClick={(e) => { e.stopPropagation(); handleExport() }}
-                    onKeyDown={(e) => { if (e.key === "Enter" || e.key === " ") { e.stopPropagation(); handleExport() } }}
-                    className={`inline-flex items-center justify-center h-7 w-7 rounded-md hover:bg-accent hover:text-accent-foreground cursor-pointer ${!customizations || customizations.length === 0 ? "opacity-50 pointer-events-none" : ""}`}
-                    aria-disabled={!customizations || customizations.length === 0}
-                  >
-                    <Upload className="h-3.5 w-3.5" />
-                  </span>
-                </TooltipTrigger>
-                <TooltipContent>Export customizations</TooltipContent>
-              </Tooltip>
-              <span className="text-muted-foreground ml-1">{sortedTrackerStats.length} trackers</span>
-            </div>
-          </div>
-        </AccordionTrigger>
-        <AccordionContent className="px-0 pb-0">
-          {/* Mobile Sort Dropdown and Import/Export */}
-          <div className="sm:hidden px-4 py-3 border-b flex items-center gap-2">
-            <DropdownMenu>
-              <DropdownMenuTrigger asChild>
-                <Button variant="outline" size="sm" className="flex-1 justify-between">
-                  <span className="flex items-center gap-2 text-xs">
-                    Sort: {sortColumn === "tracker" ? "Tracker" :
-                           sortColumn === "uploaded" ? "Uploaded" :
-                           sortColumn === "downloaded" ? "Downloaded" :
-                           sortColumn === "ratio" ? "Ratio" :
-                           sortColumn === "count" ? "Torrents" :
-                           sortColumn === "size" ? "Size" : "Seeded"}
-                  </span>
-                  {sortDirection === "asc" ? <ArrowUp className="h-3.5 w-3.5" /> : <ArrowDown className="h-3.5 w-3.5" />}
-                </Button>
-              </DropdownMenuTrigger>
-              <DropdownMenuContent className="w-full">
-                <DropdownMenuItem onClick={() => handleSort("tracker")}>Tracker</DropdownMenuItem>
-                <DropdownMenuItem onClick={() => handleSort("uploaded")}>Uploaded</DropdownMenuItem>
-                <DropdownMenuItem onClick={() => handleSort("downloaded")}>Downloaded</DropdownMenuItem>
-                <DropdownMenuItem onClick={() => handleSort("ratio")}>Ratio</DropdownMenuItem>
-                <DropdownMenuItem onClick={() => handleSort("count")}>Torrents</DropdownMenuItem>
-                <DropdownMenuItem onClick={() => handleSort("size")}>Size</DropdownMenuItem>
-                <DropdownMenuItem onClick={() => handleSort("performance")}>Seeded</DropdownMenuItem>
-              </DropdownMenuContent>
-            </DropdownMenu>
-            <Button variant="ghost" size="sm" onClick={openImportDialog} className="h-8 px-2">
-              <Download className="h-4 w-4" />
-            </Button>
-            <Button
-              variant="ghost"
-              size="sm"
-              onClick={handleExport}
-              disabled={!customizations || customizations.length === 0}
-              className="h-8 px-2"
-            >
-              <Upload className="h-4 w-4" />
-            </Button>
-          </div>
-
-
-          {/* Mobile Card Layout */}
-          <div className="sm:hidden px-4 space-y-2 py-3">
-            {paginatedTrackerStats.map((tracker) => {
-              const { domain, displayName, originalDomains, uploaded, downloaded, totalSize, count, customizationId } = tracker
-              const { isInfinite, ratio, color: ratioColor } = getTrackerRatioDisplay(uploaded, downloaded)
-              const displayValue = incognitoMode ? getLinuxTrackerDomain(displayName) : displayName
-              const iconDomain = incognitoMode ? getLinuxTrackerDomain(domain) : domain
-              const isSelected = selectedDomains.has(domain)
-              const isMerged = originalDomains.length > 1
-              const hasCustomization = Boolean(customizationId)
-
-              return (
-                <Card key={displayName} className={`overflow-hidden ${isSelected ? "ring-2 ring-primary" : ""}`}>
-                  <CardHeader className="pb-3">
-                    <div className="flex items-center justify-between">
-                      <div className="flex items-center gap-2 min-w-0 flex-1">
-                        {!hasCustomization && (
-                          <Checkbox
-                            checked={isSelected}
-                            onCheckedChange={() => toggleSelection(domain)}
-                            className="shrink-0"
-                          />
-                        )}
-                        <TrackerIconImage tracker={iconDomain} trackerIcons={trackerIcons} />
-                        <Tooltip>
-                          <TooltipTrigger asChild>
-                            <span className="font-medium truncate text-sm cursor-default">
-                              {displayValue}
-                            </span>
-                          </TooltipTrigger>
-                          {(isMerged || (hasCustomization && displayName !== domain)) && (
-                            <TooltipContent>
-                              <p className="text-xs">
-                                {isMerged ? `Merged from: ${originalDomains.join(", ")}` : `Original: ${domain}`}
-                              </p>
-                            </TooltipContent>
-                          )}
-                        </Tooltip>
-                        {isMerged && <Link2 className="h-3 w-3 text-muted-foreground shrink-0" />}
-                      </div>
-                      <div className="flex items-center gap-1">
-                        {hasCustomization && customizationId ? (
-                          <>
-                            <Button
-                              variant="ghost"
-                              size="sm"
-                              className="h-6 w-6 p-0"
-                              onClick={(e) => { e.stopPropagation(); openEditDialog(customizationId, displayName, originalDomains) }}
-                            >
-                              <Pencil className="h-3 w-3 text-muted-foreground" />
-                            </Button>
-                            <Button
-                              variant="ghost"
-                              size="sm"
-                              className="h-6 w-6 p-0"
-                              onClick={(e) => { e.stopPropagation(); handleDeleteCustomization(customizationId) }}
-                            >
-                              <Trash2 className="h-3 w-3 text-muted-foreground" />
-                            </Button>
-                          </>
-                        ) : (
-                          <Button
-                            variant="ghost"
-                            size="sm"
-                            className="h-6 w-6 p-0"
-                            onClick={(e) => { e.stopPropagation(); openRenameDialog(domain) }}
-                          >
-                            {selectedDomains.size > 0 ? (
-                              <Link2 className="h-3 w-3 text-primary" />
-                            ) : (
-                              <Pencil className="h-3 w-3 text-muted-foreground" />
-                            )}
-                          </Button>
-                        )}
-                        <Badge variant="secondary" className="shrink-0 text-xs">
-                          {count}
-                        </Badge>
-                      </div>
-                    </div>
-                  </CardHeader>
-                  <CardContent className="pt-0">
-                    <div className="grid grid-cols-2 gap-3">
-                      {/* Uploaded */}
-                      <div className="space-y-1">
-                        <div className="flex items-center gap-1 text-xs text-muted-foreground">
-                          <ChevronUp className="h-3 w-3" />
-                          <span>Uploaded</span>
-                        </div>
-                        <div className="font-semibold text-sm">{formatBytes(uploaded)}</div>
-                      </div>
-
-                      {/* Downloaded */}
-                      <div className="space-y-1">
-                        <div className="flex items-center gap-1 text-xs text-muted-foreground">
-                          <ChevronDown className="h-3 w-3" />
-                          <span>Downloaded</span>
-                        </div>
-                        <div className="font-semibold text-sm">{formatBytes(downloaded)}</div>
-                      </div>
-
-                      {/* Ratio */}
-                      <div className="space-y-1">
-                        <div className="text-xs text-muted-foreground">Ratio</div>
-                        <div className="font-semibold text-sm" style={{ color: ratioColor }}>
-                          {isInfinite ? "∞" : ratio.toFixed(2)}
-                        </div>
-                      </div>
-
-                      {/* Size */}
-                      <div className="space-y-1">
-                        <div className="text-xs text-muted-foreground">Size</div>
-                        <div className="font-semibold text-sm">{formatBytes(totalSize)}</div>
-                      </div>
-
-                      {/* Seeded */}
-                      <div className="space-y-1">
-                        <div className="text-xs text-muted-foreground">Seeded</div>
-                        <div className="font-semibold text-sm">{formatEfficiency(uploaded, totalSize)}</div>
-                      </div>
-                    </div>
-                  </CardContent>
-                </Card>
-              )
-            })}
-          </div>
-
-          {/* Desktop Table */}
-          <Table className="hidden sm:table">
-            <TableHeader>
-              <TableRow className="bg-muted/50">
-                <TableHead className="w-8 pl-4" />
-                <TableHead className="w-[35%]">
-                  <button
-                    type="button"
-                    onClick={() => handleSort("tracker")}
-                    className="flex items-center gap-1.5 hover:text-foreground transition-colors rounded px-1 py-0.5 -mx-1 -my-0.5"
-                  >
-                    Tracker
-                    <SortIcon column="tracker" sortColumn={sortColumn} sortDirection={sortDirection} />
-                  </button>
-                </TableHead>
-                <TableHead className="text-right">
-                  <button
-                    type="button"
-                    onClick={() => handleSort("uploaded")}
-                    className="flex items-center gap-1.5 ml-auto hover:text-foreground transition-colors rounded px-1 py-0.5 -mx-1 -my-0.5"
-                  >
-                    Uploaded
-                    <SortIcon column="uploaded" sortColumn={sortColumn} sortDirection={sortDirection} />
-                  </button>
-                </TableHead>
-                <TableHead className="text-right">
-                  <button
-                    type="button"
-                    onClick={() => handleSort("downloaded")}
-                    className="flex items-center gap-1.5 ml-auto hover:text-foreground transition-colors rounded px-1 py-0.5 -mx-1 -my-0.5"
-                  >
-                    Downloaded
-                    <SortIcon column="downloaded" sortColumn={sortColumn} sortDirection={sortDirection} />
-                  </button>
-                </TableHead>
-                <TableHead className="text-right">
-                  <button
-                    type="button"
-                    onClick={() => handleSort("ratio")}
-                    className="flex items-center gap-1.5 ml-auto hover:text-foreground transition-colors rounded px-1 py-0.5 -mx-1 -my-0.5"
-                  >
-                    Ratio
-                    <SortIcon column="ratio" sortColumn={sortColumn} sortDirection={sortDirection} />
-                  </button>
-                </TableHead>
-                <TableHead className="text-right hidden lg:table-cell">
-                  <button
-                    type="button"
-                    onClick={() => handleSort("buffer")}
-                    className="flex items-center gap-1.5 ml-auto hover:text-foreground transition-colors rounded px-1 py-0.5 -mx-1 -my-0.5"
-                  >
-                    Buffer
-                    <SortIcon column="buffer" sortColumn={sortColumn} sortDirection={sortDirection} />
-                  </button>
-                </TableHead>
-                <TableHead className="text-right">
-                  <button
-                    type="button"
-                    onClick={() => handleSort("count")}
-                    className="flex items-center gap-1.5 ml-auto hover:text-foreground transition-colors rounded px-1 py-0.5 -mx-1 -my-0.5"
-                  >
-                    Torrents
-                    <SortIcon column="count" sortColumn={sortColumn} sortDirection={sortDirection} />
-                  </button>
-                </TableHead>
-                <TableHead className="text-right hidden lg:table-cell">
-                  <button
-                    type="button"
-                    onClick={() => handleSort("size")}
-                    className="flex items-center gap-1.5 ml-auto hover:text-foreground transition-colors rounded px-1 py-0.5 -mx-1 -my-0.5"
-                  >
-                    Size
-                    <SortIcon column="size" sortColumn={sortColumn} sortDirection={sortDirection} />
-                  </button>
-                </TableHead>
-                <TableHead className="text-right hidden lg:table-cell pr-4">
-                  <Tooltip>
-                    <TooltipTrigger asChild>
-                      <button
-                        type="button"
-                        onClick={() => handleSort("performance")}
-                        className="flex items-center gap-1.5 ml-auto hover:text-foreground transition-colors"
-                      >
-                        Seeded
-                        <Info className="h-3.5 w-3.5 text-muted-foreground" />
-                        <SortIcon column="performance" sortColumn={sortColumn} sortDirection={sortDirection} />
-                      </button>
-                    </TooltipTrigger>
-                    <TooltipContent side="top">
-                      <p className="text-xs">Uploaded ÷ Content Size — how many times you&apos;ve seeded your content</p>
-                    </TooltipContent>
-                  </Tooltip>
-                </TableHead>
-              </TableRow>
-            </TableHeader>
-            <TableBody>
-              {paginatedTrackerStats.map((tracker, index) => {
+
+
+            {/* Mobile Card Layout */}
+            <div className="sm:hidden px-4 space-y-2 py-3">
+              {paginatedTrackerStats.map((tracker) => {
                 const { domain, displayName, originalDomains, uploaded, downloaded, totalSize, count, customizationId } = tracker
                 const { isInfinite, ratio, color: ratioColor } = getTrackerRatioDisplay(uploaded, downloaded)
                 const displayValue = incognitoMode ? getLinuxTrackerDomain(displayName) : displayName
@@ -2170,42 +1945,37 @@
                 const isSelected = selectedDomains.has(domain)
                 const isMerged = originalDomains.length > 1
                 const hasCustomization = Boolean(customizationId)
-                const buffer = uploaded - downloaded
-                const uploadPercent = totalUploaded > 0 ? (uploaded / totalUploaded) * 100 : 0
 
                 return (
-                  <TableRow
-                    key={displayName}
-                    className={`group ${isSelected ? "bg-primary/5" : index % 2 === 1 ? "bg-muted/30" : ""} hover:bg-muted/50`}
-                  >
-                    <TableCell className="w-8 pl-4">
-                      {!hasCustomization && (
-                        <Checkbox
-                          checked={isSelected}
-                          onCheckedChange={() => toggleSelection(domain)}
-                          className="opacity-0 group-hover:opacity-100 data-[state=checked]:opacity-100"
-                        />
-                      )}
-                    </TableCell>
-                    <TableCell>
-                      <div className="flex items-center gap-2">
-                        <TrackerIconImage tracker={iconDomain} trackerIcons={trackerIcons} />
-                        <Tooltip>
-                          <TooltipTrigger asChild>
-                            <span className="font-medium truncate cursor-default">
-                              {displayValue}
-                            </span>
-                          </TooltipTrigger>
-                          {(isMerged || (hasCustomization && displayName !== domain)) && (
-                            <TooltipContent>
-                              <p className="text-xs">
-                                {isMerged ? `Merged from: ${originalDomains.join(", ")}` : `Original: ${domain}`}
-                              </p>
-                            </TooltipContent>
+                  <Card key={displayName} className={`overflow-hidden ${isSelected ? "ring-2 ring-primary" : ""}`}>
+                    <CardHeader className="pb-3">
+                      <div className="flex items-center justify-between">
+                        <div className="flex items-center gap-2 min-w-0 flex-1">
+                          {!hasCustomization && (
+                            <Checkbox
+                              checked={isSelected}
+                              onCheckedChange={() => toggleSelection(domain)}
+                              className="shrink-0"
+                            />
                           )}
-                        </Tooltip>
-                        {isMerged && <Link2 className="h-3 w-3 text-muted-foreground shrink-0" />}
-                        <div className="flex items-center gap-0.5 ml-auto opacity-0 group-hover:opacity-100 shrink-0">
+                          <TrackerIconImage tracker={iconDomain} trackerIcons={trackerIcons} />
+                          <Tooltip>
+                            <TooltipTrigger asChild>
+                              <span className="font-medium truncate text-sm cursor-default">
+                                {displayValue}
+                              </span>
+                            </TooltipTrigger>
+                            {(isMerged || (hasCustomization && displayName !== domain)) && (
+                              <TooltipContent>
+                                <p className="text-xs">
+                                  {isMerged ? `Merged from: ${originalDomains.join(", ")}` : `Original: ${domain}`}
+                                </p>
+                              </TooltipContent>
+                            )}
+                          </Tooltip>
+                          {isMerged && <Link2 className="h-3 w-3 text-muted-foreground shrink-0" />}
+                        </div>
+                        <div className="flex items-center gap-1">
                           {hasCustomization && customizationId ? (
                             <>
                               <Button
@@ -2226,91 +1996,316 @@
                               </Button>
                             </>
                           ) : (
-                            <Tooltip>
-                              <TooltipTrigger asChild>
+                            <Button
+                              variant="ghost"
+                              size="sm"
+                              className="h-6 w-6 p-0"
+                              onClick={(e) => { e.stopPropagation(); openRenameDialog(domain) }}
+                            >
+                              {selectedDomains.size > 0 ? (
+                                <Link2 className="h-3 w-3 text-primary" />
+                              ) : (
+                                <Pencil className="h-3 w-3 text-muted-foreground" />
+                              )}
+                            </Button>
+                          )}
+                          <Badge variant="secondary" className="shrink-0 text-xs">
+                            {count}
+                          </Badge>
+                        </div>
+                      </div>
+                    </CardHeader>
+                    <CardContent className="pt-0">
+                      <div className="grid grid-cols-2 gap-3">
+                        {/* Uploaded */}
+                        <div className="space-y-1">
+                          <div className="flex items-center gap-1 text-xs text-muted-foreground">
+                            <ChevronUp className="h-3 w-3" />
+                            <span>Uploaded</span>
+                          </div>
+                          <div className="font-semibold text-sm">{formatBytes(uploaded)}</div>
+                        </div>
+
+                        {/* Downloaded */}
+                        <div className="space-y-1">
+                          <div className="flex items-center gap-1 text-xs text-muted-foreground">
+                            <ChevronDown className="h-3 w-3" />
+                            <span>Downloaded</span>
+                          </div>
+                          <div className="font-semibold text-sm">{formatBytes(downloaded)}</div>
+                        </div>
+
+                        {/* Ratio */}
+                        <div className="space-y-1">
+                          <div className="text-xs text-muted-foreground">Ratio</div>
+                          <div className="font-semibold text-sm" style={{ color: ratioColor }}>
+                            {isInfinite ? "∞" : ratio.toFixed(2)}
+                          </div>
+                        </div>
+
+                        {/* Size */}
+                        <div className="space-y-1">
+                          <div className="text-xs text-muted-foreground">Size</div>
+                          <div className="font-semibold text-sm">{formatBytes(totalSize)}</div>
+                        </div>
+
+                        {/* Seeded */}
+                        <div className="space-y-1">
+                          <div className="text-xs text-muted-foreground">Seeded</div>
+                          <div className="font-semibold text-sm">{formatEfficiency(uploaded, totalSize)}</div>
+                        </div>
+                      </div>
+                    </CardContent>
+                  </Card>
+                )
+              })}
+            </div>
+
+            {/* Desktop Table */}
+            <Table className="hidden sm:table">
+              <TableHeader>
+                <TableRow className="bg-muted/50">
+                  <TableHead className="w-8 pl-4" />
+                  <TableHead className="w-[35%]">
+                    <button
+                      type="button"
+                      onClick={() => handleSort("tracker")}
+                      className="flex items-center gap-1.5 hover:text-foreground transition-colors rounded px-1 py-0.5 -mx-1 -my-0.5"
+                    >
+                      Tracker
+                      <SortIcon column="tracker" sortColumn={sortColumn} sortDirection={sortDirection} />
+                    </button>
+                  </TableHead>
+                  <TableHead className="text-right">
+                    <button
+                      type="button"
+                      onClick={() => handleSort("uploaded")}
+                      className="flex items-center gap-1.5 ml-auto hover:text-foreground transition-colors rounded px-1 py-0.5 -mx-1 -my-0.5"
+                    >
+                      Uploaded
+                      <SortIcon column="uploaded" sortColumn={sortColumn} sortDirection={sortDirection} />
+                    </button>
+                  </TableHead>
+                  <TableHead className="text-right">
+                    <button
+                      type="button"
+                      onClick={() => handleSort("downloaded")}
+                      className="flex items-center gap-1.5 ml-auto hover:text-foreground transition-colors rounded px-1 py-0.5 -mx-1 -my-0.5"
+                    >
+                      Downloaded
+                      <SortIcon column="downloaded" sortColumn={sortColumn} sortDirection={sortDirection} />
+                    </button>
+                  </TableHead>
+                  <TableHead className="text-right">
+                    <button
+                      type="button"
+                      onClick={() => handleSort("ratio")}
+                      className="flex items-center gap-1.5 ml-auto hover:text-foreground transition-colors rounded px-1 py-0.5 -mx-1 -my-0.5"
+                    >
+                      Ratio
+                      <SortIcon column="ratio" sortColumn={sortColumn} sortDirection={sortDirection} />
+                    </button>
+                  </TableHead>
+                  <TableHead className="text-right hidden lg:table-cell">
+                    <button
+                      type="button"
+                      onClick={() => handleSort("buffer")}
+                      className="flex items-center gap-1.5 ml-auto hover:text-foreground transition-colors rounded px-1 py-0.5 -mx-1 -my-0.5"
+                    >
+                      Buffer
+                      <SortIcon column="buffer" sortColumn={sortColumn} sortDirection={sortDirection} />
+                    </button>
+                  </TableHead>
+                  <TableHead className="text-right">
+                    <button
+                      type="button"
+                      onClick={() => handleSort("count")}
+                      className="flex items-center gap-1.5 ml-auto hover:text-foreground transition-colors rounded px-1 py-0.5 -mx-1 -my-0.5"
+                    >
+                      Torrents
+                      <SortIcon column="count" sortColumn={sortColumn} sortDirection={sortDirection} />
+                    </button>
+                  </TableHead>
+                  <TableHead className="text-right hidden lg:table-cell">
+                    <button
+                      type="button"
+                      onClick={() => handleSort("size")}
+                      className="flex items-center gap-1.5 ml-auto hover:text-foreground transition-colors rounded px-1 py-0.5 -mx-1 -my-0.5"
+                    >
+                      Size
+                      <SortIcon column="size" sortColumn={sortColumn} sortDirection={sortDirection} />
+                    </button>
+                  </TableHead>
+                  <TableHead className="text-right hidden lg:table-cell pr-4">
+                    <Tooltip>
+                      <TooltipTrigger asChild>
+                        <button
+                          type="button"
+                          onClick={() => handleSort("performance")}
+                          className="flex items-center gap-1.5 ml-auto hover:text-foreground transition-colors"
+                        >
+                          Seeded
+                          <Info className="h-3.5 w-3.5 text-muted-foreground" />
+                          <SortIcon column="performance" sortColumn={sortColumn} sortDirection={sortDirection} />
+                        </button>
+                      </TooltipTrigger>
+                      <TooltipContent side="top">
+                        <p className="text-xs">Uploaded ÷ Content Size — how many times you&apos;ve seeded your content</p>
+                      </TooltipContent>
+                    </Tooltip>
+                  </TableHead>
+                </TableRow>
+              </TableHeader>
+              <TableBody>
+                {paginatedTrackerStats.map((tracker, index) => {
+                  const { domain, displayName, originalDomains, uploaded, downloaded, totalSize, count, customizationId } = tracker
+                  const { isInfinite, ratio, color: ratioColor } = getTrackerRatioDisplay(uploaded, downloaded)
+                  const displayValue = incognitoMode ? getLinuxTrackerDomain(displayName) : displayName
+                  const iconDomain = incognitoMode ? getLinuxTrackerDomain(domain) : domain
+                  const isSelected = selectedDomains.has(domain)
+                  const isMerged = originalDomains.length > 1
+                  const hasCustomization = Boolean(customizationId)
+                  const buffer = uploaded - downloaded
+                  const uploadPercent = totalUploaded > 0 ? (uploaded / totalUploaded) * 100 : 0
+
+                  return (
+                    <TableRow
+                      key={displayName}
+                      className={`group ${isSelected ? "bg-primary/5" : index % 2 === 1 ? "bg-muted/30" : ""} hover:bg-muted/50`}
+                    >
+                      <TableCell className="w-8 pl-4">
+                        {!hasCustomization && (
+                          <Checkbox
+                            checked={isSelected}
+                            onCheckedChange={() => toggleSelection(domain)}
+                            className="opacity-0 group-hover:opacity-100 data-[state=checked]:opacity-100"
+                          />
+                        )}
+                      </TableCell>
+                      <TableCell>
+                        <div className="flex items-center gap-2">
+                          <TrackerIconImage tracker={iconDomain} trackerIcons={trackerIcons} />
+                          <Tooltip>
+                            <TooltipTrigger asChild>
+                              <span className="font-medium truncate cursor-default">
+                                {displayValue}
+                              </span>
+                            </TooltipTrigger>
+                            {(isMerged || (hasCustomization && displayName !== domain)) && (
+                              <TooltipContent>
+                                <p className="text-xs">
+                                  {isMerged ? `Merged from: ${originalDomains.join(", ")}` : `Original: ${domain}`}
+                                </p>
+                              </TooltipContent>
+                            )}
+                          </Tooltip>
+                          {isMerged && <Link2 className="h-3 w-3 text-muted-foreground shrink-0" />}
+                          <div className="flex items-center gap-0.5 ml-auto opacity-0 group-hover:opacity-100 shrink-0">
+                            {hasCustomization && customizationId ? (
+                              <>
                                 <Button
                                   variant="ghost"
                                   size="sm"
                                   className="h-6 w-6 p-0"
-                                  onClick={(e) => { e.stopPropagation(); openRenameDialog(domain) }}
+                                  onClick={(e) => { e.stopPropagation(); openEditDialog(customizationId, displayName, originalDomains) }}
                                 >
-                                  {selectedDomains.size > 0 ? (
-                                    <Link2 className="h-3 w-3 text-primary" />
-                                  ) : (
-                                    <Pencil className="h-3 w-3 text-muted-foreground" />
-                                  )}
+                                  <Pencil className="h-3 w-3 text-muted-foreground" />
                                 </Button>
-                              </TooltipTrigger>
-                              <TooltipContent>
-                                {selectedDomains.size > 0 ? "Add to merge" : "Rename"}
-                              </TooltipContent>
-                            </Tooltip>
-                          )}
+                                <Button
+                                  variant="ghost"
+                                  size="sm"
+                                  className="h-6 w-6 p-0"
+                                  onClick={(e) => { e.stopPropagation(); handleDeleteCustomization(customizationId) }}
+                                >
+                                  <Trash2 className="h-3 w-3 text-muted-foreground" />
+                                </Button>
+                              </>
+                            ) : (
+                              <Tooltip>
+                                <TooltipTrigger asChild>
+                                  <Button
+                                    variant="ghost"
+                                    size="sm"
+                                    className="h-6 w-6 p-0"
+                                    onClick={(e) => { e.stopPropagation(); openRenameDialog(domain) }}
+                                  >
+                                    {selectedDomains.size > 0 ? (
+                                      <Link2 className="h-3 w-3 text-primary" />
+                                    ) : (
+                                      <Pencil className="h-3 w-3 text-muted-foreground" />
+                                    )}
+                                  </Button>
+                                </TooltipTrigger>
+                                <TooltipContent>
+                                  {selectedDomains.size > 0 ? "Add to merge" : "Rename"}
+                                </TooltipContent>
+                              </Tooltip>
+                            )}
+                          </div>
                         </div>
-                      </div>
-                    </TableCell>
-                    <TableCell className="text-right font-semibold">
-                      {formatBytes(uploaded)} <span className="text-[10px] text-muted-foreground font-normal">({uploadPercent.toFixed(1)}%)</span>
-                    </TableCell>
-                    <TableCell className="text-right font-semibold">
-                      {formatBytes(downloaded)}
-                    </TableCell>
-                    <TableCell className="text-right font-semibold" style={{ color: ratioColor }}>
-                      {isInfinite ? "∞" : ratio.toFixed(2)}
-                    </TableCell>
-                    <TableCell className="text-right hidden lg:table-cell font-semibold">
-                      <span
-                        className={buffer < 0 ? "text-destructive" : ""}
-                        style={buffer >= 0 ? { color: "oklch(0.7040 0.1910 142)" } : undefined}
-                      >
-                        {buffer >= 0 ? "+" : "-"}{formatBytes(Math.abs(buffer))}
-                      </span>
-                    </TableCell>
-                    <TableCell className="text-right">
-                      {count}
-                    </TableCell>
-                    <TableCell className="text-right hidden lg:table-cell font-semibold">
-                      {formatBytes(totalSize)}
-                    </TableCell>
-                    <TableCell className="text-right hidden lg:table-cell font-semibold pr-4">
-                      {formatEfficiency(uploaded, totalSize)}
-                    </TableCell>
-                  </TableRow>
-                )
-              })}
-            </TableBody>
-          </Table>
-          {/* Pagination controls */}
-          {totalPages > 1 && (
-            <div className="flex items-center justify-between px-4 py-3 border-t">
-              <span className="text-sm text-muted-foreground">
-                {page * itemsPerPage + 1}-{Math.min((page + 1) * itemsPerPage, sortedTrackerStats.length)} of {sortedTrackerStats.length} trackers
-              </span>
-              <div className="flex items-center gap-2">
-                <Button
-                  variant="outline"
-                  size="sm"
-                  onClick={() => setPage(p => Math.max(0, p - 1))}
-                  disabled={page === 0}
-                >
-                  <ChevronLeft className="h-4 w-4" />
-                  <span className="hidden sm:inline ml-1">Previous</span>
-                </Button>
-                <Button
-                  variant="outline"
-                  size="sm"
-                  onClick={() => setPage(p => Math.min(totalPages - 1, p + 1))}
-                  disabled={page >= totalPages - 1}
-                >
-                  <span className="hidden sm:inline mr-1">Next</span>
-                  <ChevronRight className="h-4 w-4" />
-                </Button>
+                      </TableCell>
+                      <TableCell className="text-right font-semibold">
+                        {formatBytes(uploaded)} <span className="text-[10px] text-muted-foreground font-normal">({uploadPercent.toFixed(1)}%)</span>
+                      </TableCell>
+                      <TableCell className="text-right font-semibold">
+                        {formatBytes(downloaded)}
+                      </TableCell>
+                      <TableCell className="text-right font-semibold" style={{ color: ratioColor }}>
+                        {isInfinite ? "∞" : ratio.toFixed(2)}
+                      </TableCell>
+                      <TableCell className="text-right hidden lg:table-cell font-semibold">
+                        <span
+                          className={buffer < 0 ? "text-destructive" : ""}
+                          style={buffer >= 0 ? { color: "oklch(0.7040 0.1910 142)" } : undefined}
+                        >
+                          {buffer >= 0 ? "+" : "-"}{formatBytes(Math.abs(buffer))}
+                        </span>
+                      </TableCell>
+                      <TableCell className="text-right">
+                        {count}
+                      </TableCell>
+                      <TableCell className="text-right hidden lg:table-cell font-semibold">
+                        {formatBytes(totalSize)}
+                      </TableCell>
+                      <TableCell className="text-right hidden lg:table-cell font-semibold pr-4">
+                        {formatEfficiency(uploaded, totalSize)}
+                      </TableCell>
+                    </TableRow>
+                  )
+                })}
+              </TableBody>
+            </Table>
+            {/* Pagination controls */}
+            {totalPages > 1 && (
+              <div className="flex items-center justify-between px-4 py-3 border-t">
+                <span className="text-sm text-muted-foreground">
+                  {page * itemsPerPage + 1}-{Math.min((page + 1) * itemsPerPage, sortedTrackerStats.length)} of {sortedTrackerStats.length} trackers
+                </span>
+                <div className="flex items-center gap-2">
+                  <Button
+                    variant="outline"
+                    size="sm"
+                    onClick={() => setPage(p => Math.max(0, p - 1))}
+                    disabled={page === 0}
+                  >
+                    <ChevronLeft className="h-4 w-4" />
+                    <span className="hidden sm:inline ml-1">Previous</span>
+                  </Button>
+                  <Button
+                    variant="outline"
+                    size="sm"
+                    onClick={() => setPage(p => Math.min(totalPages - 1, p + 1))}
+                    disabled={page >= totalPages - 1}
+                  >
+                    <span className="hidden sm:inline mr-1">Next</span>
+                    <ChevronRight className="h-4 w-4" />
+                  </Button>
+                </div>
               </div>
-            </div>
-          )}
-        </AccordionContent>
-      </AccordionItem>
-    </Accordion>
+            )}
+          </AccordionContent>
+        </AccordionItem>
+      </Accordion>
 
       {/* Customize Dialog (Rename/Merge/Edit) */}
       <Dialog open={showCustomizeDialog} onOpenChange={(open) => !open && closeCustomizeDialog()}>
