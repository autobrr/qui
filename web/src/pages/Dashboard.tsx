--- conflicted
+++ resolved
@@ -10,13 +10,9 @@
 import { Badge } from "@/components/ui/badge"
 import { Progress } from "@/components/ui/progress"
 import { Button } from "@/components/ui/button"
-<<<<<<< HEAD
-import { HardDrive, Download, Upload, Activity, Plus, Minus, Zap, ChevronDown, ChevronUp, Eye, EyeOff } from "lucide-react"
-=======
 import { PasswordIssuesBanner } from "@/components/instances/PasswordIssuesBanner"
 import { InstanceErrorDisplay } from "@/components/instances/InstanceErrorDisplay"
-import { HardDrive, Download, Upload, Activity, Plus, Zap, ChevronDown, ChevronUp, Eye, EyeOff } from "lucide-react"
->>>>>>> 6c7734f8
+import { HardDrive, Download, Upload, Activity, Plus, Minus, Zap, ChevronDown, ChevronUp, Eye, EyeOff } from "lucide-react"
 import { Link } from "@tanstack/react-router"
 import { useMemo, useState } from "react"
 import { formatSpeed, formatBytes, getRatioColor } from "@/lib/utils"
