/*
 * Copyright (c) 2025, s0up and the autobrr contributors.
 * SPDX-License-Identifier: GPL-2.0-or-later
 */

import { InstanceErrorDisplay } from "@/components/instances/InstanceErrorDisplay"
import { InstanceSettingsButton } from "@/components/instances/InstanceSettingsButton"
import { PasswordIssuesBanner } from "@/components/instances/PasswordIssuesBanner"
import { Accordion, AccordionContent, AccordionItem, AccordionTrigger } from "@/components/ui/accordion"
import {
  AlertDialog,
  AlertDialogAction,
  AlertDialogCancel,
  AlertDialogContent,
  AlertDialogDescription,
  AlertDialogFooter,
  AlertDialogHeader,
  AlertDialogTitle
} from "@/components/ui/alert-dialog"
import { Badge } from "@/components/ui/badge"
import { Button } from "@/components/ui/button"
import { Card, CardContent, CardDescription, CardHeader, CardTitle } from "@/components/ui/card"
import { Collapsible, CollapsibleContent, CollapsibleTrigger } from "@/components/ui/collapsible"
import { Table, TableBody, TableCell, TableHead, TableHeader, TableRow } from "@/components/ui/table"
import { Tooltip, TooltipContent, TooltipTrigger } from "@/components/ui/tooltip"
import { useInstances } from "@/hooks/useInstances"
import { usePersistedAccordionState } from "@/hooks/usePersistedAccordionState"
import { useQBittorrentAppInfo } from "@/hooks/useQBittorrentAppInfo"
import { api } from "@/lib/api"
import { formatBytes, getRatioColor } from "@/lib/utils"
import type { InstanceResponse, ServerState, TorrentCounts, TorrentResponse, TorrentStats } from "@/types"
import { useMutation, useQueries, useQueryClient } from "@tanstack/react-query"
import { Link } from "@tanstack/react-router"
import { Activity, Ban, BrickWallFire, ChevronDown, ChevronRight, ChevronUp, Download, ExternalLink, Eye, EyeOff, Globe, HardDrive, Minus, Plus, Rabbit, Turtle, Upload, Zap } from "lucide-react"
import { useMemo, useState } from "react"

import {
  DropdownMenu,
  DropdownMenuContent,
  DropdownMenuItem,
  DropdownMenuLabel,
  DropdownMenuSeparator,
  DropdownMenuTrigger
} from "@/components/ui/dropdown-menu"

import { useIncognitoMode } from "@/lib/incognito"
import { formatSpeedWithUnit, useSpeedUnits } from "@/lib/speedUnits"

interface DashboardInstanceStats {
  instance: InstanceResponse
  stats: TorrentStats | null
  serverState: ServerState | null
  torrentCounts?: TorrentCounts
  altSpeedEnabled: boolean
  isLoading: boolean
  error: unknown
}

// Optimized hook to get all instance stats using shared TorrentResponse cache
function useAllInstanceStats(instances: InstanceResponse[]): DashboardInstanceStats[] {
  const dashboardQueries = useQueries({
    queries: instances.map(instance => ({
      // Use same query key pattern as useTorrentsList for first page with no filters
      queryKey: ["torrents-list", instance.id, 0, undefined, undefined, "added_on", "desc"],
      queryFn: () => api.getTorrents(instance.id, {
        page: 0,
        limit: 1, // Only need metadata, not actual torrents for Dashboard
        sort: "added_on",
        order: "desc" as const,
      }),
      enabled: true,
      refetchInterval: 5000, // Match TorrentTable polling
      staleTime: 2000,
      gcTime: 300000, // Match TorrentTable cache time
      placeholderData: (previousData: TorrentResponse | undefined) => previousData,
      retry: 1,
      retryDelay: 1000,
    })),
  })

  return instances.map<DashboardInstanceStats>((instance, index) => {
    const query = dashboardQueries[index]
    const data = query.data as TorrentResponse | undefined

    return {
      instance,
      // Return TorrentStats directly - no more backwards compatibility conversion
      stats: data?.stats ?? null,
      serverState: data?.serverState ?? null,
      torrentCounts: data?.counts,
      // Include alt speed status from server state to avoid separate API call
      altSpeedEnabled: data?.serverState?.use_alt_speed_limits || false,
      // Include loading/error state for individual instances
      isLoading: query.isLoading,
      error: query.error,
    }
  })
}


function InstanceCard({
  instanceData,
  isAdvancedMetricsOpen,
  setIsAdvancedMetricsOpen,
}: {
  instanceData: DashboardInstanceStats
  isAdvancedMetricsOpen: boolean
  setIsAdvancedMetricsOpen: (open: boolean) => void
}) {
  const { instance, stats, serverState, torrentCounts, altSpeedEnabled, isLoading, error } = instanceData
  const [showSpeedLimitDialog, setShowSpeedLimitDialog] = useState(false)

  // Alternative speed limits toggle - no need to track state, just provide toggle function
  const queryClient = useQueryClient()
  const { mutate: toggleAltSpeed, isPending: isToggling } = useMutation({
    mutationFn: () => api.toggleAlternativeSpeedLimits(instance.id),
    onSuccess: () => {
      // Invalidate torrent queries to refresh server state
      queryClient.invalidateQueries({
        queryKey: ["torrents-list", instance.id],
      })
    },
  })

  // Still need app info for version display - keep this separate as it's cached well
  const {
    data: qbittorrentAppInfo,
    versionInfo: qbittorrentVersionInfo,
  } = useQBittorrentAppInfo(instance.id)
  const [incognitoMode, setIncognitoMode] = useIncognitoMode()
  const [speedUnit] = useSpeedUnits()
  const appVersion = qbittorrentAppInfo?.version || qbittorrentVersionInfo?.appVersion || ""
  const webAPIVersion = qbittorrentAppInfo?.webAPIVersion || qbittorrentVersionInfo?.webAPIVersion || ""
  const libtorrentVersion = qbittorrentAppInfo?.buildInfo?.libtorrent || ""
  const displayUrl = instance.host

  // Determine card state
  const isFirstLoad = isLoading && !stats
  const isDisconnected = (stats && !instance.connected) || (!isFirstLoad && !instance.connected)
  const hasError = Boolean(error) || (!isFirstLoad && !stats)
  const hasDecryptionOrRecentErrors = instance.hasDecryptionError || (instance.recentErrors && instance.recentErrors.length > 0)

  const rawConnectionStatus = serverState?.connection_status ?? instance.connectionStatus ?? ""
  const normalizedConnectionStatus = rawConnectionStatus ? rawConnectionStatus.trim().toLowerCase() : ""
  const formattedConnectionStatus = normalizedConnectionStatus ? normalizedConnectionStatus.replace(/_/g, " ") : ""
  const connectionStatusDisplay = formattedConnectionStatus? formattedConnectionStatus.replace(/\b\w/g, (char: string) => char.toUpperCase()): ""
  const hasConnectionStatus = Boolean(formattedConnectionStatus)


  const isConnectable = normalizedConnectionStatus === "connected"
  const isFirewalled = normalizedConnectionStatus === "firewalled"
  const ConnectionStatusIcon = isConnectable ? Globe : isFirewalled ? BrickWallFire : Ban
  const connectionStatusIconClass = hasConnectionStatus? isConnectable? "text-green-500": isFirewalled? "text-amber-500": "text-destructive": ""

  const connectionStatusTooltip = connectionStatusDisplay ? (isConnectable ? "Connectable" : connectionStatusDisplay) : ""

  // Determine if settings button should show
  const showSettingsButton = instance.connected && !isFirstLoad && !hasDecryptionOrRecentErrors

  // Determine link destination
  const linkTo = hasDecryptionOrRecentErrors ? "/settings" : "/instances/$instanceId"
  const linkParams = hasDecryptionOrRecentErrors ? undefined : { instanceId: instance.id.toString() }
  const linkSearch = hasDecryptionOrRecentErrors ? { tab: "instances" as const } : undefined

  // Unified return statement
  return (
    <>
      <Card className="hover:shadow-lg transition-shadow">
        <CardHeader className={`${!isFirstLoad ? "gap-1" : ""} overflow-hidden`}>
          <div className="flex flex-wrap items-center gap-x-2 gap-y-1 w-full">
            <Link
              to={linkTo}
              params={linkParams}
<<<<<<< HEAD
              className="flex items-center gap-2 hover:underline overflow-hidden flex-1 min-w-0"
=======
              search={linkSearch}
              className="flex flex-1 items-center gap-2 hover:underline min-w-0"
>>>>>>> a5ee6f9f
            >
              <CardTitle
                className="text-lg truncate min-w-0 max-w-[100px] sm:max-w-[130px] md:max-w-[160px] lg:max-w-[190px]"
                title={instance.name}
              >
                {instance.name}
              </CardTitle>
              <ExternalLink className="h-3.5 w-3.5 text-muted-foreground shrink-0" />
            </Link>
            <div className="flex items-center gap-1 justify-end shrink-0 basis-full sm:basis-auto sm:min-w-[4.5rem]">
              {instance.connected && !isFirstLoad && (
                <Tooltip>
                  <TooltipTrigger asChild>
                    <Button
                      variant="ghost"
                      size="sm"
                      onClick={(e) => {
                        e.preventDefault()
                        e.stopPropagation()
                        setShowSpeedLimitDialog(true)
                      }}
                      disabled={isToggling}
                      className="h-8 w-8 p-0 shrink-0"
                    >
                      {altSpeedEnabled ? (
                        <Turtle className="h-4 w-4 text-orange-600" />
                      ) : (
                        <Rabbit className="h-4 w-4 text-green-600" />
                      )}
                    </Button>
                  </TooltipTrigger>
                  <TooltipContent>
                    Alternative speed limits: {altSpeedEnabled ? "On" : "Off"}
                  </TooltipContent>
                </Tooltip>
              )}
              {showSettingsButton && (
                <InstanceSettingsButton
                  instanceId={instance.id}
                  instanceName={instance.name}
                />
              )}
            </div>
          </div>

          <AlertDialog open={showSpeedLimitDialog} onOpenChange={setShowSpeedLimitDialog}>
            <AlertDialogContent>
              <AlertDialogHeader>
                <AlertDialogTitle>
                  {altSpeedEnabled ? "Disable Alternative Speed Limits?" : "Enable Alternative Speed Limits?"}
                </AlertDialogTitle>
                <AlertDialogDescription>
                  {altSpeedEnabled? `This will disable alternative speed limits for ${instance.name} and return to normal speed limits.`: `This will enable alternative speed limits for ${instance.name}, which will reduce transfer speeds based on your configured limits.`
                  }
                </AlertDialogDescription>
              </AlertDialogHeader>
              <AlertDialogFooter>
                <AlertDialogCancel>Cancel</AlertDialogCancel>
                <AlertDialogAction
                  onClick={() => {
                    toggleAltSpeed()
                    setShowSpeedLimitDialog(false)
                  }}
                >
                  {altSpeedEnabled ? "Disable" : "Enable"}
                </AlertDialogAction>
              </AlertDialogFooter>
            </AlertDialogContent>
          </AlertDialog>
          {(appVersion || webAPIVersion || libtorrentVersion || formattedConnectionStatus) && (
            <CardDescription className="flex flex-wrap items-center gap-1.5 text-xs">
              {formattedConnectionStatus && (
                <Tooltip>
                  <TooltipTrigger asChild>
                    <span
                      aria-label={`qBittorrent connection status: ${connectionStatusDisplay || formattedConnectionStatus}`}
                      className={`inline-flex h-5 w-5 items-center justify-center ${connectionStatusIconClass}`}
                    >
                      <ConnectionStatusIcon className="h-4 w-4" aria-hidden="true" />
                    </span>
                  </TooltipTrigger>
                  <TooltipContent className="max-w-[220px]">
                    <p>{connectionStatusTooltip}</p>
                  </TooltipContent>
                </Tooltip>
              )}
              {appVersion && (
                <Badge variant="secondary" className="text-[10px] px-1.5 py-0.5">
                  qBit {appVersion}
                </Badge>
              )}
              {webAPIVersion && (
                <Badge variant="secondary" className="text-[10px] px-1.5 py-0.5">
                  API v{webAPIVersion}
                </Badge>
              )}
              {libtorrentVersion && (
                <Badge variant="secondary" className="text-[10px] px-1.5 py-0.5">
                  lt {libtorrentVersion}
                </Badge>
              )}
            </CardDescription>
          )}
          <CardDescription className="text-xs">
            <div className="flex items-center gap-1 min-w-0">
              <span
                className={`${incognitoMode ? "blur-sm select-none" : ""} truncate min-w-0`}
                style={incognitoMode ? { filter: "blur(8px)" } : {}}
                {...(!incognitoMode && { title: displayUrl })}
              >
                {displayUrl}
              </span>
              <Button
                variant="ghost"
                size="icon"
                className={`${!isFirstLoad ? "h-4 w-4" : "h-5 w-5"} p-0 ${isFirstLoad ? "hover:bg-muted/50" : ""} shrink-0`}
                onClick={(e) => {
                  if (isFirstLoad) {
                    e.preventDefault()
                    e.stopPropagation()
                  }
                  setIncognitoMode(!incognitoMode)
                }}
              >
                {incognitoMode ? <EyeOff className="h-3.5 w-3.5" /> : <Eye className="h-3.5 w-3.5" />}
              </Button>
            </div>
          </CardDescription>
        </CardHeader>
        <CardContent>
          {/* Show loading or error state */}
          {(isFirstLoad || hasError || isDisconnected) ? (
            <div className="text-sm text-muted-foreground text-center">
              {isFirstLoad && <p className="animate-pulse">Loading stats...</p>}
              {hasError && !isDisconnected && <p>Failed to load stats</p>}
              <InstanceErrorDisplay instance={instance} compact />
            </div>
          ) : (
            /* Show normal stats */
            <div className="space-y-2 sm:space-y-3">
              <div className="mb-3 sm:mb-6">
                <div className="flex items-center justify-center mb-1">
                  <span className="flex-1 text-center text-xs text-muted-foreground">Downloading</span>
                  <span className="flex-1 text-center text-xs text-muted-foreground">Active</span>
                  <span className="flex-1 text-center text-xs text-muted-foreground">Error</span>
                  <span className="flex-1 text-center text-xs text-muted-foreground">Total</span>
                </div>
                <div className="flex items-center justify-center">
                  <span className="flex-1 text-center text-base sm:text-lg font-semibold">
                    {torrentCounts?.status?.downloading || 0}
                  </span>
                  <span className="flex-1 text-center text-base sm:text-lg font-semibold">{torrentCounts?.status?.active || 0}</span>
                  <span className={`flex-1 text-center text-base sm:text-lg font-semibold ${(torrentCounts?.status?.errored || 0) > 0 ? "text-destructive" : ""}`}>
                    {torrentCounts?.status?.errored || 0}
                  </span>
                  <span className="flex-1 text-center text-base sm:text-lg font-semibold">{torrentCounts?.total || 0}</span>
                </div>
              </div>

              <div className="grid grid-cols-1 sm:grid-cols-1 gap-1 sm:gap-2">
                <div className="flex items-center gap-2 text-xs">
                  <Download className="h-3 w-3 text-muted-foreground flex-shrink-0" />
                  <span className="text-muted-foreground">Download</span>
                  <span className="ml-auto font-medium truncate">{formatSpeedWithUnit(stats?.totalDownloadSpeed || 0, speedUnit)}</span>
                </div>

                <div className="flex items-center gap-2 text-xs">
                  <Upload className="h-3 w-3 text-muted-foreground flex-shrink-0" />
                  <span className="text-muted-foreground">Upload</span>
                  <span className="ml-auto font-medium truncate">{formatSpeedWithUnit(stats?.totalUploadSpeed || 0, speedUnit)}</span>
                </div>

                <div className="flex items-center gap-2 text-xs">
                  <HardDrive className="h-3 w-3 text-muted-foreground flex-shrink-0" />
                  <Tooltip>
                    <TooltipTrigger asChild>
                      <span className="text-muted-foreground cursor-help inline-flex items-center gap-1">
                        Total Size
                      </span>
                    </TooltipTrigger>
                    <TooltipContent>
                      Total size of all torrents, including cross-seeds
                    </TooltipContent>
                  </Tooltip>
                  <span className="ml-auto font-medium truncate">{formatBytes(stats?.totalSize || 0)}</span>
                </div>
              </div>

              {serverState?.free_space_on_disk !== undefined && serverState.free_space_on_disk > 0 && (
                <div className="flex items-center gap-2 text-xs mt-1 sm:mt-2">
                  <HardDrive className="h-3 w-3 text-muted-foreground flex-shrink-0" />
                  <span className="text-muted-foreground">Free Space</span>
                  <span className="ml-auto font-medium truncate">{formatBytes(serverState.free_space_on_disk)}</span>
                </div>
              )}

              <Collapsible open={isAdvancedMetricsOpen} onOpenChange={setIsAdvancedMetricsOpen}>
                <CollapsibleTrigger className="flex items-center gap-2 text-xs text-muted-foreground hover:text-foreground transition-colors w-full">
                  {isAdvancedMetricsOpen ? (
                    <ChevronDown className="h-3 w-3" />
                  ) : (
                    <ChevronRight className="h-3 w-3" />
                  )}
                  <span>{`Show ${isAdvancedMetricsOpen ? "less" : "more"}`}</span>
                </CollapsibleTrigger>
                <CollapsibleContent className="space-y-2 mt-2">
                  {serverState?.total_peer_connections !== undefined && (
                    <div className="flex items-center gap-2 text-xs">
                      <Activity className="h-3 w-3 text-muted-foreground" />
                      <span className="text-muted-foreground">Peer Connections</span>
                      <span className="ml-auto font-medium">{serverState.total_peer_connections || 0}</span>
                    </div>
                  )}

                  {serverState?.queued_io_jobs !== undefined && (
                    <div className="flex items-center gap-2 text-xs">
                      <Zap className="h-3 w-3 text-muted-foreground" />
                      <span className="text-muted-foreground">Queued I/O Jobs</span>
                      <span className="ml-auto font-medium">{serverState.queued_io_jobs || 0}</span>
                    </div>
                  )}

                  {serverState?.total_buffers_size !== undefined && (
                    <div className="flex items-center gap-2 text-xs">
                      <HardDrive className="h-3 w-3 text-muted-foreground" />
                      <span className="text-muted-foreground">Buffer Size</span>
                      <span className="ml-auto font-medium">{formatBytes(serverState.total_buffers_size)}</span>
                    </div>
                  )}

                  {serverState?.total_queued_size !== undefined && (
                    <div className="flex items-center gap-2 text-xs">
                      <Activity className="h-3 w-3 text-muted-foreground" />
                      <span className="text-muted-foreground">Total Queued</span>
                      <span className="ml-auto font-medium">{formatBytes(serverState.total_queued_size)}</span>
                    </div>
                  )}

                  {serverState?.average_time_queue !== undefined && (
                    <div className="flex items-center gap-2 text-xs">
                      <Zap className="h-3 w-3 text-muted-foreground" />
                      <span className="text-muted-foreground">Avg Queue Time</span>
                      <span className="ml-auto font-medium">{serverState.average_time_queue}ms</span>
                    </div>
                  )}

                  {serverState?.last_external_address_v4 && (
                    <div className="flex items-center gap-2 text-xs">
                      <ExternalLink className="h-3 w-3 text-muted-foreground" />
                      <span className="text-muted-foreground">External IPv4</span>
                      <span className={`ml-auto font-medium font-mono ${incognitoMode ? "blur-sm select-none" : ""}`} style={incognitoMode ? { filter: "blur(8px)" } : {}}>{serverState.last_external_address_v4}</span>
                    </div>
                  )}

                  {serverState?.last_external_address_v6 && (
                    <div className="flex items-center gap-2 text-xs">
                      <ExternalLink className="h-3 w-3 text-muted-foreground" />
                      <span className="text-muted-foreground">External IPv6</span>
                      <span className={`ml-auto font-medium font-mono text-[10px] ${incognitoMode ? "blur-sm select-none" : ""}`} style={incognitoMode ? { filter: "blur(8px)" } : {}}>{serverState.last_external_address_v6}</span>
                    </div>
                  )}
                </CollapsibleContent>
              </Collapsible>

              <InstanceErrorDisplay instance={instance} compact />
            </div>
          )}

          {/* Version footer - always show if we have version info */}
        </CardContent>
      </Card>
    </>
  )
}

function GlobalStatsCards({ statsData }: { statsData: DashboardInstanceStats[] }) {
  const [speedUnit] = useSpeedUnits()
  const globalStats = useMemo(() => {
    const connected = statsData.filter(({ instance }) => instance?.connected).length
    const totalTorrents = statsData.reduce((sum, { torrentCounts }) =>
      sum + (torrentCounts?.total || 0), 0)
    const activeTorrents = statsData.reduce((sum, { torrentCounts }) =>
      sum + (torrentCounts?.status?.active || 0), 0)
    const totalDownload = statsData.reduce((sum, { stats }) =>
      sum + (stats?.totalDownloadSpeed || 0), 0)
    const totalUpload = statsData.reduce((sum, { stats }) =>
      sum + (stats?.totalUploadSpeed || 0), 0)
    const totalErrors = statsData.reduce((sum, { torrentCounts }) =>
      sum + (torrentCounts?.status?.errored || 0), 0)
    const totalSize = statsData.reduce((sum, { stats }) =>
      sum + (stats?.totalSize || 0), 0)

    // Calculate server stats
    const alltimeDl = statsData.reduce((sum, { serverState }) =>
      sum + (serverState?.alltime_dl || 0), 0)
    const alltimeUl = statsData.reduce((sum, { serverState }) =>
      sum + (serverState?.alltime_ul || 0), 0)
    const totalPeers = statsData.reduce((sum, { serverState }) =>
      sum + (serverState?.total_peer_connections || 0), 0)

    // Calculate global ratio
    let globalRatio = 0
    if (alltimeDl > 0) {
      globalRatio = alltimeUl / alltimeDl
    }

    return {
      connected,
      total: statsData.length,
      totalTorrents,
      activeTorrents,
      totalDownload,
      totalUpload,
      totalErrors,
      totalSize,
      alltimeDl,
      alltimeUl,
      globalRatio,
      totalPeers,
    }
  }, [statsData])

  return (
    <>
      <Card>
        <CardHeader className="flex flex-row items-center justify-between space-y-0 pb-2">
          <CardTitle className="text-sm font-medium">Instances</CardTitle>
          <HardDrive className="h-4 w-4 text-muted-foreground" />
        </CardHeader>
        <CardContent>
          <div className="text-2xl font-bold">{globalStats.connected}/{globalStats.total}</div>
          <p className="text-xs text-muted-foreground">
            Connected instances
          </p>
        </CardContent>
      </Card>

      <Card>
        <CardHeader className="flex flex-row items-center justify-between space-y-0 pb-2">
          <CardTitle className="text-sm font-medium">Total Torrents</CardTitle>
          <Activity className="h-4 w-4 text-muted-foreground" />
        </CardHeader>
        <CardContent>
          <div className="text-2xl font-bold">{globalStats.totalTorrents}</div>
          <p className="text-xs text-muted-foreground">
            {globalStats.activeTorrents} active - <span className="text-xs">{formatBytes(globalStats.totalSize)} total size</span>
          </p>
        </CardContent>
      </Card>

      <Card>
        <CardHeader className="flex flex-row items-center justify-between space-y-0 pb-2">
          <CardTitle className="text-sm font-medium">Total Download</CardTitle>
          <Download className="h-4 w-4 text-muted-foreground" />
        </CardHeader>
        <CardContent>
          <div className="text-2xl font-bold">{formatSpeedWithUnit(globalStats.totalDownload, speedUnit)}</div>
          <p className="text-xs text-muted-foreground">
            All instances combined
          </p>
        </CardContent>
      </Card>

      <Card>
        <CardHeader className="flex flex-row items-center justify-between space-y-0 pb-2">
          <CardTitle className="text-sm font-medium">Total Upload</CardTitle>
          <Upload className="h-4 w-4 text-muted-foreground" />
        </CardHeader>
        <CardContent>
          <div className="text-2xl font-bold">{formatSpeedWithUnit(globalStats.totalUpload, speedUnit)}</div>
          <p className="text-xs text-muted-foreground">
            All instances combined
          </p>
        </CardContent>
      </Card>
    </>
  )
}

function GlobalAllTimeStats({ statsData }: { statsData: DashboardInstanceStats[] }) {
  const [accordionValue, setAccordionValue] = usePersistedAccordionState("qui-global-stats-accordion")

  const globalStats = useMemo(() => {
    // Calculate server stats
    const alltimeDl = statsData.reduce((sum, { serverState }) =>
      sum + (serverState?.alltime_dl || 0), 0)
    const alltimeUl = statsData.reduce((sum, { serverState }) =>
      sum + (serverState?.alltime_ul || 0), 0)
    const totalPeers = statsData.reduce((sum, { serverState }) =>
      sum + (serverState?.total_peer_connections || 0), 0)

    // Calculate global ratio
    let globalRatio = 0
    if (alltimeDl > 0) {
      globalRatio = alltimeUl / alltimeDl
    }

    return {
      alltimeDl,
      alltimeUl,
      globalRatio,
      totalPeers,
    }
  }, [statsData])

  // Apply color grading to ratio
  const ratioColor = getRatioColor(globalStats.globalRatio)

  // Don't show if no data
  if (globalStats.alltimeDl === 0 && globalStats.alltimeUl === 0) {
    return null
  }

  return (
    <Accordion type="single" collapsible className="rounded-lg border bg-card" value={accordionValue} onValueChange={setAccordionValue}>
      <AccordionItem value="server-stats" className="border-0">
        <AccordionTrigger className="px-4 py-4 hover:no-underline hover:bg-muted/50 transition-colors [&>svg]:hidden group">
          {/* Mobile layout */}
          <div className="sm:hidden w-full">
            <div className="flex items-center justify-between mb-3">
              <div className="flex items-center gap-2">
                <Plus className="h-3.5 w-3.5 text-muted-foreground group-data-[state=open]:hidden" />
                <Minus className="h-3.5 w-3.5 text-muted-foreground group-data-[state=closed]:hidden" />
                <h3 className="text-sm font-medium text-muted-foreground">Server Statistics</h3>
              </div>
            </div>
            <div className="flex items-center justify-between">
              <div className="flex items-center gap-4">
                <div className="flex items-center gap-1.5">
                  <ChevronDown className="h-3.5 w-3.5 text-muted-foreground" />
                  <span className="text-sm font-semibold">{formatBytes(globalStats.alltimeDl)}</span>
                </div>
                <div className="flex items-center gap-1.5">
                  <ChevronUp className="h-3.5 w-3.5 text-muted-foreground" />
                  <span className="text-sm font-semibold">{formatBytes(globalStats.alltimeUl)}</span>
                </div>
              </div>
              <div className="flex items-center gap-4 text-sm">
                <div>
                  <span className="text-xs text-muted-foreground">Ratio: </span>
                  <span className="font-semibold" style={{ color: ratioColor }}>
                    {globalStats.globalRatio.toFixed(2)}
                  </span>
                </div>
                {globalStats.totalPeers > 0 && (
                  <div>
                    <span className="text-xs text-muted-foreground">Peers: </span>
                    <span className="font-semibold">{globalStats.totalPeers}</span>
                  </div>
                )}
              </div>
            </div>
          </div>

          {/* Desktop layout */}
          <div className="hidden sm:flex flex-col sm:flex-row sm:items-center sm:justify-between gap-4 w-full">
            <div className="flex items-center gap-2">
              <Plus className="h-4 w-4 text-muted-foreground group-data-[state=open]:hidden" />
              <Minus className="h-4 w-4 text-muted-foreground group-data-[state=closed]:hidden" />
              <h3 className="text-base font-medium">Server Statistics</h3>
            </div>
            <div className="flex flex-wrap items-center gap-6 text-sm">
              <div className="flex items-center gap-2">
                <ChevronDown className="h-4 w-4 text-muted-foreground" />
                <span className="text-lg font-semibold">{formatBytes(globalStats.alltimeDl)}</span>
              </div>

              <div className="flex items-center gap-2">
                <ChevronUp className="h-4 w-4 text-muted-foreground" />
                <span className="text-lg font-semibold">{formatBytes(globalStats.alltimeUl)}</span>
              </div>

              <div className="flex items-center gap-2">
                <span className="text-muted-foreground">Ratio:</span>
                <span className="text-lg font-semibold" style={{ color: ratioColor }}>
                  {globalStats.globalRatio.toFixed(2)}
                </span>
              </div>

              {globalStats.totalPeers > 0 && (
                <div className="flex items-center gap-2">
                  <span className="text-muted-foreground">Peers:</span>
                  <span className="text-lg font-semibold">{globalStats.totalPeers}</span>
                </div>
              )}
            </div>
          </div>
        </AccordionTrigger>
        <AccordionContent className="px-0 pb-0">
          <Table>
            <TableHeader>
              <TableRow className="bg-muted/50">
                <TableHead className="text-center">Instance</TableHead>
                <TableHead className="text-center">
                  <div className="flex items-center justify-center gap-1">
                    <span>Downloaded</span>
                  </div>
                </TableHead>
                <TableHead className="text-center">
                  <div className="flex items-center justify-center gap-1">
                    <span>Uploaded</span>
                  </div>
                </TableHead>
                <TableHead className="text-center">Ratio</TableHead>
                <TableHead className="text-center hidden sm:table-cell">Peers</TableHead>
              </TableRow>
            </TableHeader>
            <TableBody>
              {statsData
                .filter(({ serverState }) => serverState?.alltime_dl || serverState?.alltime_ul)
                .map(({ instance, serverState }) => {
                  const instanceRatio = serverState?.alltime_dl ? (serverState.alltime_ul || 0) / serverState.alltime_dl : 0
                  const instanceRatioColor = getRatioColor(instanceRatio)

                  return (
                    <TableRow key={instance.id}>
                      <TableCell className="text-center font-medium">{instance.name}</TableCell>
                      <TableCell className="text-center font-semibold">
                        {formatBytes(serverState?.alltime_dl || 0)}
                      </TableCell>
                      <TableCell className="text-center font-semibold">
                        {formatBytes(serverState?.alltime_ul || 0)}
                      </TableCell>
                      <TableCell className="text-center font-semibold" style={{ color: instanceRatioColor }}>
                        {instanceRatio.toFixed(2)}
                      </TableCell>
                      <TableCell className="text-center font-semibold hidden sm:table-cell">
                        {serverState?.total_peer_connections !== undefined ? (serverState.total_peer_connections || 0) : "-"}
                      </TableCell>
                    </TableRow>
                  )
                })}
            </TableBody>
          </Table>
        </AccordionContent>
      </AccordionItem>
    </Accordion>
  )
}

function QuickActionsDropdown({ statsData }: { statsData: DashboardInstanceStats[] }) {
  const connectedInstances = statsData
    .filter(({ instance }) => instance?.connected)
    .map(({ instance }) => instance)

  if (connectedInstances.length === 0) {
    return null
  }

  return (
    <DropdownMenu>
      <DropdownMenuTrigger asChild>
        <Button variant="outline" size="sm" className="w-full sm:w-auto">
          <Zap className="h-4 w-4 mr-2" />
          Quick Actions
          <ChevronDown className="h-3 w-3 ml-1" />
        </Button>
      </DropdownMenuTrigger>
      <DropdownMenuContent align="end" className="w-56">
        <DropdownMenuLabel>Add Torrent</DropdownMenuLabel>
        <DropdownMenuSeparator />
        {connectedInstances.map(instance => (
          <Link
            key={instance.id}
            to="/instances/$instanceId"
            params={{ instanceId: instance.id.toString() }}
            search={{ modal: "add-torrent" }}
          >
            <DropdownMenuItem className="cursor-pointer active:bg-accent focus:bg-accent">
              <Plus className="h-4 w-4 mr-2" />
              <span>Add to {instance.name}</span>
            </DropdownMenuItem>
          </Link>
        ))}
      </DropdownMenuContent>
    </DropdownMenu>
  )
}

export function Dashboard() {
  const { instances, isLoading } = useInstances()
  const allInstances = instances || []
  const [isAdvancedMetricsOpen, setIsAdvancedMetricsOpen] = useState(false)

  // Use safe hook that always calls the same number of hooks
  const statsData = useAllInstanceStats(allInstances)

  if (isLoading) {
    return (
      <div className="container mx-auto p-4 sm:p-6">
        <div className="animate-pulse space-y-4">
          <div className="h-8 bg-muted rounded w-48"></div>
          <div className="h-4 bg-muted rounded w-64"></div>
          <div className="grid gap-4 md:grid-cols-2 lg:grid-cols-4">
            {[...Array(4)].map((_, i) => (
              <div key={i} className="h-24 bg-muted rounded"></div>
            ))}
          </div>
        </div>
      </div>
    )
  }

  return (
    <div className="container mx-auto p-4 sm:p-6">
      {/* Header with Actions */}
      <div className="mb-6">
        <h1 className="text-2xl sm:text-3xl font-bold">Dashboard</h1>
        <div className="flex flex-col sm:flex-row sm:items-center sm:justify-between gap-2 mt-2">
          <p className="text-muted-foreground">
            Overview of all your qBittorrent instances
          </p>
          {instances && instances.length > 0 && (
            <div className="flex flex-col sm:flex-row gap-2 w-full sm:w-auto">
              <QuickActionsDropdown statsData={statsData} />
              <Link to="/settings" search={{ tab: "instances" as const, modal: "add-instance" }} className="w-full sm:w-auto">
                <Button variant="outline" size="sm" className="w-full sm:w-auto">
                  <Plus className="h-4 w-4 mr-2" />
                  Add Instance
                </Button>
              </Link>
            </div>
          )}
        </div>
      </div>

      {/* Show banner if any instances have decryption errors */}
      <PasswordIssuesBanner instances={instances || []} />

      {instances && instances.length > 0 ? (
        <div className="space-y-6">
          {/* Stats Bar */}
          <GlobalAllTimeStats statsData={statsData} />

          {/* Global Stats */}
          <div className="grid gap-4 md:grid-cols-2 lg:grid-cols-4">
            <GlobalStatsCards statsData={statsData} />
          </div>


          {/* Instance Cards */}
          {allInstances.length > 0 && (
            <div>
              <h2 className="text-xl font-semibold mb-4">Instances</h2>
              {/* Responsive layout so each instance mounts once */}
              <div className="flex flex-col gap-4 sm:grid sm:grid-cols-1 md:grid-cols-2 lg:grid-cols-3">
                {statsData.map(instanceData => (
                  <InstanceCard
                    key={instanceData.instance.id}
                    instanceData={instanceData}
                    isAdvancedMetricsOpen={isAdvancedMetricsOpen}
                    setIsAdvancedMetricsOpen={setIsAdvancedMetricsOpen}
                  />
                ))}
              </div>
            </div>
          )}
        </div>
      ) : (
        <Card className="p-8 sm:p-12 text-center">
          <div className="space-y-4">
            <HardDrive className="h-12 w-12 mx-auto text-muted-foreground" />
            <div>
              <h3 className="text-lg font-semibold">No instances configured</h3>
              <p className="text-muted-foreground">Get started by adding your first qBittorrent instance</p>
            </div>
            <Link to="/settings" search={{ tab: "instances" as const, modal: "add-instance" }}>
              <Button>
                <Plus className="h-4 w-4 mr-2" />
                Add Instance
              </Button>
            </Link>
          </div>
        </Card>
      )}
    </div>
  )
}<|MERGE_RESOLUTION|>--- conflicted
+++ resolved
@@ -171,12 +171,8 @@
             <Link
               to={linkTo}
               params={linkParams}
-<<<<<<< HEAD
+              search={linkSearch}
               className="flex items-center gap-2 hover:underline overflow-hidden flex-1 min-w-0"
-=======
-              search={linkSearch}
-              className="flex flex-1 items-center gap-2 hover:underline min-w-0"
->>>>>>> a5ee6f9f
             >
               <CardTitle
                 className="text-lg truncate min-w-0 max-w-[100px] sm:max-w-[130px] md:max-w-[160px] lg:max-w-[190px]"
