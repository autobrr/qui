--- conflicted
+++ resolved
@@ -75,17 +75,8 @@
     enabled: true, // Always fetch stats, regardless of isActive status
     pollingInterval: 5000 // Slower polling for dashboard
   })
-<<<<<<< HEAD
-  const [incognitoMode] = useIncognitoMode()
-  const [showUrl, setShowUrl] = useState(false)
-  
-  // Create the display URL
+  const [incognitoMode, setIncognitoMode] = useIncognitoMode()
   const displayUrl = instance.host
-  const shouldBlur = incognitoMode && !showUrl
-=======
-  const [incognitoMode, setIncognitoMode] = useIncognitoMode()
-  const displayUrl = `${instance.host}:${instance.port}`
->>>>>>> 7d9c8163
   
   // Show loading only on first load
   if (isLoading && !stats) {
