/*
 * Copyright (c) 2025, s0up and the autobrr contributors.
 * SPDX-License-Identifier: GPL-2.0-or-later
 */

import { FilterSidebar } from "@/components/torrents/FilterSidebar"
import { TorrentCreationTasks } from "@/components/torrents/TorrentCreationTasks"
import { TorrentTableResponsive } from "@/components/torrents/TorrentTableResponsive"
import { Dialog, DialogContent, DialogHeader, DialogTitle } from "@/components/ui/dialog"
import { Sheet, SheetContent, SheetHeader, SheetTitle } from "@/components/ui/sheet"
import { VisuallyHidden } from "@/components/ui/visually-hidden"
import { usePersistedCompactViewState } from "@/hooks/usePersistedCompactViewState"
import { usePersistedFilters } from "@/hooks/usePersistedFilters"
import { usePersistedFilterSidebarState } from "@/hooks/usePersistedFilterSidebarState"
import { cn } from "@/lib/utils"
import type { Category, Torrent, TorrentCounts } from "@/types"
import { lazy, Suspense, useCallback, useEffect, useState } from "react"

const TorrentDetailsPanel = lazy(() =>
  import("@/components/torrents/TorrentDetailsPanel").then(m => ({ default: m.TorrentDetailsPanel }))
)

const TorrentCreatorDialog = lazy(() =>
  import("@/components/torrents/TorrentCreatorDialog").then(m => ({ default: m.TorrentCreatorDialog }))
)

interface TorrentsProps {
  instanceId: number
  instanceName: string
  search: { modal?: "add-torrent" | "create-torrent" | "tasks" | undefined }
  onSearchChange: (search: { modal?: "add-torrent" | "create-torrent" | "tasks" | undefined }) => void
}

export function Torrents({ instanceId, search, onSearchChange }: TorrentsProps) {
  const [filters, setFilters] = usePersistedFilters(instanceId)
  const [filterSidebarCollapsed] = usePersistedFilterSidebarState(false)
  const { viewMode } = usePersistedCompactViewState("normal")

  // Sidebar width: 320px normal, 260px dense
  const sidebarWidth = viewMode === "dense" ? "16.25rem" : "20rem"
  const [selectedTorrent, setSelectedTorrent] = useState<Torrent | null>(null)
  const [initialDetailsTab, setInitialDetailsTab] = useState<string | undefined>(undefined)
  const [mobileFilterOpen, setMobileFilterOpen] = useState(false)
  const handleInitialTabConsumed = useCallback(() => setInitialDetailsTab(undefined), [])
  // Navigation is handled by parent component via onSearchChange prop

  // Check if add torrent modal should be open
  const isAddTorrentModalOpen = search?.modal === "add-torrent"

  const handleAddTorrentModalChange = (open: boolean) => {
    if (open) {
      onSearchChange({ ...search, modal: "add-torrent" })
    } else {
      const rest = Object.fromEntries(
        Object.entries(search).filter(([key]) => key !== "modal")
      )
      onSearchChange(rest)
    }
  }

  // Check if create torrent modal should be open
  const isCreateTorrentModalOpen = search?.modal === "create-torrent"

  const handleCreateTorrentModalChange = (open: boolean) => {
    if (open) {
      onSearchChange({ ...search, modal: "create-torrent" })
    } else {
      const rest = Object.fromEntries(
        Object.entries(search).filter(([key]) => key !== "modal")
      )
      onSearchChange(rest)
    }
  }

  // Check if tasks modal should be open
  const isTasksModalOpen = search?.modal === "tasks"

  const handleTasksModalChange = (open: boolean) => {
    if (open) {
      onSearchChange({ ...search, modal: "tasks" })
    } else {
      const rest = Object.fromEntries(
        Object.entries(search).filter(([key]) => key !== "modal")
      )
      onSearchChange(rest)
    }
  }

  // Store counts from torrent response
  const [torrentCounts, setTorrentCounts] = useState<Record<string, number> | undefined>(undefined)
  const [categories, setCategories] = useState<Record<string, Category> | undefined>(undefined)
  const [tags, setTags] = useState<string[] | undefined>(undefined)
  const [useSubcategories, setUseSubcategories] = useState<boolean>(false)
  const [lastInstanceId, setLastInstanceId] = useState<number | null>(null)

  const handleTorrentSelect = useCallback((torrent: Torrent | null, initialTab?: string) => {
    // Toggle selection: if the same torrent is clicked without a tab override, deselect it
    if (torrent && selectedTorrent?.hash === torrent.hash && !initialTab) {
      setSelectedTorrent(null)
      setInitialDetailsTab(undefined)
    } else {
      setSelectedTorrent(torrent)
      setInitialDetailsTab(initialTab)
    }
  }, [selectedTorrent?.hash])

  // Clear selected torrent and mark data as potentially stale when instance changes
  // Don't immediately clear torrentCounts/categories/tags to prevent showing 0 values
  useEffect(() => {
    setSelectedTorrent(null) // Clear selected torrent immediately
    // Note: We keep torrentCounts/categories/tags until new data arrives to prevent flickering zeros
    // The TorrentTableOptimized callback will only update when complete data is available
  }, [instanceId])

  // Callback when filtered data updates - now receives counts, categories, tags, and useSubcategories from backend
  const handleFilteredDataUpdate = useCallback((_torrents: Torrent[], _total: number, counts?: TorrentCounts, categoriesData?: Record<string, Category>, tagsData?: string[], subcategoriesEnabled?: boolean) => {
    // Update the last instance ID when we receive new data
    setLastInstanceId(instanceId)

    if (counts) {
      // Transform backend counts to match the expected format for FilterSidebar
      const transformedCounts: Record<string, number> = {}

      // Add status counts
      Object.entries(counts.status || {}).forEach(([status, count]) => {
        transformedCounts[`status:${status}`] = count as number
      })

      // Add category counts
      Object.entries(counts.categories || {}).forEach(([category, count]) => {
        transformedCounts[`category:${category}`] = count as number
      })

      // Add tag counts
      Object.entries(counts.tags || {}).forEach(([tag, count]) => {
        transformedCounts[`tag:${tag}`] = count as number
      })

      // Add tracker counts
      Object.entries(counts.trackers || {}).forEach(([tracker, count]) => {
        transformedCounts[`tracker:${tracker}`] = count as number
      })

      // Add filtered total count for cross-seed display
      transformedCounts.filtered = _total

      setTorrentCounts(transformedCounts)
    }

    // Store categories and tags only when new data arrives; preserve previous values during pagination fetches
    if (categoriesData !== undefined) {
      setCategories(categoriesData)
    }
    if (tagsData !== undefined) {
      setTags(tagsData)
    }

    // Update subcategories flag when provided
    if (subcategoriesEnabled !== undefined) {
      setUseSubcategories(subcategoriesEnabled)
    }
  }, [instanceId])

  // Calculate total active filters for badge
  // Count exists but badge is now handled in header (not used here)

  // Listen for header mobile filter button click
  useEffect(() => {
    const handler = () => setMobileFilterOpen(true)
    window.addEventListener("qui-open-mobile-filters", handler)
    return () => window.removeEventListener("qui-open-mobile-filters", handler)
  }, [])

  // Close the mobile filters sheet when viewport switches to desktop layout
  useEffect(() => {
    const mediaQuery = window.matchMedia("(min-width: 768px)")

    const handleChange = (event: MediaQueryListEvent) => {
      if (event.matches) {
        setMobileFilterOpen(false)
      }
    }

    if (mediaQuery.matches) {
      setMobileFilterOpen(false)
    }

    const supportsAddEventListener = typeof mediaQuery.addEventListener === "function"
    if (supportsAddEventListener) {
      mediaQuery.addEventListener("change", handleChange)
    } else {
      type MediaQueryListLegacy = MediaQueryList & {
        addListener?: (listener: (event: MediaQueryListEvent) => void) => void
        removeListener?: (listener: (event: MediaQueryListEvent) => void) => void
      }

      const legacyMediaQuery = mediaQuery as MediaQueryListLegacy
      legacyMediaQuery.addListener?.(handleChange)

      return () => legacyMediaQuery.removeListener?.(handleChange)
    }

    return () => mediaQuery.removeEventListener("change", handleChange)
  }, [])

  return (
    <div className="flex h-full relative">
      {/* Desktop Sidebar - slides in on tablet/desktop */}
      <div
        className={cn(
          "hidden md:flex shrink-0 h-full overflow-hidden transition-[flex-basis,width] duration-300 ease-in-out",
          filterSidebarCollapsed && "basis-0"
        )}
        style={{ flexBasis: filterSidebarCollapsed ? 0 : sidebarWidth }}
        aria-hidden={filterSidebarCollapsed}
      >
        <div
          className={cn(
            "overflow-hidden transition-[transform,opacity,width] duration-300 ease-in-out",
            filterSidebarCollapsed ? "-translate-x-full opacity-0 pointer-events-none" : "translate-x-0 opacity-100"
          )}
          style={{ width: sidebarWidth }}
        >
          <FilterSidebar
            key={`filter-sidebar-${instanceId}`}
            instanceId={instanceId}
            selectedFilters={filters}
            onFilterChange={setFilters}
            torrentCounts={torrentCounts}
            categories={categories}
            tags={tags}
            useSubcategories={useSubcategories}
            isStaleData={lastInstanceId !== null && lastInstanceId !== instanceId}
            isLoading={lastInstanceId !== null && lastInstanceId !== instanceId}
            isMobile={false}
          />
        </div>
      </div>

      {/* Mobile Filter Sheet */}
      <Sheet open={mobileFilterOpen} onOpenChange={setMobileFilterOpen}>
        <SheetContent
          side="left"
          className="p-0 w-[280px] sm:w-[320px] md:hidden flex flex-col max-h-[100dvh]"
          onOpenAutoFocus={(event) => {
            event.preventDefault()

            const content = event.currentTarget as HTMLElement | null
            const closeButton = content?.querySelector<HTMLElement>("[data-slot=\"sheet-close\"]")
            closeButton?.focus()
          }}
        >
          <SheetHeader className="px-4 py-3 border-b">
            <SheetTitle className="text-lg font-semibold">Filters</SheetTitle>
          </SheetHeader>
          <div className="flex-1 min-h-0 overflow-hidden">
            <FilterSidebar
              key={`filter-sidebar-mobile-${instanceId}`}
              instanceId={instanceId}
              selectedFilters={filters}
              onFilterChange={setFilters}
              torrentCounts={torrentCounts}
              categories={categories}
              tags={tags}
              useSubcategories={useSubcategories}
              isStaleData={lastInstanceId !== null && lastInstanceId !== instanceId}
              isLoading={lastInstanceId !== null && lastInstanceId !== instanceId}
              isMobile={true}
            />
          </div>
        </SheetContent>
      </Sheet>

      {/* Main content */}
      <div className="flex-1 flex flex-col min-w-0">
        <div className="px-4 sm:px-0 flex flex-col h-full">
          <div className="flex-1 min-h-0">
            <TorrentTableResponsive
              instanceId={instanceId}
              filters={filters}
              selectedTorrent={selectedTorrent}
              onTorrentSelect={handleTorrentSelect}
              addTorrentModalOpen={isAddTorrentModalOpen}
              onAddTorrentModalChange={handleAddTorrentModalChange}
              onFilteredDataUpdate={handleFilteredDataUpdate}
              onFilterChange={setFilters}
            />
          </div>
        </div>
      </div>

      <Sheet
        open={!!selectedTorrent}
        onOpenChange={(open) => {
          if (!open) {
            setSelectedTorrent(null)
          }
        }}
      >
        <SheetContent
          side="right"
          className="w-full md:w-[640px] p-0 gap-0"
        >
          <SheetHeader className="sr-only">
            <VisuallyHidden>
              <SheetTitle>
                {selectedTorrent ? `Torrent Details: ${selectedTorrent.name}` : "Torrent Details"}
              </SheetTitle>
            </VisuallyHidden>
          </SheetHeader>
          {selectedTorrent && (
<<<<<<< HEAD
            <Suspense fallback={<div className="p-6">Loading...</div>}>
              <TorrentDetailsPanel
                instanceId={instanceId}
                torrent={selectedTorrent}
              />
            </Suspense>
=======
            <TorrentDetailsPanel
              instanceId={instanceId}
              torrent={selectedTorrent}
              initialTab={initialDetailsTab}
              onInitialTabConsumed={handleInitialTabConsumed}
            />
>>>>>>> 560071be
          )}
        </SheetContent>
      </Sheet>

      {/* Torrent Creator Dialog */}
      <Suspense fallback={null}>
        <TorrentCreatorDialog
          instanceId={instanceId}
          open={isCreateTorrentModalOpen}
          onOpenChange={handleCreateTorrentModalChange}
        />
      </Suspense>

      {/* Torrent Creation Tasks Modal */}
      <Dialog open={isTasksModalOpen} onOpenChange={handleTasksModalChange}>
        <DialogContent className="w-full sm:max-w-screen-sm md:max-w-screen-md lg:max-w-screen-xl xl:max-w-screen-xl max-h-[85vh] overflow-hidden flex flex-col">
          <DialogHeader>
            <DialogTitle>Torrent Creation Tasks</DialogTitle>
          </DialogHeader>
          <div className="flex-1 overflow-auto">
            <TorrentCreationTasks instanceId={instanceId} />
          </div>
        </DialogContent>
      </Dialog>
    </div>
  )
}<|MERGE_RESOLUTION|>--- conflicted
+++ resolved
@@ -309,21 +309,14 @@
             </VisuallyHidden>
           </SheetHeader>
           {selectedTorrent && (
-<<<<<<< HEAD
             <Suspense fallback={<div className="p-6">Loading...</div>}>
               <TorrentDetailsPanel
                 instanceId={instanceId}
                 torrent={selectedTorrent}
+              initialTab={initialDetailsTab}
+              onInitialTabConsumed={handleInitialTabConsumed}
               />
             </Suspense>
-=======
-            <TorrentDetailsPanel
-              instanceId={instanceId}
-              torrent={selectedTorrent}
-              initialTab={initialDetailsTab}
-              onInitialTabConsumed={handleInitialTabConsumed}
-            />
->>>>>>> 560071be
           )}
         </SheetContent>
       </Sheet>
