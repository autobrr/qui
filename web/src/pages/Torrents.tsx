--- conflicted
+++ resolved
@@ -140,16 +140,6 @@
       setTorrentCounts(transformedCounts)
     }
 
-<<<<<<< HEAD
-    // Store categories and tags - always set them even if empty to indicate data has been received
-    setCategories(categoriesData || {})
-    setTags(tagsData || [])
-
-    // Update subcategories flag
-    if (subcategoriesEnabled !== undefined) {
-      setUseSubcategories(subcategoriesEnabled)
-    }
-=======
     // Store categories and tags only when new data arrives; preserve previous values during pagination fetches
     if (categoriesData !== undefined) {
       setCategories(categoriesData)
@@ -158,7 +148,10 @@
       setTags(tagsData)
     }
 
->>>>>>> 8487c818
+    // Update subcategories flag when provided
+    if (subcategoriesEnabled !== undefined) {
+      setUseSubcategories(subcategoriesEnabled)
+    }
   }, [instanceId])
 
   // Calculate total active filters for badge
@@ -205,24 +198,6 @@
 
   return (
     <div className="flex h-full relative">
-<<<<<<< HEAD
-      {/* Desktop Sidebar - hidden on mobile, with slide animation */}
-      <div className={`hidden xl:block w-full xl:max-w-xs overflow-hidden ${
-        filterSidebarCollapsed ? "-ml-80 opacity-0" : "ml-0 opacity-100" // animate left margin instead of width
-      } transition-all duration-300 ease-in-out`}>
-        <FilterSidebar
-          key={`filter-sidebar-${instanceId}`}
-          instanceId={instanceId}
-          selectedFilters={filters}
-          onFilterChange={debouncedSetFilters}
-          torrentCounts={torrentCounts}
-          categories={categories}
-          tags={tags}
-          useSubcategories={useSubcategories}
-          isStaleData={lastInstanceId !== null && lastInstanceId !== instanceId}
-          isLoading={lastInstanceId !== null && lastInstanceId !== instanceId}
-        />
-=======
       {/* Desktop Sidebar - slides in on tablet/desktop */}
       <div
         className={cn(
@@ -245,12 +220,12 @@
             torrentCounts={torrentCounts}
             categories={categories}
             tags={tags}
+            useSubcategories={useSubcategories}
             isStaleData={lastInstanceId !== null && lastInstanceId !== instanceId}
             isLoading={lastInstanceId !== null && lastInstanceId !== instanceId}
             isMobile={false}
           />
         </div>
->>>>>>> 8487c818
       </div>
 
       {/* Mobile Filter Sheet */}
