--- conflicted
+++ resolved
@@ -161,24 +161,6 @@
 
   return (
     <div className="flex h-full relative">
-<<<<<<< HEAD
-      {/* Desktop Sidebar - hidden on mobile, with slide animation */}
-      <div className={`hidden md:block w-full md:max-w-xs overflow-hidden ${
-        filterSidebarCollapsed ? "-ml-80 opacity-0 md:hidden" : "ml-0 opacity-100 md:block" // animate left margin instead of width, also control visibility on tablet
-      } transition-all duration-300 ease-in-out`}>
-        <FilterSidebar
-          key={`filter-sidebar-${instanceId}`}
-          instanceId={instanceId}
-          selectedFilters={filters}
-          onFilterChange={debouncedSetFilters}
-          torrentCounts={torrentCounts}
-          categories={categories}
-          tags={tags}
-          isStaleData={lastInstanceId !== null && lastInstanceId !== instanceId}
-          isLoading={lastInstanceId !== null && lastInstanceId !== instanceId}
-          isMobile={false}
-        />
-=======
       {/* Desktop Sidebar - slides in on tablet/desktop */}
       <div
         className={cn(
@@ -203,9 +185,9 @@
             tags={tags}
             isStaleData={lastInstanceId !== null && lastInstanceId !== instanceId}
             isLoading={lastInstanceId !== null && lastInstanceId !== instanceId}
+            isMobile={false}
           />
         </div>
->>>>>>> 785cba0a
       </div>
 
       {/* Mobile Filter Sheet */}
