/*
 * Copyright (c) 2025, s0up and the autobrr contributors.
 * SPDX-License-Identifier: GPL-2.0-or-later
 */

import { useState } from "react"
import { useForm } from "@tanstack/react-form"
import { useMutation, useQuery, useQueryClient } from "@tanstack/react-query"
import { api } from "@/lib/api"
import { withBasePath } from "@/lib/base-url"
import { toast } from "sonner"
import { Button } from "@/components/ui/button"
import { Input } from "@/components/ui/input"
import { Label } from "@/components/ui/label"
import { Card, CardContent, CardDescription, CardHeader, CardTitle } from "@/components/ui/card"
import { Badge } from "@/components/ui/badge"
import { Copy, Plus, Trash2, ExternalLink, Shield, Menu, Key, Server } from "lucide-react"
import { LicenseManager } from "@/components/themes/LicenseManager.tsx"
import { ThemeSelector } from "@/components/themes/ThemeSelector"
import { ClientApiKeysManager } from "@/components/settings/ClientApiKeysManager"
import { DateTimePreferencesForm } from "@/components/settings/DateTimePreferencesForm"
import { useDateTimeFormatters } from "@/hooks/useDateTimeFormatters"
import { useSearch } from "@tanstack/react-router"
import {
  Dialog,
  DialogContent,
  DialogDescription,
  DialogHeader,
  DialogTitle,
  DialogTrigger
} from "@/components/ui/dialog"
import {
  AlertDialog,
  AlertDialogAction,
  AlertDialogCancel,
  AlertDialogContent,
  AlertDialogDescription,
  AlertDialogFooter,
  AlertDialogHeader,
  AlertDialogTitle
} from "@/components/ui/alert-dialog"

function ChangePasswordForm() {
  const mutation = useMutation({
    mutationFn: async (data: { currentPassword: string; newPassword: string }) => {
      return api.changePassword(data.currentPassword, data.newPassword)
    },
    onSuccess: () => {
      toast.success("Password changed successfully")
      form.reset()
    },
    onError: () => {
      toast.error("Failed to change password. Please check your current password.")
    },
  })

  const form = useForm({
    defaultValues: {
      currentPassword: "",
      newPassword: "",
      confirmPassword: "",
    },
    onSubmit: async ({ value }) => {
      await mutation.mutateAsync({
        currentPassword: value.currentPassword,
        newPassword: value.newPassword,
      })
    },
  })

  return (
    <form
      onSubmit={(e) => {
        e.preventDefault()
        form.handleSubmit()
      }}
      className="space-y-4"
    >
      <form.Field
        name="currentPassword"
        validators={{
          onChange: ({ value }) => !value ? "Current password is required" : undefined,
        }}
      >
        {(field) => (
          <div className="space-y-2">
            <Label htmlFor="currentPassword">Current Password</Label>
            <Input
              id="currentPassword"
              type="password"
              value={field.state.value}
              onBlur={field.handleBlur}
              onChange={(e) => field.handleChange(e.target.value)}
            />
            {field.state.meta.isTouched && field.state.meta.errors[0] && (
              <p className="text-sm text-destructive">{field.state.meta.errors[0]}</p>
            )}
          </div>
        )}
      </form.Field>

      <form.Field
        name="newPassword"
        validators={{
          onChange: ({ value }) => {
            if (!value) return "New password is required"
            if (value.length < 8) return "Password must be at least 8 characters"
            return undefined
          },
        }}
      >
        {(field) => (
          <div className="space-y-2">
            <Label htmlFor="newPassword">New Password</Label>
            <Input
              id="newPassword"
              type="password"
              value={field.state.value}
              onBlur={field.handleBlur}
              onChange={(e) => field.handleChange(e.target.value)}
            />
            {field.state.meta.isTouched && field.state.meta.errors[0] && (
              <p className="text-sm text-destructive">{field.state.meta.errors[0]}</p>
            )}
          </div>
        )}
      </form.Field>

      <form.Field
        name="confirmPassword"
        validators={{
          onChange: ({ value, fieldApi }) => {
            const newPassword = fieldApi.form.getFieldValue("newPassword")
            if (!value) return "Please confirm your password"
            if (value !== newPassword) return "Passwords do not match"
            return undefined
          },
        }}
      >
        {(field) => (
          <div className="space-y-2">
            <Label htmlFor="confirmPassword">Confirm New Password</Label>
            <Input
              id="confirmPassword"
              type="password"
              value={field.state.value}
              onBlur={field.handleBlur}
              onChange={(e) => field.handleChange(e.target.value)}
            />
            {field.state.meta.isTouched && field.state.meta.errors[0] && (
              <p className="text-sm text-destructive">{field.state.meta.errors[0]}</p>
            )}
          </div>
        )}
      </form.Field>

      <form.Subscribe
        selector={(state) => [state.canSubmit, state.isSubmitting]}
      >
        {([canSubmit, isSubmitting]) => (
          <Button
            type="submit"
            disabled={!canSubmit || isSubmitting || mutation.isPending}
          >
            {isSubmitting || mutation.isPending ? "Changing..." : "Change Password"}
          </Button>
        )}
      </form.Subscribe>
    </form>
  )
}

function ApiKeysManager() {
  const [showCreateDialog, setShowCreateDialog] = useState(false)
  const [deleteKeyId, setDeleteKeyId] = useState<number | null>(null)
  const [newKey, setNewKey] = useState<{ name: string; key: string } | null>(null)
  const queryClient = useQueryClient()
  const { formatDate } = useDateTimeFormatters()

  // Fetch API keys from backend
  const { data: apiKeys, isLoading } = useQuery({
    queryKey: ["apiKeys"],
    queryFn: () => api.getApiKeys(),
    staleTime: 30 * 1000, // 30 seconds
  })

  // Ensure apiKeys is always an array
  const keys = apiKeys || []

  const createMutation = useMutation({
    mutationFn: async (name: string) => {
      return api.createApiKey(name)
    },
    onSuccess: (data) => {
      setNewKey(data)
      queryClient.invalidateQueries({ queryKey: ["apiKeys"] })
      toast.success("API key created successfully")
    },
    onError: () => {
      toast.error("Failed to create API key")
    },
  })

  const deleteMutation = useMutation({
    mutationFn: async (id: number) => {
      return api.deleteApiKey(id)
    },
    onSuccess: () => {
      queryClient.invalidateQueries({ queryKey: ["apiKeys"] })
      setDeleteKeyId(null)
      toast.success("API key deleted successfully")
    },
    onError: () => {
      toast.error("Failed to delete API key")
    },
  })

  const form = useForm({
    defaultValues: {
      name: "",
    },
    onSubmit: async ({ value }) => {
      await createMutation.mutateAsync(value.name)
      form.reset()
    },
  })

  return (
    <div className="space-y-4">
      <div className="flex items-center justify-between">
        <p className="text-sm text-muted-foreground">
          API keys allow external applications to access your qBittorrent instances.
        </p>
        <Dialog open={showCreateDialog} onOpenChange={setShowCreateDialog}>
          <DialogTrigger asChild>
            <Button size="sm">
              <Plus className="mr-2 h-4 w-4" />
              Create API Key
            </Button>
          </DialogTrigger>
          <DialogContent>
            <DialogHeader>
              <DialogTitle>Create API Key</DialogTitle>
              <DialogDescription>
                Give your API key a descriptive name to remember its purpose.
              </DialogDescription>
            </DialogHeader>

            {newKey ? (
              <div className="space-y-4">
                <div>
                  <Label>Your new API key</Label>
                  <div className="mt-2 flex items-center gap-2">
                    <code className="flex-1 rounded bg-muted px-2 py-1 text-sm font-mono break-all">
                      {newKey.key}
                    </code>
                    <Button
                      size="icon"
                      variant="outline"
                      onClick={() => {
                        navigator.clipboard.writeText(newKey.key)
                        toast.success("API key copied to clipboard")
                      }}
                    >
                      <Copy className="h-4 w-4" />
                    </Button>
                  </div>
                  <p className="mt-2 text-sm text-destructive">
                    Save this key now. You won't be able to see it again.
                  </p>
                </div>
                <Button
                  onClick={() => {
                    setNewKey(null)
                    setShowCreateDialog(false)
                  }}
                  className="w-full"
                >
                  Done
                </Button>
              </div>
            ) : (
              <form
                onSubmit={(e) => {
                  e.preventDefault()
                  form.handleSubmit()
                }}
                className="space-y-4"
              >
                <form.Field
                  name="name"
                  validators={{
                    onChange: ({ value }) => !value ? "Name is required" : undefined,
                  }}
                >
                  {(field) => (
                    <div className="space-y-2">
                      <Label htmlFor="name">Name</Label>
                      <Input
                        id="name"
                        placeholder="e.g., Automation Script"
                        value={field.state.value}
                        onBlur={field.handleBlur}
                        onChange={(e) => field.handleChange(e.target.value)}
                        data-1p-ignore
                        autoComplete='off'
                      />
                      {field.state.meta.isTouched && field.state.meta.errors[0] && (
                        <p className="text-sm text-destructive">{field.state.meta.errors[0]}</p>
                      )}
                    </div>
                  )}
                </form.Field>

                <form.Subscribe
                  selector={(state) => [state.canSubmit, state.isSubmitting]}
                >
                  {([canSubmit, isSubmitting]) => (
                    <Button
                      type="submit"
                      disabled={!canSubmit || isSubmitting || createMutation.isPending}
                      className="w-full"
                    >
                      {isSubmitting || createMutation.isPending ? "Creating..." : "Create API Key"}
                    </Button>
                  )}
                </form.Subscribe>
              </form>
            )}
          </DialogContent>
        </Dialog>
      </div>

      <div className="space-y-2">
        {isLoading ? (
          <p className="text-center text-sm text-muted-foreground py-8">
            Loading API keys...
          </p>
        ) : (
          <>
            {keys.map((key) => (
              <div
                key={key.id}
                className="flex items-center justify-between rounded-lg border p-4"
              >
                <div className="space-y-1">
                  <div className="flex items-center gap-2">
                    <span className="font-medium">{key.name}</span>
                    <Badge variant="outline" className="text-xs">
                      ID: {key.id}
                    </Badge>
                  </div>
                  <p className="text-sm text-muted-foreground">
                    Created: {formatDate(new Date(key.createdAt))}
                    {key.lastUsedAt && (
                      <> • Last used: {formatDate(new Date(key.lastUsedAt))}</>
                    )}
                  </p>
                </div>
                <Button
                  size="icon"
                  variant="ghost"
                  onClick={() => setDeleteKeyId(key.id)}
                >
                  <Trash2 className="h-4 w-4" />
                </Button>
              </div>
            ))}

            {keys.length === 0 && (
              <p className="text-center text-sm text-muted-foreground py-8">
                No API keys created yet
              </p>
            )}
          </>
        )}
      </div>

      <AlertDialog open={!!deleteKeyId} onOpenChange={() => setDeleteKeyId(null)}>
        <AlertDialogContent>
          <AlertDialogHeader>
            <AlertDialogTitle>Delete API Key?</AlertDialogTitle>
            <AlertDialogDescription>
              This action cannot be undone. Any applications using this key will lose access.
            </AlertDialogDescription>
          </AlertDialogHeader>
          <AlertDialogFooter>
            <AlertDialogCancel>Cancel</AlertDialogCancel>
            <AlertDialogAction
              onClick={() => deleteKeyId && deleteMutation.mutate(deleteKeyId)}
              className="bg-destructive text-destructive-foreground hover:bg-destructive/90"
            >
              Delete
            </AlertDialogAction>
          </AlertDialogFooter>
        </AlertDialogContent>
      </AlertDialog>
    </div>
  )
}

export function Settings() {
  const search = useSearch({ from: "/_authenticated/settings" })
  const defaultTab = (search as any)?.tab || "security"
  const [activeTab, setActiveTab] = useState(defaultTab)

  return (
    <div className="container mx-auto p-6">
      <div className="mb-6">
        <h1 className="text-3xl font-bold">Settings</h1>
        <p className="text-muted-foreground mt-2">
          Manage your application preferences and security
        </p>
      </div>

<<<<<<< HEAD
      <div className="flex gap-6">
        {/* Left Sidebar Navigation */}
        <div className="w-64 shrink-0">
          <nav className="space-y-1">
            <button
              onClick={() => setActiveTab('security')}
              className={`w-full flex items-center px-3 py-2 text-sm font-medium rounded-md transition-colors ${
                activeTab === 'security'
                  ? 'bg-accent text-accent-foreground'
                  : 'text-muted-foreground hover:bg-accent/50 hover:text-accent-foreground'
              }`}
            >
              <Shield className="w-4 h-4 mr-2" />
              Security
            </button>
            <button
              onClick={() => setActiveTab('themes')}
              className={`w-full flex items-center px-3 py-2 text-sm font-medium rounded-md transition-colors ${
                activeTab === 'themes'
                  ? 'bg-accent text-accent-foreground'
                  : 'text-muted-foreground hover:bg-accent/50 hover:text-accent-foreground'
              }`}
            >
              <Menu className="w-4 h-4 mr-2" />
              Context Menu
            </button>
            <button
              onClick={() => setActiveTab('api')}
              className={`w-full flex items-center px-3 py-2 text-sm font-medium rounded-md transition-colors ${
                activeTab === 'api'
                  ? 'bg-accent text-accent-foreground'
                  : 'text-muted-foreground hover:bg-accent/50 hover:text-accent-foreground'
              }`}
            >
              <Key className="w-4 h-4 mr-2" />
              API Keys
            </button>
            <button
              onClick={() => setActiveTab('client-api')}
              className={`w-full flex items-center px-3 py-2 text-sm font-medium rounded-md transition-colors ${
                activeTab === 'client-api'
                  ? 'bg-accent text-accent-foreground'
                  : 'text-muted-foreground hover:bg-accent/50 hover:text-accent-foreground'
              }`}
            >
              <Server className="w-4 h-4 mr-2" />
              Client Proxy
            </button>
          </nav>
=======
      <Tabs defaultValue={defaultTab} className="space-y-4">
        <div className="w-full overflow-x-auto">
          <TabsList className="inline-flex h-auto min-w-full sm:grid sm:grid-cols-5">
            <TabsTrigger value="security" className="relative text-xs rounded-none data-[state=active]:bg-transparent data-[state=active]:shadow-none hover:bg-accent/50 transition-all px-3 py-2 min-w-fit cursor-pointer focus-visible:outline-none focus-visible:ring-0 after:absolute after:bottom-0 after:left-0 after:right-0 after:h-[2px] after:bg-primary after:scale-x-0 data-[state=active]:after:scale-x-100 after:transition-transform">Security</TabsTrigger>
            <TabsTrigger value="datetime" className="relative text-xs rounded-none data-[state=active]:bg-transparent data-[state=active]:shadow-none hover:bg-accent/50 transition-all px-3 py-2 min-w-fit whitespace-nowrap cursor-pointer focus-visible:outline-none focus-visible:ring-0 after:absolute after:bottom-0 after:left-0 after:right-0 after:h-[2px] after:bg-primary after:scale-x-0 data-[state=active]:after:scale-x-100 after:transition-transform">Date & Time</TabsTrigger>
            <TabsTrigger value="themes" className="relative text-xs rounded-none data-[state=active]:bg-transparent data-[state=active]:shadow-none hover:bg-accent/50 transition-all px-3 py-2 min-w-fit cursor-pointer focus-visible:outline-none focus-visible:ring-0 after:absolute after:bottom-0 after:left-0 after:right-0 after:h-[2px] after:bg-primary after:scale-x-0 data-[state=active]:after:scale-x-100 after:transition-transform">Themes</TabsTrigger>
            <TabsTrigger value="api" className="relative text-xs rounded-none data-[state=active]:bg-transparent data-[state=active]:shadow-none hover:bg-accent/50 transition-all px-3 py-2 min-w-fit whitespace-nowrap cursor-pointer focus-visible:outline-none focus-visible:ring-0 after:absolute after:bottom-0 after:left-0 after:right-0 after:h-[2px] after:bg-primary after:scale-x-0 data-[state=active]:after:scale-x-100 after:transition-transform">API Keys</TabsTrigger>
            <TabsTrigger value="client-api" className="relative text-xs rounded-none data-[state=active]:bg-transparent data-[state=active]:shadow-none hover:bg-accent/50 transition-all px-3 py-2 min-w-fit whitespace-nowrap cursor-pointer focus-visible:outline-none focus-visible:ring-0 after:absolute after:bottom-0 after:left-0 after:right-0 after:h-[2px] after:bg-primary after:scale-x-0 data-[state=active]:after:scale-x-100 after:transition-transform">Client Proxy</TabsTrigger>
          </TabsList>
>>>>>>> 6bf347df
        </div>

        {/* Main Content Area */}
        <div className="flex-1 min-w-0">

<<<<<<< HEAD
          {activeTab === 'security' && (
            <div className="space-y-4">
              <Card>
                <CardHeader>
                  <CardTitle>Change Password</CardTitle>
                  <CardDescription>
                    Update your account password
                  </CardDescription>
                </CardHeader>
                <CardContent>
                  <ChangePasswordForm />
                </CardContent>
              </Card>
            </div>
          )}
=======
        <TabsContent value="datetime" className="space-y-4">
          <Card>
            <CardHeader>
              <CardTitle>Date & Time Preferences</CardTitle>
              <CardDescription>
                Configure timezone, date format, and time display preferences
              </CardDescription>
            </CardHeader>
            <CardContent>
              <DateTimePreferencesForm />
            </CardContent>
          </Card>
        </TabsContent>
>>>>>>> 6bf347df

          {activeTab === 'themes' && (
            <div className="space-y-4">
              <LicenseManager />
              <ThemeSelector />
            </div>
          )}

          {activeTab === 'api' && (
            <div className="space-y-4">
          <Card>
            <CardHeader>
              <div className="flex items-start justify-between">
                <div className="space-y-1.5">
                  <CardTitle>API Keys</CardTitle>
                  <CardDescription>
                    Manage API keys for external access
                  </CardDescription>
                </div>
                <a
                  href={withBasePath("api/docs")}
                  target="_blank"
                  rel="noopener noreferrer"
                  className="inline-flex items-center gap-1.5 text-sm text-muted-foreground hover:text-foreground transition-colors"
                  title="View API documentation"
                >
                  <span className="hidden sm:inline">API Docs</span>
                  <ExternalLink className="h-3.5 w-3.5" />
                </a>
              </div>
            </CardHeader>
            <CardContent>
                <ApiKeysManager />
              </CardContent>
            </Card>
            </div>
          )}

          {activeTab === 'client-api' && (
            <div className="space-y-4">
              <Card>
                <CardHeader>
                  <CardTitle>Client Proxy API Keys</CardTitle>
                  <CardDescription>
                    Manage API keys for external applications to connect to qBittorrent instances through qui
                  </CardDescription>
                </CardHeader>
                <CardContent>
                  <ClientApiKeysManager />
                </CardContent>
              </Card>
            </div>
          )}
        </div>
      </div>
    </div>
  )
}<|MERGE_RESOLUTION|>--- conflicted
+++ resolved
@@ -413,7 +413,6 @@
         </p>
       </div>
 
-<<<<<<< HEAD
       <div className="flex gap-6">
         {/* Left Sidebar Navigation */}
         <div className="w-64 shrink-0">
@@ -463,23 +462,11 @@
               Client Proxy
             </button>
           </nav>
-=======
-      <Tabs defaultValue={defaultTab} className="space-y-4">
-        <div className="w-full overflow-x-auto">
-          <TabsList className="inline-flex h-auto min-w-full sm:grid sm:grid-cols-5">
-            <TabsTrigger value="security" className="relative text-xs rounded-none data-[state=active]:bg-transparent data-[state=active]:shadow-none hover:bg-accent/50 transition-all px-3 py-2 min-w-fit cursor-pointer focus-visible:outline-none focus-visible:ring-0 after:absolute after:bottom-0 after:left-0 after:right-0 after:h-[2px] after:bg-primary after:scale-x-0 data-[state=active]:after:scale-x-100 after:transition-transform">Security</TabsTrigger>
-            <TabsTrigger value="datetime" className="relative text-xs rounded-none data-[state=active]:bg-transparent data-[state=active]:shadow-none hover:bg-accent/50 transition-all px-3 py-2 min-w-fit whitespace-nowrap cursor-pointer focus-visible:outline-none focus-visible:ring-0 after:absolute after:bottom-0 after:left-0 after:right-0 after:h-[2px] after:bg-primary after:scale-x-0 data-[state=active]:after:scale-x-100 after:transition-transform">Date & Time</TabsTrigger>
-            <TabsTrigger value="themes" className="relative text-xs rounded-none data-[state=active]:bg-transparent data-[state=active]:shadow-none hover:bg-accent/50 transition-all px-3 py-2 min-w-fit cursor-pointer focus-visible:outline-none focus-visible:ring-0 after:absolute after:bottom-0 after:left-0 after:right-0 after:h-[2px] after:bg-primary after:scale-x-0 data-[state=active]:after:scale-x-100 after:transition-transform">Themes</TabsTrigger>
-            <TabsTrigger value="api" className="relative text-xs rounded-none data-[state=active]:bg-transparent data-[state=active]:shadow-none hover:bg-accent/50 transition-all px-3 py-2 min-w-fit whitespace-nowrap cursor-pointer focus-visible:outline-none focus-visible:ring-0 after:absolute after:bottom-0 after:left-0 after:right-0 after:h-[2px] after:bg-primary after:scale-x-0 data-[state=active]:after:scale-x-100 after:transition-transform">API Keys</TabsTrigger>
-            <TabsTrigger value="client-api" className="relative text-xs rounded-none data-[state=active]:bg-transparent data-[state=active]:shadow-none hover:bg-accent/50 transition-all px-3 py-2 min-w-fit whitespace-nowrap cursor-pointer focus-visible:outline-none focus-visible:ring-0 after:absolute after:bottom-0 after:left-0 after:right-0 after:h-[2px] after:bg-primary after:scale-x-0 data-[state=active]:after:scale-x-100 after:transition-transform">Client Proxy</TabsTrigger>
-          </TabsList>
->>>>>>> 6bf347df
         </div>
 
         {/* Main Content Area */}
         <div className="flex-1 min-w-0">
 
-<<<<<<< HEAD
           {activeTab === 'security' && (
             <div className="space-y-4">
               <Card>
@@ -495,7 +482,6 @@
               </Card>
             </div>
           )}
-=======
         <TabsContent value="datetime" className="space-y-4">
           <Card>
             <CardHeader>
@@ -509,7 +495,6 @@
             </CardContent>
           </Card>
         </TabsContent>
->>>>>>> 6bf347df
 
           {activeTab === 'themes' && (
             <div className="space-y-4">
