/*
 * Copyright (c) 2025, s0up and the autobrr contributors.
 * SPDX-License-Identifier: GPL-2.0-or-later
 */

import { IndexersPage } from "@/components/indexers/IndexersPage"
import { LogSettingsPanel } from "@/components/settings/LogSettingsPanel"
import { InstanceCard } from "@/components/instances/InstanceCard"
import { InstanceForm } from "@/components/instances/InstanceForm"
import { PasswordIssuesBanner } from "@/components/instances/PasswordIssuesBanner"
import { ArrInstancesManager } from "@/components/settings/ArrInstancesManager"
import { ClientApiKeysManager } from "@/components/settings/ClientApiKeysManager"
import { DateTimePreferencesForm } from "@/components/settings/DateTimePreferencesForm"
import { ExternalProgramsManager } from "@/components/settings/ExternalProgramsManager"
import { LicenseManager } from "@/components/themes/LicenseManager.tsx"
import { ThemeSelector } from "@/components/themes/ThemeSelector"
import {
  AlertDialog,
  AlertDialogAction,
  AlertDialogCancel,
  AlertDialogContent,
  AlertDialogDescription,
  AlertDialogFooter,
  AlertDialogHeader,
  AlertDialogTitle
} from "@/components/ui/alert-dialog"
import { Badge } from "@/components/ui/badge"
import { Button } from "@/components/ui/button"
import { Card, CardContent, CardDescription, CardHeader, CardTitle } from "@/components/ui/card"
import {
  Dialog,
  DialogContent,
  DialogDescription,
  DialogHeader,
  DialogTitle,
  DialogTrigger
} from "@/components/ui/dialog"
import { Input } from "@/components/ui/input"
import { Label } from "@/components/ui/label"
import {
  Select,
  SelectContent,
  SelectItem,
  SelectTrigger,
  SelectValue
} from "@/components/ui/select"
import { useDateTimeFormatters } from "@/hooks/useDateTimeFormatters"
import { useInstances } from "@/hooks/useInstances"
import { api } from "@/lib/api"
import { withBasePath } from "@/lib/base-url"
import { copyTextToClipboard, formatBytes } from "@/lib/utils"
import type { SettingsSearch } from "@/routes/_authenticated/settings"
import type { Instance, TorznabSearchCacheStats } from "@/types"
import { useForm } from "@tanstack/react-form"
import { useMutation, useQuery, useQueryClient } from "@tanstack/react-query"
<<<<<<< HEAD
import type { SettingsSearch } from "@/routes/_authenticated/settings"
import { Clock, Copy, Database, ExternalLink, FileText, Key, Layers, Loader2, Palette, Plus, RefreshCw, Server, Share2, Shield, Terminal, Trash2 } from "lucide-react"
=======
import { Clock, Copy, Database, ExternalLink, Key, Layers, Link2, Loader2, Palette, Plus, RefreshCw, Server, Share2, Shield, Terminal, Trash2 } from "lucide-react"
>>>>>>> 78edfdff
import type { FormEvent } from "react"
import { useEffect, useMemo, useState } from "react"
import { toast } from "sonner"

type SettingsTab = NonNullable<SettingsSearch["tab"]>

const TORZNAB_CACHE_MIN_TTL_MINUTES = 1440

function ChangePasswordForm() {
  const mutation = useMutation({
    mutationFn: async (data: { currentPassword: string; newPassword: string }) => {
      return api.changePassword(data.currentPassword, data.newPassword)
    },
    onSuccess: () => {
      toast.success("Password changed successfully")
      form.reset()
    },
    onError: () => {
      toast.error("Failed to change password. Please check your current password.")
    },
  })

  const form = useForm({
    defaultValues: {
      currentPassword: "",
      newPassword: "",
      confirmPassword: "",
    },
    onSubmit: async ({ value }) => {
      await mutation.mutateAsync({
        currentPassword: value.currentPassword,
        newPassword: value.newPassword,
      })
    },
  })

  return (
    <form
      onSubmit={(e) => {
        e.preventDefault()
        form.handleSubmit()
      }}
      className="space-y-4"
    >
      <form.Field
        name="currentPassword"
        validators={{
          onChange: ({ value }) => !value ? "Current password is required" : undefined,
        }}
      >
        {(field) => (
          <div className="space-y-2">
            <Label htmlFor="currentPassword">Current Password</Label>
            <Input
              id="currentPassword"
              type="password"
              value={field.state.value}
              onBlur={field.handleBlur}
              onChange={(e) => field.handleChange(e.target.value)}
            />
            {field.state.meta.isTouched && field.state.meta.errors[0] && (
              <p className="text-sm text-destructive">{field.state.meta.errors[0]}</p>
            )}
          </div>
        )}
      </form.Field>

      <form.Field
        name="newPassword"
        validators={{
          onChange: ({ value }) => {
            if (!value) return "New password is required"
            if (value.length < 8) return "Password must be at least 8 characters"
            return undefined
          },
        }}
      >
        {(field) => (
          <div className="space-y-2">
            <Label htmlFor="newPassword">New Password</Label>
            <Input
              id="newPassword"
              type="password"
              value={field.state.value}
              onBlur={field.handleBlur}
              onChange={(e) => field.handleChange(e.target.value)}
            />
            {field.state.meta.isTouched && field.state.meta.errors[0] && (
              <p className="text-sm text-destructive">{field.state.meta.errors[0]}</p>
            )}
          </div>
        )}
      </form.Field>

      <form.Field
        name="confirmPassword"
        validators={{
          onChange: ({ value, fieldApi }) => {
            const newPassword = fieldApi.form.getFieldValue("newPassword")
            if (!value) return "Please confirm your password"
            if (value !== newPassword) return "Passwords do not match"
            return undefined
          },
        }}
      >
        {(field) => (
          <div className="space-y-2">
            <Label htmlFor="confirmPassword">Confirm New Password</Label>
            <Input
              id="confirmPassword"
              type="password"
              value={field.state.value}
              onBlur={field.handleBlur}
              onChange={(e) => field.handleChange(e.target.value)}
            />
            {field.state.meta.isTouched && field.state.meta.errors[0] && (
              <p className="text-sm text-destructive">{field.state.meta.errors[0]}</p>
            )}
          </div>
        )}
      </form.Field>

      <form.Subscribe
        selector={(state) => [state.canSubmit, state.isSubmitting]}
      >
        {([canSubmit, isSubmitting]) => (
          <Button
            type="submit"
            disabled={!canSubmit || isSubmitting || mutation.isPending}
          >
            {isSubmitting || mutation.isPending ? "Changing..." : "Change Password"}
          </Button>
        )}
      </form.Subscribe>
    </form>
  )
}

function ApiKeysManager() {
  const [showCreateDialog, setShowCreateDialog] = useState(false)
  const [deleteKeyId, setDeleteKeyId] = useState<number | null>(null)
  const [newKey, setNewKey] = useState<{ name: string; key: string } | null>(null)
  const queryClient = useQueryClient()
  const { formatDate } = useDateTimeFormatters()

  // Fetch API keys from backend
  const { data: apiKeys, isLoading } = useQuery({
    queryKey: ["apiKeys"],
    queryFn: () => api.getApiKeys(),
    staleTime: 30 * 1000, // 30 seconds
  })

  // Ensure apiKeys is always an array
  const keys = apiKeys || []

  const createMutation = useMutation({
    mutationFn: async (name: string) => {
      return api.createApiKey(name)
    },
    onSuccess: (data) => {
      setNewKey(data)
      queryClient.invalidateQueries({ queryKey: ["apiKeys"] })
      toast.success("API key created successfully")
    },
    onError: () => {
      toast.error("Failed to create API key")
    },
  })

  const deleteMutation = useMutation({
    mutationFn: async (id: number) => {
      return api.deleteApiKey(id)
    },
    onSuccess: () => {
      queryClient.invalidateQueries({ queryKey: ["apiKeys"] })
      setDeleteKeyId(null)
      toast.success("API key deleted successfully")
    },
    onError: () => {
      toast.error("Failed to delete API key")
    },
  })

  const form = useForm({
    defaultValues: {
      name: "",
    },
    onSubmit: async ({ value }) => {
      await createMutation.mutateAsync(value.name)
      form.reset()
    },
  })

  return (
    <div className="space-y-4">
      <div className="flex items-center justify-between">
        <p className="text-sm text-muted-foreground">
          API keys allow external applications to access your qBittorrent instances.
        </p>
        <Dialog open={showCreateDialog} onOpenChange={setShowCreateDialog}>
          <DialogTrigger asChild>
            <Button size="sm">
              <Plus className="mr-2 h-4 w-4" />
              Create API Key
            </Button>
          </DialogTrigger>
          <DialogContent>
            <DialogHeader>
              <DialogTitle>Create API Key</DialogTitle>
              <DialogDescription>
                Give your API key a descriptive name to remember its purpose.
              </DialogDescription>
            </DialogHeader>

            {newKey ? (
              <div className="space-y-4">
                <div>
                  <Label>Your new API key</Label>
                  <div className="mt-2 flex items-center gap-2">
                    <code className="flex-1 rounded bg-muted px-2 py-1 text-sm font-mono break-all">
                      {newKey.key}
                    </code>
                    <Button
                      size="icon"
                      variant="outline"
                      onClick={async () => {
                        try {
                          await copyTextToClipboard(newKey.key)
                          toast.success("API key copied to clipboard")
                        } catch {
                          toast.error("Failed to copy to clipboard")
                        }
                      }}
                    >
                      <Copy className="h-4 w-4" />
                    </Button>
                  </div>
                  <p className="mt-2 text-sm text-destructive">
                    Save this key now. You won't be able to see it again.
                  </p>
                </div>
                <Button
                  onClick={() => {
                    setNewKey(null)
                    setShowCreateDialog(false)
                  }}
                  className="w-full"
                >
                  Done
                </Button>
              </div>
            ) : (
              <form
                onSubmit={(e) => {
                  e.preventDefault()
                  form.handleSubmit()
                }}
                className="space-y-4"
              >
                <form.Field
                  name="name"
                  validators={{
                    onChange: ({ value }) => !value ? "Name is required" : undefined,
                  }}
                >
                  {(field) => (
                    <div className="space-y-2">
                      <Label htmlFor="name">Name</Label>
                      <Input
                        id="name"
                        placeholder="e.g., Automation Script"
                        value={field.state.value}
                        onBlur={field.handleBlur}
                        onChange={(e) => field.handleChange(e.target.value)}
                        data-1p-ignore
                        autoComplete='off'
                      />
                      {field.state.meta.isTouched && field.state.meta.errors[0] && (
                        <p className="text-sm text-destructive">{field.state.meta.errors[0]}</p>
                      )}
                    </div>
                  )}
                </form.Field>

                <form.Subscribe
                  selector={(state) => [state.canSubmit, state.isSubmitting]}
                >
                  {([canSubmit, isSubmitting]) => (
                    <Button
                      type="submit"
                      disabled={!canSubmit || isSubmitting || createMutation.isPending}
                      className="w-full"
                    >
                      {isSubmitting || createMutation.isPending ? "Creating..." : "Create API Key"}
                    </Button>
                  )}
                </form.Subscribe>
              </form>
            )}
          </DialogContent>
        </Dialog>
      </div>

      <div className="space-y-2">
        {isLoading ? (
          <p className="text-center text-sm text-muted-foreground py-8">
            Loading API keys...
          </p>
        ) : (
          <>
            {keys.map((key) => (
              <div
                key={key.id}
                className="flex items-center bg-muted/40 justify-between rounded-lg border p-4"
              >
                <div className="space-y-1">
                  <div className="flex items-center gap-2">
                    <span className="font-medium">{key.name}</span>
                    <Badge variant="outline" className="text-xs">
                      ID: {key.id}
                    </Badge>
                  </div>
                  <p className="text-sm text-muted-foreground">
                    Created: {formatDate(new Date(key.createdAt))}
                    {key.lastUsedAt && (
                      <> • Last used: {formatDate(new Date(key.lastUsedAt))}</>
                    )}
                  </p>
                </div>
                <Button
                  size="icon"
                  variant="ghost"
                  onClick={() => setDeleteKeyId(key.id)}
                >
                  <Trash2 className="h-4 w-4" />
                </Button>
              </div>
            ))}

            {keys.length === 0 && (
              <p className="text-center text-sm text-muted-foreground py-8">
                No API keys created yet
              </p>
            )}
          </>
        )}
      </div>

      <AlertDialog open={!!deleteKeyId} onOpenChange={() => setDeleteKeyId(null)}>
        <AlertDialogContent>
          <AlertDialogHeader>
            <AlertDialogTitle>Delete API Key?</AlertDialogTitle>
            <AlertDialogDescription>
              This action cannot be undone. Any applications using this key will lose access.
            </AlertDialogDescription>
          </AlertDialogHeader>
          <AlertDialogFooter>
            <AlertDialogCancel>Cancel</AlertDialogCancel>
            <AlertDialogAction
              onClick={() => deleteKeyId && deleteMutation.mutate(deleteKeyId)}
              className="bg-destructive text-destructive-foreground hover:bg-destructive/90"
            >
              Delete
            </AlertDialogAction>
          </AlertDialogFooter>
        </AlertDialogContent>
      </AlertDialog>
    </div>
  )
}

interface InstancesManagerProps {
  search: SettingsSearch
  onSearchChange: (search: SettingsSearch) => void
}

function InstancesManager({ search, onSearchChange }: InstancesManagerProps) {
  const { instances, isLoading, reorderInstances, isReordering } = useInstances()
  const isDialogOpen = search.tab === "instances" && search.modal === "add-instance"
  const [editingInstance, setEditingInstance] = useState<Instance | undefined>()

  const handleOpenDialog = (instance?: Instance) => {
    setEditingInstance(instance)
    onSearchChange({ ...search, tab: "instances", modal: "add-instance" })
  }

  const handleCloseDialog = () => {
    setEditingInstance(undefined)
    onSearchChange({ tab: "instances" })
  }

  const handleReorder = (instanceId: number, direction: -1 | 1) => {
    if (!instances || isReordering) return

    const currentIndex = instances.findIndex(instance => instance.id === instanceId)
    if (currentIndex === -1) return

    const targetIndex = currentIndex + direction
    if (targetIndex < 0 || targetIndex >= instances.length) return

    const orderedIds = instances.map(instance => instance.id)
    const [moved] = orderedIds.splice(currentIndex, 1)
    orderedIds.splice(targetIndex, 0, moved)

    reorderInstances(orderedIds, {
      onError: (error) => {
        toast.error("Failed to update instance order", {
          description: error instanceof Error ? error.message : undefined,
        })
      },
    })
  }

  return (
    <div className="space-y-4">
      <div className="flex flex-col items-stretch gap-2 sm:flex-row sm:justify-end">
        <Button onClick={() => handleOpenDialog()} size="sm" className="w-full sm:w-auto">
          <Plus className="mr-2 h-4 w-4" />
          Add Instance
        </Button>
      </div>

      <PasswordIssuesBanner instances={instances || []} />

      <div className="space-y-2">
        {isLoading ? (
          <p className="text-center text-sm text-muted-foreground py-8">
            Loading instances...
          </p>
        ) : (
          <>
            {instances && instances.length > 0 ? (
              <div className="grid gap-4 lg:grid-cols-2">
                {instances.map((instance, index) => (
                  <InstanceCard
                    key={instance.id}
                    instance={instance}
                    onEdit={() => handleOpenDialog(instance)}
                    onMoveUp={index > 0 ? () => handleReorder(instance.id, -1) : undefined}
                    onMoveDown={index < instances.length - 1 ? () => handleReorder(instance.id, 1) : undefined}
                    disableMoveUp={isReordering}
                    disableMoveDown={isReordering}
                  />
                ))}
              </div>
            ) : (
              <div className="rounded-lg border border-dashed p-12 text-center">
                <p className="text-muted-foreground">No instances configured</p>
                <Button
                  onClick={() => handleOpenDialog()}
                  className="mt-4"
                  variant="outline"
                >
                  <Plus className="mr-2 h-4 w-4" />
                  Add your first instance
                </Button>
              </div>
            )}
          </>
        )}
      </div>

      <Dialog open={isDialogOpen} onOpenChange={(open) => open ? handleOpenDialog() : handleCloseDialog()}>
        <DialogContent className="sm:max-w-[425px]">
          <DialogHeader>
            <DialogTitle>
              {editingInstance ? "Edit Instance" : "Add Instance"}
            </DialogTitle>
            <DialogDescription>
              {editingInstance? "Update your qBittorrent instance configuration": "Add a new qBittorrent instance to manage"}
            </DialogDescription>
          </DialogHeader>
          <InstanceForm
            instance={editingInstance}
            onSuccess={handleCloseDialog}
            onCancel={handleCloseDialog}
          />
        </DialogContent>
      </Dialog>
    </div>
  )
}

function TorznabSearchCachePanel() {
  const queryClient = useQueryClient()
  const statsQuery = useQuery({
    queryKey: ["torznab", "search-cache", "stats"],
    queryFn: () => api.getTorznabSearchCacheStats(),
    staleTime: 30_000,
    refetchInterval: 60_000,
  })
  const { formatDate } = useDateTimeFormatters()

  const stats: TorznabSearchCacheStats | undefined = statsQuery.data
  const [ttlInput, setTtlInput] = useState("")

  const formatCacheTimestamp = (value?: string | null) => {
    if (!value) {
      return "—"
    }
    const parsed = new Date(value)
    if (Number.isNaN(parsed.getTime())) {
      return "—"
    }
    return formatDate(parsed)
  }

  useEffect(() => {
    if (stats?.ttlMinutes !== undefined) {
      setTtlInput(String(stats.ttlMinutes))
    }
  }, [stats?.ttlMinutes])

  const updateTTLMutation = useMutation({
    mutationFn: async (nextTTL: number) => {
      return api.updateTorznabSearchCacheSettings(nextTTL)
    },
    onSuccess: (updatedStats) => {
      toast.success(`Cache TTL updated to ${updatedStats.ttlMinutes} minutes`)
      setTtlInput(String(updatedStats.ttlMinutes))
      queryClient.setQueryData(["torznab", "search-cache", "stats"], updatedStats)
      queryClient.invalidateQueries({
        queryKey: ["torznab", "search-cache"],
        exact: false,
      })
    },
    onError: (error: unknown) => {
      const message = error instanceof Error ? error.message : "Failed to update cache TTL"
      toast.error(message)
    },
  })

  const handleUpdateTTL = (event: FormEvent<HTMLFormElement>) => {
    event.preventDefault()
    const parsed = Number(ttlInput)
    if (!Number.isFinite(parsed)) {
      toast.error("Enter a valid number of minutes")
      return
    }
    const normalized = Math.floor(parsed)
    if (normalized < TORZNAB_CACHE_MIN_TTL_MINUTES) {
      toast.error(`Cache TTL must be at least ${TORZNAB_CACHE_MIN_TTL_MINUTES} minutes`)
      return
    }
    updateTTLMutation.mutate(normalized)
  }

  const ttlMinutes = stats?.ttlMinutes ?? 0
  const approxSize = stats?.approxSizeBytes ?? 0

  const cacheStatusText = stats?.enabled ? "Enabled" : "Disabled"

  const rows = useMemo(
    () => [
      { label: "Entries", value: stats?.entries?.toLocaleString() ?? "0" },
      { label: "Hit count", value: stats?.totalHits?.toLocaleString() ?? "0" },
      { label: "Approx. size", value: approxSize > 0 ? formatBytes(approxSize) : "—" },
      { label: "TTL", value: ttlMinutes > 0 ? `${ttlMinutes} minutes` : "—" },
      { label: "Newest entry", value: formatCacheTimestamp(stats?.newestCachedAt) },
      { label: "Last used", value: formatCacheTimestamp(stats?.lastUsedAt) },
    ],
    [approxSize, formatDate, stats?.entries, stats?.lastUsedAt, stats?.newestCachedAt, stats?.totalHits, ttlMinutes]
  )

  return (
    <div className="space-y-4">
      <Card>
        <CardHeader className="flex flex-col gap-2 sm:flex-row sm:items-center sm:justify-between">
          <div>
            <CardTitle>Torznab Search Cache</CardTitle>
            <CardDescription>Reduce repeated searches by reusing recent Torznab responses.</CardDescription>
          </div>
          <div className="flex items-center gap-2">
            <Badge variant={stats?.enabled ? "default" : "secondary"}>{cacheStatusText}</Badge>
            <Button
              variant="outline"
              size="sm"
              onClick={() => statsQuery.refetch()}
              disabled={statsQuery.isFetching}
            >
              <RefreshCw className={`mr-2 h-4 w-4 ${statsQuery.isFetching ? "animate-spin" : ""}`} />
              Refresh stats
            </Button>
          </div>
        </CardHeader>
        <CardContent className="grid gap-4 sm:grid-cols-2">
          {rows.map(row => (
            <div key={row.label} className="space-y-1 rounded-lg border p-3 bg-muted/40">
              <p className="text-xs uppercase text-muted-foreground">{row.label}</p>
              <p className="text-lg font-semibold">{row.value}</p>
            </div>
          ))}
        </CardContent>
      </Card>

      <Card>
        <CardHeader>
          <CardTitle>Configuration</CardTitle>
          <CardDescription>Control how long cached searches remain valid.</CardDescription>
        </CardHeader>
        <CardContent>
          <form onSubmit={handleUpdateTTL} className="space-y-3">
            <div className="space-y-2">
              <Label htmlFor="torznab-cache-ttl">Cache TTL (minutes)</Label>
              <div className="flex flex-col gap-2 sm:flex-row">
                <Input
                  id="torznab-cache-ttl"
                  type="number"
                  min={TORZNAB_CACHE_MIN_TTL_MINUTES}
                  value={ttlInput}
                  onChange={(event) => setTtlInput(event.target.value)}
                  disabled={updateTTLMutation.isPending}
                />
                <Button type="submit" disabled={updateTTLMutation.isPending}>
                  {updateTTLMutation.isPending ? (
                    <>
                      <Loader2 className="mr-2 h-4 w-4 animate-spin" />
                      Saving…
                    </>
                  ) : (
                    "Save TTL"
                  )}
                </Button>
              </div>
            </div>
            <p className="text-xs text-muted-foreground">
              Minimum {TORZNAB_CACHE_MIN_TTL_MINUTES} minutes (24 hours). Larger values reduce load on your indexers at the expense of fresher results.
            </p>
          </form>
        </CardContent>
      </Card>

    </div>
  )
}

interface SettingsProps {
  search: SettingsSearch
  onSearchChange: (search: SettingsSearch) => void
}

export function Settings({ search, onSearchChange }: SettingsProps) {
  const activeTab: SettingsTab = search.tab ?? "instances"

  const handleTabChange = (tab: SettingsTab) => {
    onSearchChange({ tab })
  }

  return (
    <div className="container mx-auto p-4 md:p-6">
      <div className="mb-4 md:mb-6">
        <h1 className="text-2xl md:text-3xl font-bold">Settings</h1>
        <p className="text-muted-foreground mt-1 md:mt-2 text-sm md:text-base">
          Manage your application preferences and security
        </p>
      </div>

      {/* Mobile Dropdown Navigation */}
      <div className="md:hidden mb-4">
        <Select
          value={activeTab}
          onValueChange={(value) => handleTabChange(value as SettingsTab)}
        >
          <SelectTrigger className="w-full">
            <SelectValue />
          </SelectTrigger>
          <SelectContent>
            <SelectItem value="instances">
              <div className="flex items-center">
                <Server className="w-4 h-4 mr-2" />
                Instances
              </div>
            </SelectItem>
            <SelectItem value="indexers">
              <div className="flex items-center">
                <Database className="w-4 h-4 mr-2" />
                Indexers
              </div>
            </SelectItem>
            <SelectItem value="search-cache">
              <div className="flex items-center">
                <Layers className="w-4 h-4 mr-2" />
                Search Cache
              </div>
            </SelectItem>
            <SelectItem value="integrations">
              <div className="flex items-center">
                <Link2 className="w-4 h-4 mr-2" />
                Integrations
              </div>
            </SelectItem>
            <SelectItem value="client-api">
              <div className="flex items-center">
                <Share2 className="w-4 h-4 mr-2" />
                Client Proxy
              </div>
            </SelectItem>
            <SelectItem value="api">
              <div className="flex items-center">
                <Key className="w-4 h-4 mr-2" />
                API Keys
              </div>
            </SelectItem>
            <SelectItem value="external-programs">
              <div className="flex items-center">
                <Terminal className="w-4 h-4 mr-2" />
                External Programs
              </div>
            </SelectItem>
            <SelectItem value="datetime">
              <div className="flex items-center">
                <Clock className="w-4 h-4 mr-2" />
                Date & Time
              </div>
            </SelectItem>
            <SelectItem value="themes">
              <div className="flex items-center">
                <Palette className="w-4 h-4 mr-2" />
                Premium Themes
              </div>
            </SelectItem>
            <SelectItem value="security">
              <div className="flex items-center">
                <Shield className="w-4 h-4 mr-2" />
                Security
              </div>
            </SelectItem>
            <SelectItem value="logs">
              <div className="flex items-center">
                <FileText className="w-4 h-4 mr-2" />
                Logs
              </div>
            </SelectItem>
          </SelectContent>
        </Select>
      </div>

      <div className="flex gap-6">
        {/* Desktop Sidebar Navigation */}
        <div className="hidden md:block w-64 shrink-0">
          <nav className="space-y-1">
            <button
              onClick={() => handleTabChange("instances")}
              className={`w-full flex items-center px-3 py-2 text-sm font-medium rounded-md transition-colors ${
                activeTab === "instances"? "bg-accent text-accent-foreground": "text-muted-foreground hover:bg-accent/50 hover:text-accent-foreground"
              }`}
            >
              <Server className="w-4 h-4 mr-2" />
              Instances
            </button>
            <button
              onClick={() => handleTabChange("indexers")}
              className={`w-full flex items-center px-3 py-2 text-sm font-medium rounded-md transition-colors ${
                activeTab === "indexers"? "bg-accent text-accent-foreground": "text-muted-foreground hover:bg-accent/50 hover:text-accent-foreground"
              }`}
            >
              <Database className="w-4 h-4 mr-2" />
              Indexers
            </button>
            <button
              onClick={() => handleTabChange("search-cache")}
              className={`w-full flex items-center px-3 py-2 text-sm font-medium rounded-md transition-colors ${
                activeTab === "search-cache"? "bg-accent text-accent-foreground": "text-muted-foreground hover:bg-accent/50 hover:text-accent-foreground"
              }`}
            >
              <Layers className="w-4 h-4 mr-2" />
              Search Cache
            </button>
            <button
              onClick={() => handleTabChange("integrations")}
              className={`w-full flex items-center px-3 py-2 text-sm font-medium rounded-md transition-colors ${
                activeTab === "integrations"? "bg-accent text-accent-foreground": "text-muted-foreground hover:bg-accent/50 hover:text-accent-foreground"
              }`}
            >
              <Link2 className="w-4 h-4 mr-2" />
              Integrations
            </button>
            <button
              onClick={() => handleTabChange("client-api")}
              className={`w-full flex items-center px-3 py-2 text-sm font-medium rounded-md transition-colors ${
                activeTab === "client-api"? "bg-accent text-accent-foreground": "text-muted-foreground hover:bg-accent/50 hover:text-accent-foreground"
              }`}
            >
              <Share2 className="w-4 h-4 mr-2" />
              Client Proxy
            </button>
            <button
              onClick={() => handleTabChange("api")}
              className={`w-full flex items-center px-3 py-2 text-sm font-medium rounded-md transition-colors ${
                activeTab === "api"? "bg-accent text-accent-foreground": "text-muted-foreground hover:bg-accent/50 hover:text-accent-foreground"
              }`}
            >
              <Key className="w-4 h-4 mr-2" />
              API Keys
            </button>
            <button
              onClick={() => handleTabChange("external-programs")}
              className={`w-full flex items-center px-3 py-2 text-sm font-medium rounded-md transition-colors ${
                activeTab === "external-programs"? "bg-accent text-accent-foreground": "text-muted-foreground hover:bg-accent/50 hover:text-accent-foreground"
              }`}
            >
              <Terminal className="w-4 h-4 mr-2" />
              External Programs
            </button>
            <button
              onClick={() => handleTabChange("datetime")}
              className={`w-full flex items-center px-3 py-2 text-sm font-medium rounded-md transition-colors ${
                activeTab === "datetime"? "bg-accent text-accent-foreground": "text-muted-foreground hover:bg-accent/50 hover:text-accent-foreground"
              }`}
            >
              <Clock className="w-4 h-4 mr-2" />
              Date & Time
            </button>
            <button
              onClick={() => handleTabChange("themes")}
              className={`w-full flex items-center px-3 py-2 text-sm font-medium rounded-md transition-colors ${
                activeTab === "themes"? "bg-accent text-accent-foreground": "text-muted-foreground hover:bg-accent/50 hover:text-accent-foreground"
              }`}
            >
              <Palette className="w-4 h-4 mr-2" />
              Premium Themes
            </button>
            <button
              onClick={() => handleTabChange("security")}
              className={`w-full flex items-center px-3 py-2 text-sm font-medium rounded-md transition-colors ${
                activeTab === "security"? "bg-accent text-accent-foreground": "text-muted-foreground hover:bg-accent/50 hover:text-accent-foreground"
              }`}
            >
              <Shield className="w-4 h-4 mr-2" />
              Security
            </button>
            <button
              onClick={() => handleTabChange("logs")}
              className={`w-full flex items-center px-3 py-2 text-sm font-medium rounded-md transition-colors ${
                activeTab === "logs"? "bg-accent text-accent-foreground": "text-muted-foreground hover:bg-accent/50 hover:text-accent-foreground"
              }`}
            >
              <FileText className="w-4 h-4 mr-2" />
              Logs
            </button>
          </nav>
        </div>

        {/* Main Content Area */}
        <div className="flex-1 min-w-0">

          {activeTab === "instances" && (
            <div className="space-y-4">
              <Card>
                <CardHeader>
                  <CardTitle>Instances</CardTitle>
                  <CardDescription>
                    Manage your qBittorrent connection settings
                  </CardDescription>
                </CardHeader>
                <CardContent>
                  <InstancesManager search={search} onSearchChange={onSearchChange} />
                </CardContent>
              </Card>
            </div>
          )}

          {activeTab === "indexers" && (
            <div className="space-y-4">
              <IndexersPage withContainer={false} />
            </div>
          )}

          {activeTab === "search-cache" && (
            <div className="space-y-4">
              <TorznabSearchCachePanel />
            </div>
          )}

          {activeTab === "integrations" && (
            <div className="space-y-4">
              <Card>
                <CardHeader>
                  <CardTitle>ARR Integrations</CardTitle>
                  <CardDescription>
                    Configure Sonarr and Radarr instances for enhanced cross-seed searches using external IDs
                  </CardDescription>
                </CardHeader>
                <CardContent>
                  <ArrInstancesManager />
                </CardContent>
              </Card>
            </div>
          )}

          {activeTab === "client-api" && (
            <div className="space-y-4">
              <Card>
                <CardHeader>
                  <CardTitle>Client Proxy API Keys</CardTitle>
                  <CardDescription>
                    Manage API keys for external applications to connect to qBittorrent instances through qui
                  </CardDescription>
                </CardHeader>
                <CardContent>
                  <ClientApiKeysManager />
                </CardContent>
              </Card>
            </div>
          )}

          {activeTab === "api" && (
            <div className="space-y-4">
              <Card>
                <CardHeader>
                  <div className="flex items-start justify-between">
                    <div className="space-y-1.5">
                      <CardTitle>API Keys</CardTitle>
                      <CardDescription>
                        Manage API keys for external access
                      </CardDescription>
                    </div>
                    <a
                      href={withBasePath("api/docs")}
                      target="_blank"
                      rel="noopener noreferrer"
                      className="inline-flex items-center gap-1.5 text-sm text-muted-foreground hover:text-foreground transition-colors"
                      title="View API documentation"
                    >
                      <span className="hidden sm:inline">API Docs</span>
                      <ExternalLink className="h-3.5 w-3.5" />
                    </a>
                  </div>
                </CardHeader>
                <CardContent>
                  <ApiKeysManager />
                </CardContent>
              </Card>
            </div>
          )}

          {activeTab === "external-programs" && (
            <div className="space-y-4">
              <Card>
                <CardHeader>
                  <CardTitle>External Programs</CardTitle>
                  <CardDescription>
                    Configure external programs or scripts that can be executed from the torrent context menu
                  </CardDescription>
                </CardHeader>
                <CardContent>
                  <ExternalProgramsManager />
                </CardContent>
              </Card>
            </div>
          )}

          {activeTab === "datetime" && (
            <div className="space-y-4">
              <Card>
                <CardHeader>
                  <CardTitle>Date & Time Preferences</CardTitle>
                  <CardDescription>
                    Configure timezone, date format, and time display preferences
                  </CardDescription>
                </CardHeader>
                <CardContent>
                  <DateTimePreferencesForm />
                </CardContent>
              </Card>
            </div>
          )}

          {activeTab === "themes" && (
            <div className="space-y-4">
              <LicenseManager />
              <ThemeSelector />
            </div>
          )}

          {activeTab === "security" && (
            <div className="space-y-4">
              <Card>
                <CardHeader>
                  <CardTitle>Change Password</CardTitle>
                  <CardDescription>
                    Update your account password
                  </CardDescription>
                </CardHeader>
                <CardContent>
                  <ChangePasswordForm />
                </CardContent>
              </Card>
            </div>
          )}

          {activeTab === "logs" && (
            <div className="space-y-4">
              <LogSettingsPanel />
            </div>
          )}
        </div>
      </div>
    </div>
  )
}<|MERGE_RESOLUTION|>--- conflicted
+++ resolved
@@ -4,7 +4,6 @@
  */
 
 import { IndexersPage } from "@/components/indexers/IndexersPage"
-import { LogSettingsPanel } from "@/components/settings/LogSettingsPanel"
 import { InstanceCard } from "@/components/instances/InstanceCard"
 import { InstanceForm } from "@/components/instances/InstanceForm"
 import { PasswordIssuesBanner } from "@/components/instances/PasswordIssuesBanner"
@@ -12,6 +11,7 @@
 import { ClientApiKeysManager } from "@/components/settings/ClientApiKeysManager"
 import { DateTimePreferencesForm } from "@/components/settings/DateTimePreferencesForm"
 import { ExternalProgramsManager } from "@/components/settings/ExternalProgramsManager"
+import { LogSettingsPanel } from "@/components/settings/LogSettingsPanel"
 import { LicenseManager } from "@/components/themes/LicenseManager.tsx"
 import { ThemeSelector } from "@/components/themes/ThemeSelector"
 import {
@@ -53,12 +53,7 @@
 import type { Instance, TorznabSearchCacheStats } from "@/types"
 import { useForm } from "@tanstack/react-form"
 import { useMutation, useQuery, useQueryClient } from "@tanstack/react-query"
-<<<<<<< HEAD
-import type { SettingsSearch } from "@/routes/_authenticated/settings"
-import { Clock, Copy, Database, ExternalLink, FileText, Key, Layers, Loader2, Palette, Plus, RefreshCw, Server, Share2, Shield, Terminal, Trash2 } from "lucide-react"
-=======
-import { Clock, Copy, Database, ExternalLink, Key, Layers, Link2, Loader2, Palette, Plus, RefreshCw, Server, Share2, Shield, Terminal, Trash2 } from "lucide-react"
->>>>>>> 78edfdff
+import { Clock, Copy, Database, ExternalLink, FileText, Key, Layers, Link2, Loader2, Palette, Plus, RefreshCw, Server, Share2, Shield, Terminal, Trash2 } from "lucide-react"
 import type { FormEvent } from "react"
 import { useEffect, useMemo, useState } from "react"
 import { toast } from "sonner"
