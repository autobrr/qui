/*
 * Copyright (c) 2025, s0up and the autobrr contributors.
 * SPDX-License-Identifier: GPL-2.0-or-later
 */

import { InstanceCard } from "@/components/instances/InstanceCard"
import { InstanceForm } from "@/components/instances/InstanceForm"
import { PasswordIssuesBanner } from "@/components/instances/PasswordIssuesBanner"
import { ClientApiKeysManager } from "@/components/settings/ClientApiKeysManager"
import { DateTimePreferencesForm } from "@/components/settings/DateTimePreferencesForm"
import { LicenseManager } from "@/components/themes/LicenseManager.tsx"
import { ThemeSelector } from "@/components/themes/ThemeSelector"
import {
  AlertDialog,
  AlertDialogAction,
  AlertDialogCancel,
  AlertDialogContent,
  AlertDialogDescription,
  AlertDialogFooter,
  AlertDialogHeader,
  AlertDialogTitle
} from "@/components/ui/alert-dialog"
import { Button } from "@/components/ui/button"
import { Card, CardContent, CardDescription, CardHeader, CardTitle } from "@/components/ui/card"
import {
  Dialog,
  DialogContent,
  DialogDescription,
  DialogHeader,
  DialogTitle,
  DialogTrigger
} from "@/components/ui/dialog"
import { Input } from "@/components/ui/input"
import { Label } from "@/components/ui/label"
import {
  Select,
  SelectContent,
  SelectItem,
  SelectTrigger,
  SelectValue
} from "@/components/ui/select"
import { useDateTimeFormatters } from "@/hooks/useDateTimeFormatters"
import { useInstances } from "@/hooks/useInstances"
import { api } from "@/lib/api"
import { withBasePath } from "@/lib/base-url"
import { copyTextToClipboard } from "@/lib/utils"
import type { Instance } from "@/types"
import { useForm } from "@tanstack/react-form"
import { useMutation, useQuery, useQueryClient } from "@tanstack/react-query"
import { useNavigate, useSearch } from "@tanstack/react-router"
import { Clock, Copy, ExternalLink, Key, Palette, Plus, Server, Share2, Shield, Trash2 } from "lucide-react"
import { useState } from "react"
import { useTranslation } from "react-i18next"
import { toast } from "sonner"
import { Badge } from "@/components/ui/badge";

const settingsTabs = ["instances", "client-api", "api", "datetime", "themes", "security"] as const
type SettingsTab = (typeof settingsTabs)[number]

const isSettingsTab = (value: unknown): value is SettingsTab => {
  return typeof value === "string" && settingsTabs.some((tab) => tab === value)
}

function ChangePasswordForm() {
  const { t } = useTranslation()
  const mutation = useMutation({
    mutationFn: async (data: { currentPassword: string; newPassword: string }) => {
      return api.changePassword(data.currentPassword, data.newPassword)
    },
    onSuccess: () => {
      toast.success(t("settings.security.notifications.success"))
      form.reset()
    },
    onError: () => {
      toast.error(t("settings.security.notifications.error"))
    },
  })

  const form = useForm({
    defaultValues: {
      currentPassword: "",
      newPassword: "",
      confirmPassword: "",
    },
    onSubmit: async ({ value }) => {
      await mutation.mutateAsync({
        currentPassword: value.currentPassword,
        newPassword: value.newPassword,
      })
    },
  })

  return (
    <form
      onSubmit={(e) => {
        e.preventDefault()
        form.handleSubmit()
      }}
      className="space-y-4"
    >
      <form.Field
        name="currentPassword"
        validators={{
          onChange: ({ value }) => !value ? t("settings.security.currentPassword.required") : undefined,
        }}
      >
        {(field) => (
          <div className="space-y-2">
                                  <Label htmlFor="currentPassword">{t("settings.security.currentPassword.label")}</Label>            <Input
              id="currentPassword"
              type="password"
              value={field.state.value}
              onBlur={field.handleBlur}
              onChange={(e) => field.handleChange(e.target.value)}
            />
            {field.state.meta.isTouched && field.state.meta.errors[0] && (
              <p className="text-sm text-destructive">{field.state.meta.errors[0]}</p>
            )}
          </div>
        )}
      </form.Field>

      <form.Field
        name="newPassword"
        validators={{
          onChange: ({ value }) => {
            if (!value) return t("settings.security.newPassword.required")
            if (value.length < 8) return t("settings.security.newPassword.minLength")
            return undefined
          },
        }}
      >
        {(field) => (
          <div className="space-y-2">
            <Label htmlFor="newPassword">{t("settings.security.newPassword.label")}</Label>
            <Input
              id="newPassword"
              type="password"
              value={field.state.value}
              onBlur={field.handleBlur}
              onChange={(e) => field.handleChange(e.target.value)}
            />
            {field.state.meta.isTouched && field.state.meta.errors[0] && (
              <p className="text-sm text-destructive">{field.state.meta.errors[0]}</p>
            )}
          </div>
        )}
      </form.Field>

      <form.Field
        name="confirmPassword"
        validators={{
          onChange: ({ value, fieldApi }) => {
            const newPassword = fieldApi.form.getFieldValue("newPassword")
            if (!value) return t("settings.security.confirmNewPassword.required")
            if (value !== newPassword) return t("settings.security.confirmNewPassword.noMatch")
            return undefined
          },
        }}
      >
        {(field) => (
          <div className="space-y-2">
            <Label htmlFor="confirmPassword">{t("settings.security.confirmNewPassword.label")}</Label>
            <Input
              id="confirmPassword"
              type="password"
              value={field.state.value}
              onBlur={field.handleBlur}
              onChange={(e) => field.handleChange(e.target.value)}
            />
            {field.state.meta.isTouched && field.state.meta.errors[0] && (
              <p className="text-sm text-destructive">{field.state.meta.errors[0]}</p>
            )}
          </div>
        )}
      </form.Field>

      <form.Subscribe
        selector={(state) => [state.canSubmit, state.isSubmitting]}
      >
        {([canSubmit, isSubmitting]) => (
          <Button
            type="submit"
            disabled={!canSubmit || isSubmitting || mutation.isPending}
          >
            {isSubmitting || mutation.isPending ? t("settings.security.button.changing") : t("settings.security.button.change")}
          </Button>
        )}
      </form.Subscribe>
    </form>
  )
}

function ApiKeysManager() {
  const { t } = useTranslation()
  const [showCreateDialog, setShowCreateDialog] = useState(false)
  const [deleteKeyId, setDeleteKeyId] = useState<number | null>(null)
  const [newKey, setNewKey] = useState<{ name: string; key: string } | null>(null)
  const queryClient = useQueryClient()
  const { formatDate } = useDateTimeFormatters()

  // Fetch API keys from backend
  const { data: apiKeys, isLoading } = useQuery({
    queryKey: ["apiKeys"],
    queryFn: () => api.getApiKeys(),
    staleTime: 30 * 1000, // 30 seconds
  })

  // Ensure apiKeys is always an array
  const keys = apiKeys || []

  const createMutation = useMutation({
    mutationFn: async (name: string) => {
      return api.createApiKey(name)
    },
    onSuccess: (data) => {
      setNewKey(data)
      queryClient.invalidateQueries({ queryKey: ["apiKeys"] })
      toast.success(t("settings.apiKeys.notifications.createSuccess"))
    },
    onError: () => {
      toast.error(t("settings.apiKeys.notifications.createError"))
    },
  })

  const deleteMutation = useMutation({
    mutationFn: async (id: number) => {
      return api.deleteApiKey(id)
    },
    onSuccess: () => {
      queryClient.invalidateQueries({ queryKey: ["apiKeys"] })
      setDeleteKeyId(null)
      toast.success(t("settings.apiKeys.notifications.deleteSuccess"))
    },
    onError: () => {
      toast.error(t("settings.apiKeys.notifications.deleteError"))
    },
  })

  const form = useForm({
    defaultValues: {
      name: "",
    },
    onSubmit: async ({ value }) => {
      await createMutation.mutateAsync(value.name)
      form.reset()
    },
  })

  return (
    <div className="space-y-4">
      <div className="flex items-center justify-between">
        <p className="text-sm text-muted-foreground">
          {t("settings.apiKeys.mainDescription")}
        </p>
        <Dialog open={showCreateDialog} onOpenChange={setShowCreateDialog}>
          <DialogTrigger asChild>
            <Button size="sm">
              <Plus className="mr-2 h-4 w-4" />
              {t("settings.apiKeys.create")}
            </Button>
          </DialogTrigger>
          <DialogContent>
            <DialogHeader>
              <DialogTitle>{t("settings.apiKeys.createDialog.title")}</DialogTitle>
              <DialogDescription>
                {t("settings.apiKeys.createDialog.description")}
              </DialogDescription>
            </DialogHeader>

            {newKey ? (
              <div className="space-y-4">
                <div>
                  <Label>{t("settings.apiKeys.createDialog.newKeyLabel")}</Label>
                  <div className="mt-2 flex items-center gap-2">
                    <code className="flex-1 rounded bg-muted px-2 py-1 text-sm font-mono break-all">
                      {newKey.key}
                    </code>
                    <Button
                      size="icon"
                      variant="outline"
                      onClick={async () => {
                        try {
                          await copyTextToClipboard(newKey.key)
                          toast.success(t("settings.apiKeys.notifications.copySuccess"))
                        } catch {
                          toast.error(t("settings.apiKeys.notifications.copyError"))
                        }
                      }}
                    >
                      <Copy className="h-4 w-4" />
                    </Button>
                  </div>
                  <p className="mt-2 text-sm text-destructive">
                    {t("settings.apiKeys.createDialog.saveWarning")}
                  </p>
                </div>
                <Button
                  onClick={() => {
                    setNewKey(null)
                    setShowCreateDialog(false)
                  }}
                  className="w-full"
                >
                                        {t("common.buttons.done")}                </Button>
              </div>
            ) : (
              <form
                onSubmit={(e) => {
                  e.preventDefault()
                  form.handleSubmit()
                }}
                className="space-y-4"
              >
                <form.Field
                  name="name"
                  validators={{
                    onChange: ({ value }) => !value ? t("settings.apiKeys.createDialog.nameRequired") : undefined,
                  }}
                >
                  {(field) => (
                    <div className="space-y-2">
                      <Label htmlFor="name">{t("common.name")}</Label>
                      <Input
                        id="name"
                        placeholder={t("settings.apiKeys.createDialog.namePlaceholder")}
                        value={field.state.value}
                        onBlur={field.handleBlur}
                        onChange={(e) => field.handleChange(e.target.value)}
                        data-1p-ignore
                        autoComplete='off'
                      />
                      {field.state.meta.isTouched && field.state.meta.errors[0] && (
                        <p className="text-sm text-destructive">{field.state.meta.errors[0]}</p>
                      )}
                    </div>
                  )}
                </form.Field>

                <form.Subscribe
                  selector={(state) => [state.canSubmit, state.isSubmitting]}
                >
                  {([canSubmit, isSubmitting]) => (
                    <Button
                      type="submit"
                      disabled={!canSubmit || isSubmitting || createMutation.isPending}
                      className="w-full"
                    >
                      {isSubmitting || createMutation.isPending ? t("settings.apiKeys.createDialog.creating") : t("settings.apiKeys.create")}
                    </Button>
                  )}
                </form.Subscribe>
              </form>
            )}
          </DialogContent>
        </Dialog>
      </div>

      <div className="space-y-2">
        {isLoading ? (
          <p className="text-center text-sm text-muted-foreground py-8">
            {t("settings.apiKeys.loading")}
          </p>
        ) : (
          <>
            {keys.map((key) => (
              <div
                key={key.id}
                className="flex items-center justify-between rounded-lg border p-4"
              >
                <div className="space-y-1">
                  <div className="flex items-center gap-2">
                    <span className="font-medium">{key.name}</span>
                    <Badge variant="outline" className="text-xs">
                      {t("settings.apiKeys.id", { id: key.id })}
                    </Badge>
                  </div>
                  <p className="text-sm text-muted-foreground">
                    {t("settings.apiKeys.created", { date: formatDate(new Date(key.createdAt)) })}
                    {key.lastUsedAt && (
                      <> • {t("settings.apiKeys.lastUsed", { date: formatDate(new Date(key.lastUsedAt)) })}</>
                    )}
                  </p>
                </div>
                <Button
                  size="icon"
                  variant="ghost"
                  onClick={() => setDeleteKeyId(key.id)}
                >
                  <Trash2 className="h-4 w-4" />
                </Button>
              </div>
            ))}

            {keys.length === 0 && (
              <p className="text-center text-sm text-muted-foreground py-8">
                {t("settings.apiKeys.empty")}
              </p>
            )}
          </>
        )}
      </div>

      <AlertDialog open={!!deleteKeyId} onOpenChange={() => setDeleteKeyId(null)}>
        <AlertDialogContent>
          <AlertDialogHeader>
            <AlertDialogTitle>{t("settings.apiKeys.deleteDialog.title")}</AlertDialogTitle>
            <AlertDialogDescription>
              {t("settings.apiKeys.deleteDialog.description")}
            </AlertDialogDescription>
          </AlertDialogHeader>
          <AlertDialogFooter>
                          <AlertDialogCancel>{t("common.cancel")}</AlertDialogCancel>            <AlertDialogAction
              onClick={() => deleteKeyId && deleteMutation.mutate(deleteKeyId)}
              className="bg-destructive text-destructive-foreground hover:bg-destructive/90"
            >
              {t("common.buttons.delete")}
            </AlertDialogAction>
          </AlertDialogFooter>
        </AlertDialogContent>
      </AlertDialog>
    </div>
  )
}

function InstancesManager() {
  const { instances, isLoading } = useInstances()
  const navigate = useNavigate()
  const search = useSearch({ strict: false }) as Record<string, unknown> | undefined
  const tab = isSettingsTab(search?.tab) ? search?.tab : undefined
  const modal = typeof search?.modal === "string" ? search?.modal : undefined
  const isDialogOpen = tab === "instances" && modal === "add-instance"
  const [editingInstance, setEditingInstance] = useState<Instance | undefined>()

  const handleOpenDialog = (instance?: Instance) => {
    setEditingInstance(instance)
    const nextSearch: Record<string, unknown> = {
      ...(search ?? {}),
      tab: "instances",
      modal: "add-instance",
    }
    navigate({ search: nextSearch as any, replace: true }) // eslint-disable-line @typescript-eslint/no-explicit-any
  }

  const handleCloseDialog = () => {
    setEditingInstance(undefined)
    const nextSearch: Record<string, unknown> = {
      ...(search ?? {}),
      tab: "instances",
    }
    delete nextSearch.modal
    navigate({ search: nextSearch as any, replace: true }) // eslint-disable-line @typescript-eslint/no-explicit-any
  }

  return (
    <div className="space-y-4">
      <div className="flex flex-col items-stretch gap-2 sm:flex-row sm:justify-end">
        <Button onClick={() => handleOpenDialog()} size="sm" className="w-full sm:w-auto">
          <Plus className="mr-2 h-4 w-4" />
          Add Instance
        </Button>
      </div>

      <PasswordIssuesBanner instances={instances || []} />

      <div className="space-y-2">
        {isLoading ? (
          <p className="text-center text-sm text-muted-foreground py-8">
            Loading instances...
          </p>
        ) : (
          <>
            {instances && instances.length > 0 ? (
              <div className="grid gap-4 lg:grid-cols-2">
                {instances.map((instance) => (
                  <InstanceCard
                    key={instance.id}
                    instance={instance}
                    onEdit={() => handleOpenDialog(instance)}
                  />
                ))}
              </div>
            ) : (
              <div className="rounded-lg border border-dashed p-12 text-center">
                <p className="text-muted-foreground">No instances configured</p>
                <Button
                  onClick={() => handleOpenDialog()}
                  className="mt-4"
                  variant="outline"
                >
                  <Plus className="mr-2 h-4 w-4" />
                  Add your first instance
                </Button>
              </div>
            )}
          </>
        )}
      </div>

      <Dialog open={isDialogOpen} onOpenChange={(open) => open ? handleOpenDialog() : handleCloseDialog()}>
        <DialogContent className="sm:max-w-[425px]">
          <DialogHeader>
            <DialogTitle>
              {editingInstance ? "Edit Instance" : "Add Instance"}
            </DialogTitle>
            <DialogDescription>
              {editingInstance? "Update your qBittorrent instance configuration": "Add a new qBittorrent instance to manage"}
            </DialogDescription>
          </DialogHeader>
          <InstanceForm
            instance={editingInstance}
            onSuccess={handleCloseDialog}
            onCancel={handleCloseDialog}
          />
        </DialogContent>
      </Dialog>
    </div>
  )
}

export function Settings() {
<<<<<<< HEAD
  const { t } = useTranslation()
  const tabFromSearch = useSearch({
    from: "/_authenticated/settings",
    select: (search: Record<string, unknown>): SettingsTab | undefined => {
      const value = search.tab
      return isSettingsTab(value) ? value : undefined
    },
  })
  const defaultTab: SettingsTab = tabFromSearch ?? "security"
  const [activeTab, setActiveTab] = useState<SettingsTab>(defaultTab)
=======
  const navigate = useNavigate()
  const search = useSearch({ strict: false }) as Record<string, unknown> | undefined
  const tabFromSearch = isSettingsTab(search?.tab) ? search?.tab : undefined
  const activeTab: SettingsTab = tabFromSearch ?? "instances"

  const handleTabChange = (tab: SettingsTab) => {
    const nextSearch: Record<string, unknown> = {
      ...(search ?? {}),
      tab,
    }
    if (tab !== "instances") {
      delete nextSearch.modal
    }
    navigate({ search: nextSearch as any, replace: true }) // eslint-disable-line @typescript-eslint/no-explicit-any
  }
>>>>>>> 7625ed3a

  return (
    <div className="container mx-auto p-4 md:p-6">
      <div className="mb-4 md:mb-6">
        <h1 className="text-2xl md:text-3xl font-bold">{t("common.titles.settings")}</h1>
        <p className="text-muted-foreground mt-1 md:mt-2 text-sm md:text-base">
          {t("settings.description")}
        </p>
      </div>

      {/* Mobile Dropdown Navigation */}
      <div className="md:hidden mb-4">
        <Select
          value={activeTab}
          onValueChange={(value) => {
            if (isSettingsTab(value)) {
              handleTabChange(value)
            }
          }}
        >
          <SelectTrigger className="w-full">
            <SelectValue />
          </SelectTrigger>
          <SelectContent>
            <SelectItem value="instances">
              <div className="flex items-center">
<<<<<<< HEAD
                <Shield className="w-4 h-4 mr-2" />
                {t("settings.tabs.security")}
=======
                <Server className="w-4 h-4 mr-2" />
                Instances
>>>>>>> 7625ed3a
              </div>
            </SelectItem>
            <SelectItem value="client-api">
              <div className="flex items-center">
<<<<<<< HEAD
                <Palette className="w-4 h-4 mr-2" />
                {t("settings.tabs.themes")}
=======
                <Share2 className="w-4 h-4 mr-2" />
                Client Proxy
>>>>>>> 7625ed3a
              </div>
            </SelectItem>
            <SelectItem value="api">
              <div className="flex items-center">
                <Key className="w-4 h-4 mr-2" />
                {t("settings.tabs.api")}
              </div>
            </SelectItem>
            <SelectItem value="datetime">
              <div className="flex items-center">
                <Clock className="w-4 h-4 mr-2" />
                {t("settings.tabs.datetime")}
              </div>
            </SelectItem>
            <SelectItem value="themes">
              <div className="flex items-center">
<<<<<<< HEAD
                <Server className="w-4 h-4 mr-2" />
                {t("settings.tabs.clientApi")}
=======
                <Palette className="w-4 h-4 mr-2" />
                Premium Themes
              </div>
            </SelectItem>
            <SelectItem value="security">
              <div className="flex items-center">
                <Shield className="w-4 h-4 mr-2" />
                Security
>>>>>>> 7625ed3a
              </div>
            </SelectItem>
          </SelectContent>
        </Select>
      </div>

      <div className="flex gap-6">
        {/* Desktop Sidebar Navigation */}
        <div className="hidden md:block w-64 shrink-0">
          <nav className="space-y-1">
            <button
              onClick={() => handleTabChange("instances")}
              className={`w-full flex items-center px-3 py-2 text-sm font-medium rounded-md transition-colors ${
                activeTab === "instances"? "bg-accent text-accent-foreground": "text-muted-foreground hover:bg-accent/50 hover:text-accent-foreground"
              }`}
            >
<<<<<<< HEAD
              <Shield className="w-4 h-4 mr-2" />
              {t("settings.tabs.security")}
=======
              <Server className="w-4 h-4 mr-2" />
              Instances
>>>>>>> 7625ed3a
            </button>
            <button
              onClick={() => handleTabChange("client-api")}
              className={`w-full flex items-center px-3 py-2 text-sm font-medium rounded-md transition-colors ${
                activeTab === "client-api"? "bg-accent text-accent-foreground": "text-muted-foreground hover:bg-accent/50 hover:text-accent-foreground"
              }`}
            >
<<<<<<< HEAD
              <Palette className="w-4 h-4 mr-2" />
              {t("settings.tabs.themes")}
=======
              <Share2 className="w-4 h-4 mr-2" />
              Client Proxy
>>>>>>> 7625ed3a
            </button>
            <button
              onClick={() => handleTabChange("api")}
              className={`w-full flex items-center px-3 py-2 text-sm font-medium rounded-md transition-colors ${
                activeTab === "api"? "bg-accent text-accent-foreground": "text-muted-foreground hover:bg-accent/50 hover:text-accent-foreground"
              }`}
            >
              <Key className="w-4 h-4 mr-2" />
              {t("settings.tabs.api")}
            </button>
            <button
              onClick={() => handleTabChange("datetime")}
              className={`w-full flex items-center px-3 py-2 text-sm font-medium rounded-md transition-colors ${
                activeTab === "datetime"? "bg-accent text-accent-foreground": "text-muted-foreground hover:bg-accent/50 hover:text-accent-foreground"
              }`}
            >
              <Clock className="w-4 h-4 mr-2" />
              {t("settings.tabs.datetime")}
            </button>
            <button
              onClick={() => handleTabChange("themes")}
              className={`w-full flex items-center px-3 py-2 text-sm font-medium rounded-md transition-colors ${
                activeTab === "themes"? "bg-accent text-accent-foreground": "text-muted-foreground hover:bg-accent/50 hover:text-accent-foreground"
              }`}
            >
<<<<<<< HEAD
              <Server className="w-4 h-4 mr-2" />
              {t("settings.tabs.clientApi")}
=======
              <Palette className="w-4 h-4 mr-2" />
              Premium Themes
            </button>
            <button
              onClick={() => handleTabChange("security")}
              className={`w-full flex items-center px-3 py-2 text-sm font-medium rounded-md transition-colors ${
                activeTab === "security"? "bg-accent text-accent-foreground": "text-muted-foreground hover:bg-accent/50 hover:text-accent-foreground"
              }`}
            >
              <Shield className="w-4 h-4 mr-2" />
              Security
>>>>>>> 7625ed3a
            </button>
          </nav>
        </div>

        {/* Main Content Area */}
        <div className="flex-1 min-w-0">

          {activeTab === "instances" && (
            <div className="space-y-4">
              <Card>
                <CardHeader>
<<<<<<< HEAD
                  <CardTitle>{t("settings.security.title")}</CardTitle>
                  <CardDescription>
                    {t("settings.security.description")}
=======
                  <CardTitle>Instances</CardTitle>
                  <CardDescription>
                    Manage your qBittorrent connection settings
>>>>>>> 7625ed3a
                  </CardDescription>
                </CardHeader>
                <CardContent>
                  <InstancesManager />
                </CardContent>
              </Card>
            </div>
          )}

          {activeTab === "client-api" && (
            <div className="space-y-4">
              <Card>
                <CardHeader>
<<<<<<< HEAD
                  <CardTitle>{t("settings.dateTime.title")}</CardTitle>
                  <CardDescription>
                    {t("settings.dateTime.description")}
=======
                  <CardTitle>Client Proxy API Keys</CardTitle>
                  <CardDescription>
                    Manage API keys for external applications to connect to qBittorrent instances through qui
>>>>>>> 7625ed3a
                  </CardDescription>
                </CardHeader>
                <CardContent>
                  <ClientApiKeysManager />
                </CardContent>
              </Card>
            </div>
          )}

          {activeTab === "api" && (
            <div className="space-y-4">
              <Card>
                <CardHeader>
                  <div className="flex items-start justify-between">
                    <div className="space-y-1.5">
                      <CardTitle>{t("settings.apiKeys.title")}</CardTitle>
                      <CardDescription>
                        {t("settings.apiKeys.description")}
                      </CardDescription>
                    </div>
                    <a
                      href={withBasePath("api/docs")}
                      target="_blank"
                      rel="noopener noreferrer"
                      className="inline-flex items-center gap-1.5 text-sm text-muted-foreground hover:text-foreground transition-colors"
                      title={t("settings.apiKeys.docsTitle")}
                    >
                      <span className="hidden sm:inline">{t("settings.apiKeys.docs")}</span>
                      <ExternalLink className="h-3.5 w-3.5" />
                    </a>
                  </div>
                </CardHeader>
                <CardContent>
                  <ApiKeysManager />
                </CardContent>
              </Card>
            </div>
          )}

          {activeTab === "datetime" && (
            <div className="space-y-4">
              <Card>
                <CardHeader>
<<<<<<< HEAD
                  <CardTitle>{t("settings.clientApiKeys.title")}</CardTitle>
                  <CardDescription>
                    {t("settings.clientApiKeys.description")}
=======
                  <CardTitle>Date & Time Preferences</CardTitle>
                  <CardDescription>
                    Configure timezone, date format, and time display preferences
>>>>>>> 7625ed3a
                  </CardDescription>
                </CardHeader>
                <CardContent>
                  <DateTimePreferencesForm />
                </CardContent>
              </Card>
            </div>
          )}

          {activeTab === "themes" && (
            <div className="space-y-4">
              <LicenseManager />
              <ThemeSelector />
            </div>
          )}

          {activeTab === "security" && (
            <div className="space-y-4">
              <Card>
                <CardHeader>
                  <CardTitle>Change Password</CardTitle>
                  <CardDescription>
                    Update your account password
                  </CardDescription>
                </CardHeader>
                <CardContent>
                  <ChangePasswordForm />
                </CardContent>
              </Card>
            </div>
          )}
        </div>
      </div>
    </div>
  )
}<|MERGE_RESOLUTION|>--- conflicted
+++ resolved
@@ -424,6 +424,7 @@
 }
 
 function InstancesManager() {
+  const { t } = useTranslation()
   const { instances, isLoading } = useInstances()
   const navigate = useNavigate()
   const search = useSearch({ strict: false }) as Record<string, unknown> | undefined
@@ -457,7 +458,7 @@
       <div className="flex flex-col items-stretch gap-2 sm:flex-row sm:justify-end">
         <Button onClick={() => handleOpenDialog()} size="sm" className="w-full sm:w-auto">
           <Plus className="mr-2 h-4 w-4" />
-          Add Instance
+          {t("instances.add")}
         </Button>
       </div>
 
@@ -466,7 +467,7 @@
       <div className="space-y-2">
         {isLoading ? (
           <p className="text-center text-sm text-muted-foreground py-8">
-            Loading instances...
+            {t("instances.loading")}
           </p>
         ) : (
           <>
@@ -482,14 +483,14 @@
               </div>
             ) : (
               <div className="rounded-lg border border-dashed p-12 text-center">
-                <p className="text-muted-foreground">No instances configured</p>
+                <p className="text-muted-foreground">{t("common.messages.noInstancesConfigured")}</p>
                 <Button
                   onClick={() => handleOpenDialog()}
                   className="mt-4"
                   variant="outline"
                 >
                   <Plus className="mr-2 h-4 w-4" />
-                  Add your first instance
+                  {t("instances.empty.addFirst")}
                 </Button>
               </div>
             )}
@@ -501,10 +502,10 @@
         <DialogContent className="sm:max-w-[425px]">
           <DialogHeader>
             <DialogTitle>
-              {editingInstance ? "Edit Instance" : "Add Instance"}
+              {editingInstance ? t("instances.dialog.editTitle") : t("instances.add")}
             </DialogTitle>
             <DialogDescription>
-              {editingInstance? "Update your qBittorrent instance configuration": "Add a new qBittorrent instance to manage"}
+              {editingInstance? t("instances.dialog.editDescription"): t("instances.dialog.addDescription")}
             </DialogDescription>
           </DialogHeader>
           <InstanceForm
@@ -519,18 +520,7 @@
 }
 
 export function Settings() {
-<<<<<<< HEAD
   const { t } = useTranslation()
-  const tabFromSearch = useSearch({
-    from: "/_authenticated/settings",
-    select: (search: Record<string, unknown>): SettingsTab | undefined => {
-      const value = search.tab
-      return isSettingsTab(value) ? value : undefined
-    },
-  })
-  const defaultTab: SettingsTab = tabFromSearch ?? "security"
-  const [activeTab, setActiveTab] = useState<SettingsTab>(defaultTab)
-=======
   const navigate = useNavigate()
   const search = useSearch({ strict: false }) as Record<string, unknown> | undefined
   const tabFromSearch = isSettingsTab(search?.tab) ? search?.tab : undefined
@@ -546,7 +536,6 @@
     }
     navigate({ search: nextSearch as any, replace: true }) // eslint-disable-line @typescript-eslint/no-explicit-any
   }
->>>>>>> 7625ed3a
 
   return (
     <div className="container mx-auto p-4 md:p-6">
@@ -573,24 +562,14 @@
           <SelectContent>
             <SelectItem value="instances">
               <div className="flex items-center">
-<<<<<<< HEAD
-                <Shield className="w-4 h-4 mr-2" />
-                {t("settings.tabs.security")}
-=======
                 <Server className="w-4 h-4 mr-2" />
-                Instances
->>>>>>> 7625ed3a
+                {t("common.titles.instances")}
               </div>
             </SelectItem>
             <SelectItem value="client-api">
               <div className="flex items-center">
-<<<<<<< HEAD
-                <Palette className="w-4 h-4 mr-2" />
-                {t("settings.tabs.themes")}
-=======
                 <Share2 className="w-4 h-4 mr-2" />
-                Client Proxy
->>>>>>> 7625ed3a
+                {t("settings.tabs.clientApi")}
               </div>
             </SelectItem>
             <SelectItem value="api">
@@ -607,26 +586,21 @@
             </SelectItem>
             <SelectItem value="themes">
               <div className="flex items-center">
-<<<<<<< HEAD
-                <Server className="w-4 h-4 mr-2" />
-                {t("settings.tabs.clientApi")}
-=======
                 <Palette className="w-4 h-4 mr-2" />
-                Premium Themes
+                {t("settings.tabs.themes")}
               </div>
             </SelectItem>
             <SelectItem value="security">
               <div className="flex items-center">
                 <Shield className="w-4 h-4 mr-2" />
-                Security
->>>>>>> 7625ed3a
+                {t("settings.tabs.security")}
               </div>
             </SelectItem>
           </SelectContent>
         </Select>
       </div>
 
-      <div className="flex gap-6">
+      <div className="flex flex-col md:flex-row gap-6">
         {/* Desktop Sidebar Navigation */}
         <div className="hidden md:block w-64 shrink-0">
           <nav className="space-y-1">
@@ -636,13 +610,8 @@
                 activeTab === "instances"? "bg-accent text-accent-foreground": "text-muted-foreground hover:bg-accent/50 hover:text-accent-foreground"
               }`}
             >
-<<<<<<< HEAD
-              <Shield className="w-4 h-4 mr-2" />
-              {t("settings.tabs.security")}
-=======
               <Server className="w-4 h-4 mr-2" />
-              Instances
->>>>>>> 7625ed3a
+              {t("common.titles.instances")}
             </button>
             <button
               onClick={() => handleTabChange("client-api")}
@@ -650,13 +619,8 @@
                 activeTab === "client-api"? "bg-accent text-accent-foreground": "text-muted-foreground hover:bg-accent/50 hover:text-accent-foreground"
               }`}
             >
-<<<<<<< HEAD
-              <Palette className="w-4 h-4 mr-2" />
-              {t("settings.tabs.themes")}
-=======
               <Share2 className="w-4 h-4 mr-2" />
-              Client Proxy
->>>>>>> 7625ed3a
+              {t("settings.tabs.clientApi")}
             </button>
             <button
               onClick={() => handleTabChange("api")}
@@ -682,12 +646,8 @@
                 activeTab === "themes"? "bg-accent text-accent-foreground": "text-muted-foreground hover:bg-accent/50 hover:text-accent-foreground"
               }`}
             >
-<<<<<<< HEAD
-              <Server className="w-4 h-4 mr-2" />
-              {t("settings.tabs.clientApi")}
-=======
               <Palette className="w-4 h-4 mr-2" />
-              Premium Themes
+              {t("settings.tabs.themes")}
             </button>
             <button
               onClick={() => handleTabChange("security")}
@@ -696,8 +656,7 @@
               }`}
             >
               <Shield className="w-4 h-4 mr-2" />
-              Security
->>>>>>> 7625ed3a
+              {t("settings.tabs.security")}
             </button>
           </nav>
         </div>
@@ -709,15 +668,9 @@
             <div className="space-y-4">
               <Card>
                 <CardHeader>
-<<<<<<< HEAD
-                  <CardTitle>{t("settings.security.title")}</CardTitle>
+                  <CardTitle>{t("common.titles.instances")}</CardTitle>
                   <CardDescription>
-                    {t("settings.security.description")}
-=======
-                  <CardTitle>Instances</CardTitle>
-                  <CardDescription>
-                    Manage your qBittorrent connection settings
->>>>>>> 7625ed3a
+                    {t("instances.description")}
                   </CardDescription>
                 </CardHeader>
                 <CardContent>
@@ -731,15 +684,9 @@
             <div className="space-y-4">
               <Card>
                 <CardHeader>
-<<<<<<< HEAD
-                  <CardTitle>{t("settings.dateTime.title")}</CardTitle>
+                  <CardTitle>{t("settings.clientApiKeys.title")}</CardTitle>
                   <CardDescription>
-                    {t("settings.dateTime.description")}
-=======
-                  <CardTitle>Client Proxy API Keys</CardTitle>
-                  <CardDescription>
-                    Manage API keys for external applications to connect to qBittorrent instances through qui
->>>>>>> 7625ed3a
+                    {t("settings.clientApiKeys.description")}
                   </CardDescription>
                 </CardHeader>
                 <CardContent>
@@ -783,15 +730,9 @@
             <div className="space-y-4">
               <Card>
                 <CardHeader>
-<<<<<<< HEAD
-                  <CardTitle>{t("settings.clientApiKeys.title")}</CardTitle>
+                  <CardTitle>{t("settings.dateTime.title")}</CardTitle>
                   <CardDescription>
-                    {t("settings.clientApiKeys.description")}
-=======
-                  <CardTitle>Date & Time Preferences</CardTitle>
-                  <CardDescription>
-                    Configure timezone, date format, and time display preferences
->>>>>>> 7625ed3a
+                    {t("settings.dateTime.description")}
                   </CardDescription>
                 </CardHeader>
                 <CardContent>
@@ -812,9 +753,9 @@
             <div className="space-y-4">
               <Card>
                 <CardHeader>
-                  <CardTitle>Change Password</CardTitle>
+                  <CardTitle>{t("settings.security.title")}</CardTitle>
                   <CardDescription>
-                    Update your account password
+                    {t("settings.security.description")}
                   </CardDescription>
                 </CardHeader>
                 <CardContent>
