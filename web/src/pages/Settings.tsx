--- conflicted
+++ resolved
@@ -353,15 +353,9 @@
                     </Badge>
                   </div>
                   <p className="text-sm text-muted-foreground">
-<<<<<<< HEAD
-                    Created: {formatDate(new Date(key.createdAt))}
-                    {key.lastUsedAt && (
-                      <> • Last used: {formatDate(new Date(key.lastUsedAt))}</>
-=======
                     Created: {formatDate(new Date(key.createdAt).getTime() / 1000)}
                     {key.lastUsedAt && (
                       <> • Last used: {formatDate(new Date(key.lastUsedAt).getTime() / 1000)}</>
->>>>>>> 10587c98
                     )}
                   </p>
                 </div>
