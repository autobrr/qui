--- conflicted
+++ resolved
@@ -442,15 +442,9 @@
                   </div>
                   <div className="text-sm text-muted-foreground space-y-1">
                     <p>
-<<<<<<< HEAD
-                      Created: {formatDate(new Date(key.createdAt))}
-                      {key.lastUsedAt && (
-                        <> • Last used: {formatDate(new Date(key.lastUsedAt))}</>
-=======
                       Created: {formatDate(new Date(key.createdAt).getTime() / 1000)}
                       {key.lastUsedAt && (
                         <> • Last used: {formatDate(new Date(key.lastUsedAt).getTime() / 1000)}</>
->>>>>>> 10587c98
                       )}
                     </p>
                     {key.instance && (
