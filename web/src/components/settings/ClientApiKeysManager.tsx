--- conflicted
+++ resolved
@@ -169,57 +169,6 @@
   }
 
   return (
-<<<<<<< HEAD
-    <div className="space-y-4">
-      <div className="flex flex-col items-stretch gap-2 sm:flex-row sm:justify-end">
-        <Dialog open={showCreateDialog} onOpenChange={handleDialogOpenChange}>
-          <DialogTrigger asChild>
-            <Button size="sm" className="w-full sm:w-auto">
-              <Plus className="mr-2 h-4 w-4" />
-              {t("settings.clientApiKeys.create")}
-            </Button>
-          </DialogTrigger>
-          <DialogContent className="sm:max-w-xl max-w-full">
-            <DialogHeader>
-              <DialogTitle>{t("settings.clientApiKeys.createDialog.title")}</DialogTitle>
-              <DialogDescription>
-                {t("settings.clientApiKeys.createDialog.description")}
-              </DialogDescription>
-            </DialogHeader>
-
-            {newKey ? (
-              <div className="space-y-4">
-                <Card className="w-full">
-                  <CardHeader>
-                    <CardTitle className="text-base">{t("settings.clientApiKeys.createDialog.successTitle")}</CardTitle>
-                    <CardDescription>
-                      {t("settings.clientApiKeys.createDialog.successDescription")}
-                    </CardDescription>
-                  </CardHeader>
-                  <CardContent className="space-y-3">
-                    <div>
-                      <Label htmlFor="proxy-url" className="text-xs uppercase text-muted-foreground">{t("settings.clientApiKeys.createDialog.proxyUrl")}</Label>
-                      <div className="mt-1 grid gap-2 sm:grid-cols-[1fr_auto] sm:items-center">
-                        <code id="proxy-url" className="w-full rounded bg-muted px-2 py-1.5 text-xs font-mono break-all">
-                          {getFullProxyUrl(newKey.proxyUrl)}
-                        </code>
-                        <Button
-                          size="icon"
-                          variant="outline"
-                          className="h-7 w-7 justify-self-start sm:justify-self-end"
-                          onClick={async () => {
-                            try {
-                              await copyTextToClipboard(getFullProxyUrl(newKey.proxyUrl))
-                              toast.success(t("settings.clientApiKeys.notifications.copySuccess"))
-                            } catch {
-                              toast.error(t("settings.clientApiKeys.notifications.copyError"))
-                            }
-                          }}
-                          title={t("settings.clientApiKeys.createDialog.copyProxyUrl")}
-                        >
-                          <Copy className="h-3.5 w-3.5" />
-                        </Button>
-=======
     <TooltipProvider>
       <div className="space-y-4">
         <div className="flex flex-col items-stretch gap-2 sm:flex-row sm:justify-end">
@@ -227,14 +176,14 @@
             <DialogTrigger asChild>
               <Button size="sm" className="w-full sm:w-auto">
                 <Plus className="mr-2 h-4 w-4" />
-                Create Client API Key
+                {t("settings.clientApiKeys.create")}
               </Button>
             </DialogTrigger>
             <DialogContent className="sm:max-w-xl max-w-full">
               <DialogHeader>
-                <DialogTitle>Create Client API Key</DialogTitle>
+                <DialogTitle>{t("settings.clientApiKeys.createDialog.title")}</DialogTitle>
                 <DialogDescription>
-                  Create an API key for a specific client to connect to a qBittorrent instance.
+                  {t("settings.clientApiKeys.createDialog.description")}
                 </DialogDescription>
               </DialogHeader>
 
@@ -242,14 +191,14 @@
                 <div className="space-y-4">
                   <Card className="w-full">
                     <CardHeader>
-                      <CardTitle className="text-base">API Key Created</CardTitle>
+                      <CardTitle className="text-base">{t("settings.clientApiKeys.createDialog.successTitle")}</CardTitle>
                       <CardDescription>
-                        This information is shown only once. Store it in your password manager before closing the dialog.
+                        {t("settings.clientApiKeys.createDialog.successDescription")}
                       </CardDescription>
                     </CardHeader>
                     <CardContent className="space-y-3">
                       <div>
-                        <Label htmlFor="proxy-url" className="text-xs uppercase text-muted-foreground">Proxy URL</Label>
+                        <Label htmlFor="proxy-url" className="text-xs uppercase text-muted-foreground">{t("settings.clientApiKeys.createDialog.proxyUrl")}</Label>
                         <div className="mt-1 grid gap-2 sm:grid-cols-[1fr_auto] sm:items-center">
                           <code id="proxy-url" className="w-full rounded bg-muted px-2 py-1.5 text-xs font-mono break-all">
                             {getFullProxyUrl(newKey.proxyUrl)}
@@ -261,47 +210,25 @@
                             onClick={async () => {
                               try {
                                 await copyTextToClipboard(getFullProxyUrl(newKey.proxyUrl))
-                                toast.success("Proxy URL copied to clipboard")
+                                toast.success(t("settings.clientApiKeys.notifications.copySuccess"))
                               } catch {
-                                toast.error("Failed to copy to clipboard")
+                                toast.error(t("settings.clientApiKeys.notifications.copyError"))
                               }
                             }}
-                            title="Copy proxy URL"
+                            title={t("settings.clientApiKeys.createDialog.copyProxyUrl")}
                           >
                             <Copy className="h-3.5 w-3.5" />
                           </Button>
                         </div>
->>>>>>> b0e99b58
                       </div>
                     </CardContent>
                   </Card>
 
-<<<<<<< HEAD
-                <Button
-                  onClick={() => handleDialogOpenChange(false)}
-                  className="w-full"
-                >
-                  {t("common.buttons.done")}
-                </Button>
-              </div>
-            ) : (
-              <form
-                onSubmit={(e) => {
-                  e.preventDefault()
-                  form.handleSubmit()
-                }}
-                className="space-y-4"
-              >
-                <form.Field
-                  name="clientName"
-                  validators={{
-                    onChange: ({ value }) => !value ? t("settings.clientApiKeys.createDialog.clientName.required") : undefined,
-=======
                   <Button
                     onClick={() => handleDialogOpenChange(false)}
                     className="w-full"
                   >
-                    Done
+                    {t("common.buttons.done")}
                   </Button>
                 </div>
               ) : (
@@ -309,32 +236,22 @@
                   onSubmit={(e) => {
                     e.preventDefault()
                     form.handleSubmit()
->>>>>>> b0e99b58
                   }}
                   className="space-y-4"
                 >
-<<<<<<< HEAD
-                  {(field) => (
-                    <div className="space-y-2">
-                      <Label htmlFor="clientName">{t("settings.clientApiKeys.createDialog.clientName.label")}</Label>
-                      <div className="space-y-2">
-                        <Input
-                          id="clientName"
-                          placeholder={t("settings.clientApiKeys.createDialog.clientName.placeholder")}
-=======
                   <form.Field
                     name="clientName"
                     validators={{
-                      onChange: ({ value }) => !value ? "Client name is required" : undefined,
+                      onChange: ({ value }) => !value ? t("settings.clientApiKeys.createDialog.clientName.required") : undefined,
                     }}
                   >
                     {(field) => (
                       <div className="space-y-2">
-                        <Label htmlFor="clientName">Client Name</Label>
+                        <Label htmlFor="clientName">{t("settings.clientApiKeys.createDialog.clientName.label")}</Label>
                         <div className="space-y-2">
                           <Input
                             id="clientName"
-                            placeholder="e.g., autobrr, tqm, sonarr, radarr, cross-seed"
+                            placeholder={t("settings.clientApiKeys.createDialog.clientName.placeholder")}
                             value={field.state.value}
                             onBlur={field.handleBlur}
                             onChange={(e) => field.handleChange(e.target.value)}
@@ -352,19 +269,18 @@
                   <form.Field
                     name="instanceId"
                     validators={{
-                      onChange: ({ value }) => !value ? "Instance is required" : undefined,
+                      onChange: ({ value }) => !value ? t("settings.clientApiKeys.createDialog.instance.required") : undefined,
                     }}
                   >
                     {(field) => (
                       <div className="space-y-2">
-                        <Label htmlFor="instanceId">qBittorrent Instance</Label>
+                        <Label htmlFor="instanceId">{t("settings.clientApiKeys.createDialog.instance.label")}</Label>
                         <Select
->>>>>>> b0e99b58
                           value={field.state.value}
                           onValueChange={(value) => field.handleChange(value)}
                         >
                           <SelectTrigger>
-                            <SelectValue placeholder="Select an instance" />
+                            <SelectValue placeholder={t("settings.clientApiKeys.createDialog.instance.placeholder")} />
                           </SelectTrigger>
                           <SelectContent>
                             {instances?.map((instance) => (
@@ -385,117 +301,6 @@
                     )}
                   </form.Field>
 
-<<<<<<< HEAD
-                <form.Field
-                  name="instanceId"
-                  validators={{
-                    onChange: ({ value }) => !value ? t("settings.clientApiKeys.createDialog.instance.required") : undefined,
-                  }}
-                >
-                  {(field) => (
-                    <div className="space-y-2">
-                      <Label htmlFor="instanceId">{t("settings.clientApiKeys.createDialog.instance.label")}</Label>
-                      <Select
-                        value={field.state.value}
-                        onValueChange={(value) => field.handleChange(value)}
-                      >
-                        <SelectTrigger>
-                          <SelectValue placeholder={t("settings.clientApiKeys.createDialog.instance.placeholder")} />
-                        </SelectTrigger>
-                        <SelectContent>
-                          {instances?.map((instance) => (
-                            <SelectItem key={instance.id} value={instance.id.toString()}>
-                              <div className="flex items-center gap-2">
-                                <Server className="h-4 w-4" />
-                                <span>{instance.name}</span>
-                                <span className="text-xs text-muted-foreground">({instance.host})</span>
-                              </div>
-                            </SelectItem>
-                          ))}
-                        </SelectContent>
-                      </Select>
-                      {field.state.meta.isTouched && field.state.meta.errors[0] && (
-                        <p className="text-sm text-destructive">{field.state.meta.errors[0]}</p>
-                      )}
-                    </div>
-                  )}
-                </form.Field>
-
-                <form.Subscribe
-                  selector={(state) => [state.canSubmit, state.isSubmitting]}
-                >
-                  {([canSubmit, isSubmitting]) => (
-                    <Button
-                      type="submit"
-                      disabled={!canSubmit || isSubmitting || createMutation.isPending}
-                      className="w-full"
-                    >
-                      {isSubmitting || createMutation.isPending ? t("settings.clientApiKeys.createDialog.creating") : t("settings.clientApiKeys.create")}
-                    </Button>
-                  )}
-                </form.Subscribe>
-              </form>
-            )}
-          </DialogContent>
-        </Dialog>
-      </div>
-
-      <div className="space-y-2">
-        {isLoading ? (
-          <p className="text-center text-sm text-muted-foreground py-8">
-            {t("settings.clientApiKeys.loading")}
-          </p>
-        ) : error ? (
-          <div className="text-center py-8">
-            <p className="text-sm text-muted-foreground mb-2">
-              {t("settings.clientApiKeys.error.load")}
-            </p>
-            <p className="text-xs text-destructive">
-              {error.message?.includes("404")? t("settings.clientApiKeys.error.unavailable"): error.message || t("settings.clientApiKeys.error.unknown")
-              }
-            </p>
-          </div>
-        ) : (
-          <>
-            {keys.map((key) => (
-              <div
-                key={key.id}
-                className="rounded-lg border bg-card p-4 transition-colors"
-              >
-                <div className="flex flex-col gap-3 sm:flex-row sm:items-start sm:justify-between">
-                  <div className="space-y-3">
-                    <div className="flex flex-wrap items-center gap-2 text-sm">
-                      <span className="font-medium text-base sm:text-lg">{key.clientName}</span>
-                      <Badge variant="outline" className="text-xs">
-                        {t("settings.clientApiKeys.id", { id: key.id })}
-                      </Badge>
-                      {key.instance ? (
-                        <Badge variant="secondary" className="text-xs flex items-center gap-1">
-                          <Server className="h-3 w-3" />
-                          {key.instance.name}
-                        </Badge>
-                      ) : (
-                        <Badge variant="destructive" className="text-xs">
-                          {t("settings.clientApiKeys.instanceDeleted")}
-                        </Badge>
-                      )}
-                    </div>
-
-                    <div className="space-y-1 text-xs text-muted-foreground">
-                      <p className="flex flex-wrap items-center gap-1">
-                        <span className="text-foreground">{t("settings.clientApiKeys.created")}</span>
-                        <span>{formatDate(new Date(key.createdAt))}</span>
-                        {key.lastUsedAt && (
-                          <>
-                            <span>•</span>
-                            <span className="text-foreground">{t("settings.clientApiKeys.lastUsed", { date: formatDate(new Date(key.lastUsedAt)) })}</span>
-                          </>
-                        )}
-                      </p>
-                      {key.instance?.host && (
-                        <p className="break-all">
-                          <span className="text-foreground">{t("settings.clientApiKeys.host")}</span> {key.instance.host}
-=======
                   <form.Subscribe
                     selector={(state) => [state.canSubmit, state.isSubmitting]}
                   >
@@ -505,7 +310,7 @@
                         disabled={!canSubmit || isSubmitting || createMutation.isPending}
                         className="w-full"
                       >
-                        {isSubmitting || createMutation.isPending ? "Creating..." : "Create Client API Key"}
+                        {isSubmitting || createMutation.isPending ? t("settings.clientApiKeys.createDialog.creating") : t("settings.clientApiKeys.create")}
                       </Button>
                     )}
                   </form.Subscribe>
@@ -518,16 +323,15 @@
         <div className="space-y-2">
           {isLoading ? (
             <p className="text-center text-sm text-muted-foreground py-8">
-              Loading client API keys...
+              {t("settings.clientApiKeys.loading")}
             </p>
           ) : error ? (
             <div className="text-center py-8">
               <p className="text-sm text-muted-foreground mb-2">
-                Unable to load client API keys
+                {t("settings.clientApiKeys.error.load")}
               </p>
               <p className="text-xs text-destructive">
-                {error.message?.includes("404")? "Feature may not be available in this version": error.message || "An error occurred"
-                }
+                {error.message?.includes("404") ? t("settings.clientApiKeys.error.unavailable") : error.message || t("settings.clientApiKeys.error.unknown")}
               </p>
             </div>
           ) : (
@@ -542,7 +346,7 @@
                       <div className="flex flex-wrap items-center gap-2 text-sm">
                         <span className="font-medium text-base sm:text-lg">{key.clientName}</span>
                         <Badge variant="outline" className="text-xs">
-                          ID: {key.id}
+                          {t("settings.clientApiKeys.id", { id: key.id })}
                         </Badge>
                         {key.instance ? (
                           key.instance.name.length > 20 ? (
@@ -565,91 +369,46 @@
                           )
                         ) : (
                           <Badge variant="destructive" className="text-xs">
-                            Instance Deleted
+                            {t("settings.clientApiKeys.instanceDeleted")}
                           </Badge>
                         )}
                       </div>
 
                       <div className="space-y-1 text-xs text-muted-foreground">
                         <p className="flex flex-wrap items-center gap-1">
-                          <span className="text-foreground">Created:</span>
+                          <span className="text-foreground">{t("settings.clientApiKeys.created")}</span>
                           <span>{formatDate(new Date(key.createdAt))}</span>
                           {key.lastUsedAt && (
                             <>
                               <span>•</span>
-                              <span className="text-foreground">Last used:</span>
-                              <span>{formatDate(new Date(key.lastUsedAt))}</span>
+                              <span className="text-foreground">{t("settings.clientApiKeys.lastUsed", { date: formatDate(new Date(key.lastUsedAt)) })}</span>
                             </>
                           )}
->>>>>>> b0e99b58
                         </p>
                         {key.instance?.host && (
                           <p className="break-all">
-                            <span className="text-foreground">Host:</span> {key.instance.host}
+                            <span className="text-foreground">{t("settings.clientApiKeys.host")}</span> {key.instance.host}
                           </p>
                         )}
                       </div>
                     </div>
 
-<<<<<<< HEAD
-                  <Button
-                    size="icon"
-                    variant="ghost"
-                    className="h-9 w-9 self-end text-destructive hover:text-destructive focus-visible:ring-destructive sm:self-start"
-                    onClick={() => setDeleteKeyId(key.id)}
-                    aria-label={t("settings.clientApiKeys.deleteAriaLabel", { clientName: key.clientName })}
-                  >
-                    <Trash2 className="h-4 w-4" />
-                  </Button>
-=======
                     <Button
                       size="icon"
                       variant="ghost"
                       className="h-9 w-9 self-end text-destructive hover:text-destructive focus-visible:ring-destructive sm:self-start"
                       onClick={() => setDeleteKeyId(key.id)}
-                      aria-label={`Delete API key ${key.clientName}`}
+                      aria-label={t("settings.clientApiKeys.deleteAriaLabel", { clientName: key.clientName })}
                     >
                       <Trash2 className="h-4 w-4" />
                     </Button>
                   </div>
->>>>>>> b0e99b58
                 </div>
               ))}
 
-<<<<<<< HEAD
-            {keys.length === 0 && (
-              <p className="text-center text-sm text-muted-foreground py-8">
-                {t("settings.clientApiKeys.empty")}
-              </p>
-            )}
-          </>
-        )}
-      </div>
-
-      <AlertDialog open={!!deleteKeyId} onOpenChange={() => setDeleteKeyId(null)}>
-        <AlertDialogContent>
-          <AlertDialogHeader>
-            <AlertDialogTitle>{t("settings.clientApiKeys.deleteDialog.title")}</AlertDialogTitle>
-            <AlertDialogDescription>
-              {t("settings.clientApiKeys.deleteDialog.description")}
-            </AlertDialogDescription>
-          </AlertDialogHeader>
-          <AlertDialogFooter>
-            <AlertDialogCancel>{t("common.cancel")}</AlertDialogCancel>
-            <AlertDialogAction
-              onClick={() => deleteKeyId && deleteMutation.mutate(deleteKeyId)}
-              className="bg-destructive text-destructive-foreground hover:bg-destructive/90"
-            >
-              {t("common.buttons.delete")}
-            </AlertDialogAction>
-          </AlertDialogFooter>
-        </AlertDialogContent>
-      </AlertDialog>
-    </div>
-=======
               {keys.length === 0 && (
                 <p className="text-center text-sm text-muted-foreground py-8">
-                  No client API keys created yet
+                  {t("settings.clientApiKeys.empty")}
                 </p>
               )}
             </>
@@ -659,24 +418,23 @@
         <AlertDialog open={!!deleteKeyId} onOpenChange={() => setDeleteKeyId(null)}>
           <AlertDialogContent>
             <AlertDialogHeader>
-              <AlertDialogTitle>Delete Client API Key?</AlertDialogTitle>
+              <AlertDialogTitle>{t("settings.clientApiKeys.deleteDialog.title")}</AlertDialogTitle>
               <AlertDialogDescription>
-                This action cannot be undone. Any applications using this key will lose access to the qBittorrent instance.
+                {t("settings.clientApiKeys.deleteDialog.description")}
               </AlertDialogDescription>
             </AlertDialogHeader>
             <AlertDialogFooter>
-              <AlertDialogCancel>Cancel</AlertDialogCancel>
+              <AlertDialogCancel>{t("common.cancel")}</AlertDialogCancel>
               <AlertDialogAction
                 onClick={() => deleteKeyId && deleteMutation.mutate(deleteKeyId)}
                 className="bg-destructive text-destructive-foreground hover:bg-destructive/90"
               >
-                Delete
+                {t("common.buttons.delete")}
               </AlertDialogAction>
             </AlertDialogFooter>
           </AlertDialogContent>
         </AlertDialog>
       </div>
     </TooltipProvider>
->>>>>>> b0e99b58
   )
 }