/*
 * Copyright (c) 2025, s0up and the autobrr contributors.
 * SPDX-License-Identifier: MIT
 */

import { useState } from 'react'
import type { InstanceResponse } from '@/types'
import { toast } from 'sonner'
import { Card, CardContent, CardDescription, CardHeader, CardTitle } from '@/components/ui/card'
import { Button } from '@/components/ui/button'
import { Badge } from '@/components/ui/badge'
import { 
  DropdownMenu,
  DropdownMenuContent,
  DropdownMenuItem,
  DropdownMenuSeparator,
  DropdownMenuTrigger,
} from '@/components/ui/dropdown-menu'
import { 
  MoreVertical, 
  Edit, 
  Trash2, 
  RefreshCw, 
  CheckCircle,
  XCircle,
  Eye,
  EyeOff
} from 'lucide-react'
import { useInstances } from '@/hooks/useInstances'
<<<<<<< HEAD
import { cn } from '@/lib/utils'
import { useIncognitoMode } from '@/lib/incognito'
=======
import { cn, formatErrorMessage } from '@/lib/utils'
>>>>>>> e57f67fc

interface InstanceCardProps {
  instance: InstanceResponse
  onEdit: () => void
}

export function InstanceCard({ instance, onEdit }: InstanceCardProps) {
  const { deleteInstance, testConnection, isDeleting, isTesting } = useInstances()
  const [testResult, setTestResult] = useState<{ success: boolean; message: string } | null>(null)
  const [incognitoMode, setIncognitoMode] = useIncognitoMode()
  const displayUrl = `${instance.host}:${instance.port}`

  const handleTest = async () => {
    setTestResult(null)
    try {
      const result = await testConnection(instance.id)
      // Convert connected to success for consistency with component state
      const testResult = { success: result.connected, message: result.message }
      setTestResult(testResult)
      
      if (result.connected) {
        toast.success('Test Connection Successful', {
          description: result.message || 'Successfully connected to qBittorrent instance'
        })
      } else {
        toast.error('Test Connection Failed', {
          description: result.message ? formatErrorMessage(result.message) : 'Could not connect to qBittorrent instance'
        })
      }
    } catch (error) {
      const message = 'Connection failed'
      setTestResult({ success: false, message })
      toast.error('Test Connection Failed', {
        description: error instanceof Error ? formatErrorMessage(error.message) : message
      })
    }
  }

  const handleDelete = () => {
    if (confirm(`Are you sure you want to delete "${instance.name}"?`)) {
      deleteInstance({ id: instance.id, name: instance.name }, {
        onSuccess: () => {
          toast.success('Instance Deleted', {
            description: `Successfully deleted "${instance.name}"`
          })
        },
        onError: (error) => {
          toast.error('Delete Failed', {
            description: error instanceof Error ? formatErrorMessage(error.message) : 'Failed to delete instance'
          })
        },
      })
    }
  }

  return (
    <Card>
      <CardHeader className="flex flex-row items-start justify-between space-y-0">
        <div>
          <CardTitle className="text-base font-medium">
            {instance.name}
          </CardTitle>
          <CardDescription className="flex items-center gap-1 text-sm">
            <span className={incognitoMode ? "blur-sm select-none" : ""}>{displayUrl}</span>
            <Button
              variant="ghost"
              size="icon"
              className="h-4 w-4 p-0 hover:bg-muted/50"
              onClick={(e) => {
                e.preventDefault()
                e.stopPropagation()
                setIncognitoMode(!incognitoMode)
              }}
            >
              {incognitoMode ? <EyeOff className="h-3 w-3" /> : <Eye className="h-3 w-3" />}
            </Button>
          </CardDescription>
        </div>
        <div className="flex items-center gap-2">
          <Badge 
            variant={instance.connected ? "default" : "destructive"}
          >
            {instance.connected ? 'Connected' : 'Disconnected'}
          </Badge>
          <DropdownMenu>
            <DropdownMenuTrigger asChild>
              <Button variant="ghost" size="sm" className="h-8 w-8 p-0">
                <MoreVertical className="h-4 w-4" />
              </Button>
            </DropdownMenuTrigger>
            <DropdownMenuContent align="end">
              <DropdownMenuItem onClick={onEdit}>
                <Edit className="mr-2 h-4 w-4" />
                Edit
              </DropdownMenuItem>
              <DropdownMenuItem onClick={handleTest} disabled={isTesting}>
                <RefreshCw className="mr-2 h-4 w-4" />
                Test Connection
              </DropdownMenuItem>
              <DropdownMenuSeparator />
              <DropdownMenuItem 
                onClick={handleDelete} 
                disabled={isDeleting}
                className="text-destructive"
              >
                <Trash2 className="mr-2 h-4 w-4" />
                Delete
              </DropdownMenuItem>
            </DropdownMenuContent>
          </DropdownMenu>
        </div>
      </CardHeader>
      <CardContent>
        <div className="space-y-1 text-sm">
          <div className="flex justify-between">
            <span className="text-muted-foreground">Username:</span>
            <span>{instance.username}</span>
          </div>
          {instance.basicUsername && (
            <div className="flex justify-between">
              <span className="text-muted-foreground">Basic Auth:</span>
              <span>{instance.basicUsername}</span>
            </div>
          )}
          {instance.lastConnectedAt && (
            <div className="flex justify-between">
              <span className="text-muted-foreground">Last connected:</span>
              <span>{new Date(instance.lastConnectedAt).toLocaleString()}</span>
            </div>
          )}
        </div>
        
        {instance.connectionError && (
          <div className="mt-4 p-3 rounded-lg bg-destructive/10 border border-destructive/20">
            <div className="flex items-start gap-2 text-sm text-destructive">
              <XCircle className="h-4 w-4 mt-0.5 flex-shrink-0" />
              <div className="flex-1">
                <div className="font-medium mb-1">Connection Error</div>
                <div className="text-destructive/90">
                  {formatErrorMessage(instance.connectionError)}
                </div>
              </div>
            </div>
          </div>
        )}
        
        {testResult && (
          <div className={cn(
            "mt-4 flex items-center gap-2 text-sm",
            testResult.success ? "text-primary" : "text-destructive"
          )}>
            {testResult.success ? (
              <CheckCircle className="h-4 w-4" />
            ) : (
              <XCircle className="h-4 w-4" />
            )}
            <span>{testResult.success ? testResult.message : formatErrorMessage(testResult.message)}</span>
          </div>
        )}
        
        {isTesting && (
          <div className="mt-4 flex items-center gap-2 text-sm text-muted-foreground">
            <RefreshCw className="h-4 w-4 animate-spin" />
            <span>Testing connection...</span>
          </div>
        )}
      </CardContent>
    </Card>
  )
}<|MERGE_RESOLUTION|>--- conflicted
+++ resolved
@@ -27,12 +27,8 @@
   EyeOff
 } from 'lucide-react'
 import { useInstances } from '@/hooks/useInstances'
-<<<<<<< HEAD
-import { cn } from '@/lib/utils'
+import { cn, formatErrorMessage } from '@/lib/utils'
 import { useIncognitoMode } from '@/lib/incognito'
-=======
-import { cn, formatErrorMessage } from '@/lib/utils'
->>>>>>> e57f67fc
 
 interface InstanceCardProps {
   instance: InstanceResponse
