/*
 * Copyright (c) 2025, s0up and the autobrr contributors.
 * SPDX-License-Identifier: GPL-2.0-or-later
 */

import React from "react"
import { useForm } from "@tanstack/react-form"
import { Button } from "@/components/ui/button"
import { Label } from "@/components/ui/label"
import { Switch } from "@/components/ui/switch"
import { useInstancePreferences } from "@/hooks/useInstancePreferences"
import { toast } from "sonner"
import { NumberInputWithUnlimited } from "@/components/forms/NumberInputWithUnlimited"
import { useTranslation } from "react-i18next"

function SwitchSetting({
  label,
  checked,
  onCheckedChange,
  description,
}: {
  label: string
  checked: boolean
  onCheckedChange: (checked: boolean) => void
  description?: string
}) {
  return (
    <div className="flex items-center gap-3">
      <Switch checked={checked} onCheckedChange={onCheckedChange} />
      <div className="space-y-0.5">
        <Label className="text-sm font-medium">{label}</Label>
        {description && (
          <p className="text-xs text-muted-foreground">{description}</p>
        )}
      </div>
    </div>
  )
}

interface SeedingLimitsFormProps {
  instanceId: number
  onSuccess?: () => void
}

export function SeedingLimitsForm({ instanceId, onSuccess }: SeedingLimitsFormProps) {
  const { t } = useTranslation()
  const { preferences, isLoading, updatePreferences, isUpdating } = useInstancePreferences(instanceId)

  const form = useForm({
    defaultValues: {
      max_ratio_enabled: false,
      max_ratio: 0,
      max_seeding_time_enabled: false,
      max_seeding_time: 0,
    },
    onSubmit: async ({ value }) => {
      try {
        updatePreferences(value)
        toast.success(t("instancePreferences.content.seedingLimits.notifications.saveSuccess"))
        onSuccess?.()
      } catch {
        toast.error(t("instancePreferences.content.seedingLimits.notifications.saveError"))
      }
    },
  })

  // Update form when preferences change
  React.useEffect(() => {
    if (preferences) {
      form.setFieldValue("max_ratio_enabled", preferences.max_ratio_enabled)
      form.setFieldValue("max_ratio", preferences.max_ratio)
      form.setFieldValue("max_seeding_time_enabled", preferences.max_seeding_time_enabled)
      form.setFieldValue("max_seeding_time", preferences.max_seeding_time)
    }
  }, [preferences, form])

  if (isLoading || !preferences) {
    return (
      <div className="text-center py-8">
        <p className="text-sm text-muted-foreground">{t("instancePreferences.content.seedingLimits.loading")}</p>
      </div>
    )
  }

  if (!preferences) {
    return (
      <div className="text-center py-8">
        <p className="text-sm text-muted-foreground">{t("instancePreferences.content.seedingLimits.failed")}</p>
      </div>
    )
  }

  return (
    <form
      onSubmit={(e) => {
        e.preventDefault()
        form.handleSubmit()
      }}
      className="space-y-6"
    >
      <div className="space-y-6">
        <form.Field name="max_ratio_enabled">
          {(field) => (
            <SwitchSetting
              label={t("instancePreferences.content.seedingLimits.enableRatioLimit")}
              checked={(field.state.value as boolean) ?? false}
              onCheckedChange={field.handleChange}
              description={t("instancePreferences.content.seedingLimits.enableRatioLimitDescription")}
            />
          )}
        </form.Field>

        <form.Field name="max_ratio_enabled">
          {(enabledField) => (
            <form.Field name="max_ratio">
              {(field) => (
                <NumberInputWithUnlimited
                  label={t("instancePreferences.content.seedingLimits.maxRatio")}
                  value={(field.state.value as number) ?? 2.0}
                  onChange={field.handleChange}
                  min={-1}
                  max={10}
<<<<<<< HEAD
                  step="0.1"
                  description={t("instancePreferences.content.seedingLimits.maxRatioDescription")}
=======
                  step="0.05"
                  description="Stop seeding at this upload/download ratio"
>>>>>>> b0e99b58
                  allowUnlimited={true}
                  disabled={!(enabledField.state.value as boolean)}
                />
              )}
            </form.Field>
          )}
        </form.Field>

        <form.Field name="max_seeding_time_enabled">
          {(field) => (
            <SwitchSetting
              label={t("instancePreferences.content.seedingLimits.enableTimeLimit")}
              checked={(field.state.value as boolean) ?? false}
              onCheckedChange={field.handleChange}
              description={t("instancePreferences.content.seedingLimits.enableTimeLimitDescription")}
            />
          )}
        </form.Field>

        <form.Field name="max_seeding_time_enabled">
          {(enabledField) => (
            <form.Field name="max_seeding_time">
              {(field) => (
                <NumberInputWithUnlimited
                  label={t("instancePreferences.content.seedingLimits.maxTime")}
                  value={(field.state.value as number) ?? 1440}
                  onChange={field.handleChange}
                  min={-1}
                  max={525600} // 1 year in minutes
                  description={t("instancePreferences.content.seedingLimits.maxTimeDescription")}
                  allowUnlimited={true}
                  disabled={!(enabledField.state.value as boolean)}
                />
              )}
            </form.Field>
          )}
        </form.Field>
      </div>

      <div className="flex justify-end pt-4">
        <form.Subscribe
          selector={(state) => [state.canSubmit, state.isSubmitting]}
        >
          {([canSubmit, isSubmitting]) => (
            <Button
              type="submit"
              disabled={!canSubmit || isSubmitting || isUpdating}
              className="min-w-32"
            >
              {isSubmitting || isUpdating ? t("instancePreferences.content.seedingLimits.savingButton") : t("instancePreferences.content.seedingLimits.saveButton")}
            </Button>
          )}
        </form.Subscribe>
      </div>
    </form>
  )
}<|MERGE_RESOLUTION|>--- conflicted
+++ resolved
@@ -114,22 +114,17 @@
           {(enabledField) => (
             <form.Field name="max_ratio">
               {(field) => (
-                <NumberInputWithUnlimited
-                  label={t("instancePreferences.content.seedingLimits.maxRatio")}
-                  value={(field.state.value as number) ?? 2.0}
-                  onChange={field.handleChange}
-                  min={-1}
-                  max={10}
-<<<<<<< HEAD
-                  step="0.1"
-                  description={t("instancePreferences.content.seedingLimits.maxRatioDescription")}
-=======
-                  step="0.05"
-                  description="Stop seeding at this upload/download ratio"
->>>>>>> b0e99b58
-                  allowUnlimited={true}
-                  disabled={!(enabledField.state.value as boolean)}
-                />
+                  <NumberInputWithUnlimited
+                    label={t("instancePreferences.content.seedingLimits.maxRatio")}
+                    value={(field.state.value as number) ?? 2.0}
+                    onChange={field.handleChange}
+                    min={-1}
+                    max={10}
+                    step="0.05"
+                    description={t("instancePreferences.content.seedingLimits.maxRatioDescription")}
+                    allowUnlimited={true}
+                    disabled={!(enabledField.state.value as boolean)}
+                  />
               )}
             </form.Field>
           )}
