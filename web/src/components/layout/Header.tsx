--- conflicted
+++ resolved
@@ -15,6 +15,7 @@
 import {
   HoverCard,
   HoverCardContent,
+  HoverCardPortal,
   HoverCardTrigger
 } from "@/components/ui/hover-card"
 import { Input } from "@/components/ui/input"
@@ -34,11 +35,7 @@
 import { useTheme } from "@/hooks/useTheme"
 import { cn } from "@/lib/utils"
 import { Link, useNavigate, useRouterState, useSearch } from "@tanstack/react-router"
-<<<<<<< HEAD
-import { ChevronsUpDown, Filter, HardDrive, Home, Info, LogOut, Menu, Plus, Search, Server, Settings, X } from "lucide-react"
-=======
-import { FunnelPlus, FunnelX, HardDrive, Home, Info, LogOut, Menu, Plus, Search, Server, Settings, X } from "lucide-react"
->>>>>>> 0858d8de
+import { ChevronsUpDown, FunnelPlus, FunnelX, HardDrive, Home, Info, LogOut, Menu, Plus, Search, Server, Settings, X } from "lucide-react"
 import { type ReactNode, useEffect, useMemo, useRef, useState } from "react"
 import { useHotkeys } from "react-hotkeys-hook"
 
@@ -135,15 +132,14 @@
     <header className="sticky top-0 z-50 flex h-16 items-center justify-between sm:border-b bg-background pl-1 pr-4 sm:pr-6 lg:static">
       <div className="flex items-center gap-2 mr-2">
         {children}
-<<<<<<< HEAD
         {instanceName && instances && instances.length > 1 ? (
           <HoverCard openDelay={isTouchDevice ? 0 : 200} closeDelay={isTouchDevice ? 0 : 100}>
             <HoverCardTrigger asChild>
               <button
                 className={cn(
                   "group flex items-center gap-2 pl-2 sm:pl-0 text-xl font-semibold transition-all duration-300 hover:opacity-90 rounded-sm px-1 -mx-1 focus-visible:outline-none focus-visible:ring-2 focus-visible:ring-ring focus-visible:ring-offset-2",
-                  "lg:opacity-0 lg:pointer-events-none", // Hidden on desktop by default
-                  sidebarCollapsed && "lg:opacity-100 lg:pointer-events-auto", // Visible on desktop when sidebar collapsed
+                  "lg:hidden", // Hidden on desktop by default
+                  sidebarCollapsed && "lg:flex", // Visible on desktop when sidebar collapsed
                   !shouldShowQuiOnMobile && "hidden sm:flex" // Hide on mobile when on instance routes
                 )}
                 aria-label={`Current instance: ${instanceName}. ${isTouchDevice ? "Tap" : "Hover or click"} to switch instances.`}
@@ -154,63 +150,69 @@
                   <SwizzinLogo className="h-5 w-5" />
                 ) : (
                   <Logo className="h-5 w-5" />
-                )}<span className="flex items-center">
-                  {instanceName}
-                  <ChevronsUpDown className="h-3 w-3 text-muted-foreground ml-1 mt-0.5 opacity-60" />
+                )}<span className="flex items-center max-w-32">
+                  <span className="truncate" title={instanceName}>{instanceName}</span>
+                  <ChevronsUpDown className="h-3 w-3 text-muted-foreground ml-1 mt-0.5 opacity-60 flex-shrink-0" />
                 </span>
               </button>
             </HoverCardTrigger>
-            <HoverCardContent className="w-64 p-3" side="bottom" align="start">
-              <div className="space-y-1">
-                <p className="text-xs font-semibold text-muted-foreground uppercase tracking-wide mb-2">
-                  Switch Instance
-                </p>
-                <div className="space-y-1 max-h-64 overflow-y-auto" role="menu" aria-label="Available instances">
-                  {instances.map((instance, index) => (
-                    <Link
-                      key={instance.id}
-                      to="/instances/$instanceId"
-                      params={{ instanceId: instance.id.toString() }}
-                      className={cn(
-                        "flex items-center gap-2 rounded-sm px-2 py-1.5 text-sm transition-colors focus-visible:outline-none focus-visible:ring-2 focus-visible:ring-ring focus-visible:ring-offset-1",
-                        instance.id === selectedInstanceId? "bg-accent text-accent-foreground font-medium": "hover:bg-accent/80 focus-visible:bg-accent/20 text-foreground"
-                      )}
-                      role="menuitem"
-                      tabIndex={0}
-                      onKeyDown={(e) => {
-                        if (e.key === "ArrowDown") {
-                          e.preventDefault()
-                          const nextIndex = (index + 1) % instances.length
-                          const nextElement = e.currentTarget.parentElement?.children[nextIndex] as HTMLElement
-                          nextElement?.focus()
-                        } else if (e.key === "ArrowUp") {
-                          e.preventDefault()
-                          const prevIndex = index === 0 ? instances.length - 1 : index - 1
-                          const prevElement = e.currentTarget.parentElement?.children[prevIndex] as HTMLElement
-                          prevElement?.focus()
-                        }
-                      }}
-                    >
-                      <HardDrive className="h-4 w-4 flex-shrink-0" />
-                      <span className="flex-1 truncate">{instance.name}</span>
-                      <span
+            <HoverCardPortal>
+              <HoverCardContent
+                className="w-64 p-3"
+                side="bottom"
+                align="start"
+              >
+                <div className="space-y-1">
+                  <p className="text-xs font-semibold text-muted-foreground uppercase tracking-wide mb-2">
+                    Switch Instance
+                  </p>
+                  <div className="space-y-1 max-h-64 overflow-y-auto" role="menu" aria-label="Available instances">
+                    {instances.map((instance, index) => (
+                      <Link
+                        key={instance.id}
+                        to="/instances/$instanceId"
+                        params={{ instanceId: instance.id.toString() }}
                         className={cn(
-                          "h-2 w-2 rounded-full flex-shrink-0",
-                          instance.connected ? "bg-green-500" : "bg-red-500"
+                          "flex items-center gap-2 rounded-sm px-2 py-1.5 text-sm transition-colors focus-visible:outline-none focus-visible:ring-2 focus-visible:ring-ring focus-visible:ring-offset-1",
+                          instance.id === selectedInstanceId? "bg-accent text-accent-foreground font-medium": "hover:bg-accent/80 focus-visible:bg-accent/20 text-foreground"
                         )}
-                        aria-label={instance.connected ? "Connected" : "Disconnected"}
-                      />
-                    </Link>
-                  ))}
+                        role="menuitem"
+                        tabIndex={0}
+                        onKeyDown={(e) => {
+                          if (e.key === "ArrowDown") {
+                            e.preventDefault()
+                            const nextIndex = (index + 1) % instances.length
+                            const nextElement = e.currentTarget.parentElement?.children[nextIndex] as HTMLElement
+                            nextElement?.focus()
+                          } else if (e.key === "ArrowUp") {
+                            e.preventDefault()
+                            const prevIndex = index === 0 ? instances.length - 1 : index - 1
+                            const prevElement = e.currentTarget.parentElement?.children[prevIndex] as HTMLElement
+                            prevElement?.focus()
+                          }
+                        }}
+                      >
+                        <HardDrive className="h-4 w-4 flex-shrink-0" />
+                        <span className="flex-1 truncate">{instance.name}</span>
+                        <span
+                          className={cn(
+                            "h-2 w-2 rounded-full flex-shrink-0",
+                            instance.connected ? "bg-green-500" : "bg-red-500"
+                          )}
+                          aria-label={instance.connected ? "Connected" : "Disconnected"}
+                        />
+                      </Link>
+                    ))}
+                  </div>
                 </div>
-              </div>
-            </HoverCardContent>
+              </HoverCardContent>
+            </HoverCardPortal>
           </HoverCard>
         ) : (
           <h1 className={cn(
-            "flex items-center gap-2 pl-2 sm:pl-0 text-xl font-semibold transition-opacity duration-300",
-            "lg:opacity-0 lg:pointer-events-none", // Hidden on desktop by default
-            sidebarCollapsed && "lg:opacity-100 lg:pointer-events-auto", // Visible on desktop when sidebar collapsed
+            "flex items-center gap-2 pl-2 sm:pl-0 text-xl font-semibold transition-all duration-300",
+            "lg:hidden", // Hidden on desktop by default
+            sidebarCollapsed && "lg:flex", // Visible on desktop when sidebar collapsed
             !shouldShowQuiOnMobile && "hidden sm:flex" // Hide on mobile when on instance routes
           )}>
             {theme === "swizzin" ? (
@@ -218,92 +220,74 @@
             ) : (
               <Logo className="h-5 w-5" />
             )}
-            {instanceName ? instanceName : "qui"}
+            {instanceName ? (
+              <span className="truncate max-w-32" title={instanceName}>{instanceName}</span>
+            ) : "qui"}
           </h1>
         )}
       </div>
-=======
->>>>>>> 0858d8de
-
-        {/* Logo/title only shows when sidebar is collapsed */}
-        {sidebarCollapsed && (
-          <h1 className={cn(
-            "flex items-center gap-2 pl-2 sm:pl-0 text-lg font-semibold transition-opacity duration-300",
-            "lg:opacity-100 lg:pointer-events-auto",
-            !shouldShowQuiOnMobile && "hidden sm:flex"
-          )}>
-            {theme === "swizzin" ? (
-              <SwizzinLogo className="h-5 w-5 flex-shrink-0" />
-            ) : (
-              <Logo className="h-5 w-5 flex-shrink-0" />
-            )}
-            <span className="truncate max-w-[200px]">
-              {instanceName ? instanceName : "qui"}
-            </span>
-          </h1>
-        )}
-
-        {/* Filter button and management bar always show on instance routes */}
-        {isInstanceRoute && (
-          <div className="hidden lg:flex items-center gap-2 ml-2">
-            {/* Filter button */}
-            {/* Filter button */}
-            <Tooltip>
-              <TooltipTrigger asChild>
-                <Button
-                  variant="outline"
-                  size="icon"
-                  className="hidden xl:inline-flex"
-                  onClick={() => setFilterSidebarCollapsed(!filterSidebarCollapsed)}
-                >
-                  {filterSidebarCollapsed ? (
-                    <FunnelPlus className="h-4 w-4"/>
-                  ) : (
-                    <FunnelX className="h-4 w-4"/>
-                  )}
-                </Button>
-              </TooltipTrigger>
-              <TooltipContent>{filterSidebarCollapsed ? "Show filters" : "Hide filters"}</TooltipContent>
-            </Tooltip>
-            {/* Add Torrent button */}
-            <Tooltip>
-              <TooltipTrigger asChild>
-                <Button
-                  variant="outline"
-                  size="icon"
-                  className="hidden md:inline-flex"
-                  onClick={() => {
-                    const next = { ...(routeSearch || {}), modal: "add-torrent" }
-                    navigate({ search: next as any, replace: true }) // eslint-disable-line @typescript-eslint/no-explicit-any
-                  }}
-                >
-                  <Plus className="h-4 w-4"/>
-                </Button>
-              </TooltipTrigger>
-              <TooltipContent>Add torrent</TooltipContent>
-            </Tooltip>
-            {/* Conditional Management Bar with smooth animations */}
-            {(selectedHashes.length > 0 || isAllSelected) ? (
-              <div className="animate-in fade-in duration-400 ease-out motion-reduce:animate-none motion-reduce:duration-0">
-                <TorrentManagementBar
-                  instanceId={selectedInstanceId || undefined}
-                  selectedHashes={selectedHashes}
-                  selectedTorrents={selectedTorrents}
-                  isAllSelected={isAllSelected}
-                  totalSelectionCount={totalSelectionCount}
-                  filters={filters}
-                  search={routeSearch?.q}
-                  excludeHashes={excludeHashes}
-                  onComplete={clearSelection}
-                />
-              </div>
-            ) : (
-              <div className="h-9" aria-hidden="true" />
-            )}
-          </div>
-        )}
-      </div>
-
+
+      {/* Filter button and management bar always show on instance routes */}
+      {isInstanceRoute && (
+        <div className={cn(
+          "hidden lg:flex items-center gap-2",
+          sidebarCollapsed && "ml-2"
+        )}>
+          {/* Filter button */}
+          <Tooltip>
+            <TooltipTrigger asChild>
+              <Button
+                variant="outline"
+                size="icon"
+                className="hidden xl:inline-flex"
+                onClick={() => setFilterSidebarCollapsed(!filterSidebarCollapsed)}
+              >
+                {filterSidebarCollapsed ? (
+                  <FunnelPlus className="h-4 w-4"/>
+                ) : (
+                  <FunnelX className="h-4 w-4"/>
+                )}
+              </Button>
+            </TooltipTrigger>
+            <TooltipContent>{filterSidebarCollapsed ? "Show filters" : "Hide filters"}</TooltipContent>
+          </Tooltip>
+          {/* Add Torrent button */}
+          <Tooltip>
+            <TooltipTrigger asChild>
+              <Button
+                variant="outline"
+                size="icon"
+                className="hidden md:inline-flex"
+                onClick={() => {
+                  const next = { ...(routeSearch || {}), modal: "add-torrent" }
+                  navigate({ search: next as any, replace: true }) // eslint-disable-line @typescript-eslint/no-explicit-any
+                }}
+              >
+                <Plus className="h-4 w-4"/>
+              </Button>
+            </TooltipTrigger>
+            <TooltipContent>Add torrent</TooltipContent>
+          </Tooltip>
+          {/* Conditional Management Bar with smooth animations */}
+          {(selectedHashes.length > 0 || isAllSelected) ? (
+            <div className="animate-in fade-in duration-400 ease-out motion-reduce:animate-none motion-reduce:duration-0">
+              <TorrentManagementBar
+                instanceId={selectedInstanceId || undefined}
+                selectedHashes={selectedHashes}
+                selectedTorrents={selectedTorrents}
+                isAllSelected={isAllSelected}
+                totalSelectionCount={totalSelectionCount}
+                filters={filters}
+                search={routeSearch?.q}
+                excludeHashes={excludeHashes}
+                onComplete={clearSelection}
+              />
+            </div>
+          ) : (
+            <div className="h-9" aria-hidden="true" />
+          )}
+        </div>
+      )}
       {/* Instance route - search on right */}
       {isInstanceRoute && (
         <div className="flex items-center flex-1 gap-2">
