--- conflicted
+++ resolved
@@ -45,11 +45,13 @@
       icon: Home,
     },
     {
-              title: t("common.titles.instances"),      href: "/instances",
+      title: t("common.titles.instances"),
+      href: "/instances",
       icon: Server,
     },
     {
-              title: t("common.titles.settings"),      href: "/settings",
+      title: t("common.titles.settings"),
+      href: "/settings",
       icon: Settings,
     },
   ]
@@ -76,18 +78,9 @@
 
       <nav className="flex flex-1 min-h-0 flex-col px-3">
         <div className="space-y-1">
-<<<<<<< HEAD
-          <p className="px-3 text-xs font-semibold text-sidebar-foreground/70 uppercase tracking-wider">
-            {t("common.titles.instances")}
-          </p>
-          {instances?.map((instance) => {
-            const instancePath = `/instances/${instance.id}`
-            const isActive = location.pathname === instancePath
-=======
           {navigation.map((item) => {
             const Icon = item.icon
             const isActive = location.pathname === item.href
->>>>>>> b0e99b58
 
             return (
               <Link
@@ -95,7 +88,9 @@
                 to={item.href}
                 className={cn(
                   "flex items-center gap-3 rounded-md px-3 py-2 text-sm font-medium transition-all duration-200 ease-out",
-                  isActive? "bg-sidebar-primary text-sidebar-primary-foreground": "text-sidebar-foreground hover:bg-sidebar-accent hover:text-sidebar-accent-foreground"
+                  isActive
+                    ? "bg-sidebar-primary text-sidebar-primary-foreground"
+                    : "text-sidebar-foreground hover:bg-sidebar-accent hover:text-sidebar-accent-foreground"
                 )}
               >
                 <Icon className="h-4 w-4" />
@@ -103,11 +98,6 @@
               </Link>
             )
           })}
-<<<<<<< HEAD
-          {(!instances || instances.length === 0) && (
-            <p className="px-3 py-2 text-sm text-sidebar-foreground/50">
-              {t("common.messages.noInstancesConfigured")}
-=======
         </div>
 
         <Separator className="my-4" />
@@ -115,8 +105,7 @@
         <div className="flex-1 min-h-0">
           <div className="flex h-full min-h-0 flex-col">
             <p className="px-3 text-xs font-semibold uppercase tracking-wider text-sidebar-foreground/70">
-              Instances
->>>>>>> b0e99b58
+              {t("common.titles.instances")}
             </p>
             <div className="mt-1 flex-1 overflow-y-auto space-y-1 pr-1">
               {instances?.map((instance) => {
@@ -130,7 +119,9 @@
                     params={{ instanceId: instance.id.toString() }}
                     className={cn(
                       "flex items-center gap-3 rounded-md px-3 py-2 text-sm font-medium transition-all duration-200 ease-out",
-                      isActive? "bg-sidebar-primary text-sidebar-primary-foreground": "text-sidebar-foreground hover:bg-sidebar-accent hover:text-sidebar-accent-foreground"
+                      isActive
+                        ? "bg-sidebar-primary text-sidebar-primary-foreground"
+                        : "text-sidebar-foreground hover:bg-sidebar-accent hover:text-sidebar-accent-foreground"
                     )}
                   >
                     <HardDrive className="h-4 w-4 flex-shrink-0" />
@@ -146,7 +137,7 @@
               })}
               {(!instances || instances.length === 0) && (
                 <p className="px-3 py-2 text-sm text-sidebar-foreground/50">
-                  No instances configured
+                  {t("common.messages.noInstancesConfigured")}
                 </p>
               )}
             </div>
