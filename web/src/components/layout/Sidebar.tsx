--- conflicted
+++ resolved
@@ -76,18 +76,9 @@
 
       <nav className="flex flex-1 min-h-0 flex-col px-3">
         <div className="space-y-1">
-<<<<<<< HEAD
-          <p className="px-3 text-xs font-semibold text-sidebar-foreground/70 uppercase tracking-wider">
-            Instances
-          </p>
-          {instances?.map((instance) => {
-            const instancePath = `/instances/${instance.id}`
-            const isActive = location.pathname === instancePath || location.pathname.startsWith(`${instancePath}/`)
-=======
           {navigation.map((item) => {
             const Icon = item.icon
             const isActive = location.pathname === item.href
->>>>>>> 269a7a1d
 
             return (
               <Link
@@ -115,7 +106,7 @@
             <div className="mt-1 flex-1 overflow-y-auto space-y-1 pr-1">
               {instances?.map((instance) => {
                 const instancePath = `/instances/${instance.id}`
-                const isActive = location.pathname === instancePath
+                const isActive = location.pathname === instancePath || location.pathname.startsWith(`${instancePath}/`)
 
                 return (
                   <Link
