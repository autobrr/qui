--- conflicted
+++ resolved
@@ -59,8 +59,8 @@
   Search as SearchIcon,
   Server,
   Settings,
-  Wrench,
-  Sun
+  Sun,
+  Wrench
 } from "lucide-react"
 import { useCallback, useEffect, useMemo, useState } from "react"
 import { toast } from "sonner"
@@ -221,20 +221,6 @@
             <DropdownMenuContent align="center" side="top" className="w-56 mb-2">
               <DropdownMenuLabel>qBittorrent Clients</DropdownMenuLabel>
               <DropdownMenuSeparator />
-<<<<<<< HEAD
-              {activeInstances.map((instance) => (
-                <DropdownMenuItem key={instance.id} asChild>
-                  <Link
-                    to="/instances/$instanceId"
-                    params={{ instanceId: instance.id.toString() }}
-                    preload="intent"
-                    className="flex items-center gap-2 min-w-0"
-                  >
-                    <HardDrive className="h-4 w-4" />
-                    <span
-                      className="flex-1 min-w-0 truncate"
-                      title={instance.name}
-=======
               {activeInstances.map((instance) => {
                 const csState = crossSeedInstanceState[instance.id]
                 const hasRss = csState?.rssEnabled || csState?.rssRunning
@@ -245,8 +231,8 @@
                     <Link
                       to="/instances/$instanceId"
                       params={{ instanceId: instance.id.toString() }}
-                      className="flex items-center gap-2 min-w-0"
->>>>>>> 560071be
+                      preload="intent"
+                    className="flex items-center gap-2 min-w-0"
                     >
                       <HardDrive className="h-4 w-4" />
                       <span
