<<<<<<< HEAD
import { useState, useEffect, useCallback, lazy, Suspense } from "react";
import { getCurrentThemeMode, getCurrentTheme, setTheme, setThemeMode, type ThemeMode } from "@/utils/theme";
import { getAllThemes, isThemePremium, isThemeCustom, refreshThemesList } from "@/config/themes";
import { Sun, Moon, Monitor, Palette, SlidersHorizontal } from "lucide-react";
=======
/*
 * Copyright (c) 2025, s0up and the autobrr contributors.
 * SPDX-License-Identifier: MIT
 */

import { useState, useEffect, useCallback } from "react";
import {
  getCurrentThemeMode,
  getCurrentTheme,
  setTheme,
  setThemeMode,
  type ThemeMode,
} from "@/utils/theme";
import { themes, isThemePremium } from "@/config/themes";
import { Sun, Moon, Monitor, Check, Palette } from "lucide-react";
>>>>>>> a71f3e0f
import { Button } from "@/components/ui/button";
import { toast } from "sonner";
import {
  DropdownMenu,
  DropdownMenuContent,
  DropdownMenuItem,
  DropdownMenuTrigger,
  DropdownMenuSeparator,
  DropdownMenuLabel,
} from "@/components/ui/dropdown-menu";
import { cn } from "@/lib/utils";
import { useHasPremiumAccess } from "@/hooks/useThemeLicense";
import { useQuery } from "@tanstack/react-query";

// Lazy load the ColorCustomizer component
const ColorCustomizer = lazy(() => import("@/components/themes/ColorCustomizer").then(m => ({ default: m.ColorCustomizer })));

const THEME_CHANGE_EVENT = "themechange";
const MODE_ICONS = { light: Sun, dark: Moon, auto: Monitor };
const MODE_LABELS = { light: 'Light', dark: 'Dark', auto: 'System' };

const getThemePrimaryColor = (theme: ReturnType<typeof getAllThemes>[0]) => {
  const isDark = document.documentElement.classList.contains('dark');
  return (isDark ? theme.cssVars.dark : theme.cssVars.light)['--primary'] || '';
};

const useThemeChange = () => {
  const [currentMode, setCurrentMode] = useState<ThemeMode>(getCurrentThemeMode());
  const [currentTheme, setCurrentTheme] = useState(getCurrentTheme());

  useEffect(() => {
    const checkTheme = () => {
      setCurrentMode(getCurrentThemeMode());
      setCurrentTheme(getCurrentTheme());
    };
    checkTheme();
    window.addEventListener(THEME_CHANGE_EVENT, checkTheme);
    return () => window.removeEventListener(THEME_CHANGE_EVENT, checkTheme);
  }, []);

  return { currentMode, currentTheme };
};

export const ThemeToggle: React.FC = () => {
  const { currentMode, currentTheme } = useThemeChange();
  const [isTransitioning, setIsTransitioning] = useState(false);
  const [showColorCustomizer, setShowColorCustomizer] = useState(false);
  const { hasPremiumAccess } = useHasPremiumAccess();
  
  useQuery({
    queryKey: ['refresh-themes'],
    queryFn: async () => { await refreshThemesList(); return true; },
    staleTime: 30000,
  });
  
  const themes = getAllThemes();

  const handleModeSelect = useCallback(async (mode: ThemeMode) => {
    setIsTransitioning(true);
    await setThemeMode(mode);
    setTimeout(() => setIsTransitioning(false), 400);
    toast.success(`Switched to ${MODE_LABELS[mode]} mode`);
  }, []);

  const handleThemeSelect = useCallback(async (themeId: string) => {
    const isPremium = isThemePremium(themeId);
    const isCustom = isThemeCustom(themeId);
    
    if ((isPremium || isCustom) && !hasPremiumAccess) {
      toast.error("This is a premium feature. Please purchase a license to use it.");
      return;
    }

    setIsTransitioning(true);
    await setTheme(themeId);
    setTimeout(() => setIsTransitioning(false), 400);
    toast.success(`Switched to ${themes.find(t => t.id === themeId)?.name || themeId} theme`);
  }, [hasPremiumAccess, themes]);

  const ModeItem = ({ mode }: { mode: ThemeMode }) => {
    const Icon = MODE_ICONS[mode];
    const isActive = currentMode === mode;
    return (
      <DropdownMenuItem 
        onClick={() => handleModeSelect(mode)} 
        className={cn(
          "flex items-center gap-2",
          isActive && "bg-accent"
        )}
      >
        <Icon className="h-4 w-4" />
        <span>{MODE_LABELS[mode]}</span>
      </DropdownMenuItem>
    );
  };

  const ThemeItem = ({ theme }: { theme: ReturnType<typeof getAllThemes>[0] }) => {
    const isPremium = isThemePremium(theme.id);
    const isCustom = isThemeCustom(theme.id);
    const isLocked = (isPremium || isCustom) && !hasPremiumAccess;
    const isActive = currentTheme.id === theme.id;
    
    return (
      <DropdownMenuItem
        onClick={() => handleThemeSelect(theme.id)}
        className={cn(
          "flex items-center gap-2",
          isActive && "bg-accent",
          isLocked && "opacity-60"
        )}
        disabled={isLocked}
      >
        <div
          className="h-4 w-4 rounded-full ring-1 ring-black/10 dark:ring-white/10"
          style={{ backgroundColor: getThemePrimaryColor(theme) }}
        />
        <span className="flex-1">{theme.name}</span>
        {isCustom && (
          <span className="text-[10px] px-1.5 py-0.5 rounded bg-secondary text-secondary-foreground font-medium">
            Custom
          </span>
        )}
        {isPremium && !isCustom && (
          <span className="text-[10px] px-1.5 py-0.5 rounded bg-secondary text-secondary-foreground font-medium">
            Premium
          </span>
        )}
      </DropdownMenuItem>
    );
  };

  const sortedThemes = themes.sort((a, b) => {
    const aScore = (isThemeCustom(a.id) ? 2 : 0) + (isThemePremium(a.id) ? 1 : 0);
    const bScore = (isThemeCustom(b.id) ? 2 : 0) + (isThemePremium(b.id) ? 1 : 0);
    return aScore - bScore;
  });

  return (
    <>
      <DropdownMenu>
        <DropdownMenuTrigger asChild>
          <Button
            variant="ghost"
            size="icon"
            className={cn(
              "text-muted-foreground hover:text-foreground transition-transform duration-300",
              isTransitioning && "animate-spin-slow"
            )}
          >
            <Palette className={cn("h-5 w-5", isTransitioning && "scale-110")} />
            <span className="sr-only">Change theme</span>
          </Button>
        </DropdownMenuTrigger>
        <DropdownMenuContent align="end" className="w-64">
          <DropdownMenuLabel>Appearance</DropdownMenuLabel>
          <DropdownMenuSeparator />
          
          <div className="px-2 py-1.5 text-sm font-medium">Mode</div>
          {(['light', 'dark', 'auto'] as ThemeMode[]).map(mode => (
            <ModeItem key={mode} mode={mode} />
          ))}
          
          <DropdownMenuSeparator />
          
          <div className="px-2 py-1.5 text-sm font-medium">Theme</div>
          {sortedThemes.map(theme => (
            <ThemeItem key={theme.id} theme={theme} />
          ))}
          
          {hasPremiumAccess && (
            <>
              <DropdownMenuSeparator />
              <DropdownMenuItem onClick={() => setShowColorCustomizer(true)} className="flex items-center gap-2">
                <SlidersHorizontal className="h-4 w-4" />
                <span>Customize Colors</span>
              </DropdownMenuItem>
            </>
          )}
        </DropdownMenuContent>
      </DropdownMenu>
      
      {showColorCustomizer && (
        <Suspense fallback={null}>
          <ColorCustomizer open={showColorCustomizer} onOpenChange={setShowColorCustomizer} mode="dialog" />
        </Suspense>
      )}
    </>
  );
};<|MERGE_RESOLUTION|>--- conflicted
+++ resolved
@@ -1,25 +1,12 @@
-<<<<<<< HEAD
-import { useState, useEffect, useCallback, lazy, Suspense } from "react";
-import { getCurrentThemeMode, getCurrentTheme, setTheme, setThemeMode, type ThemeMode } from "@/utils/theme";
-import { getAllThemes, isThemePremium, isThemeCustom, refreshThemesList } from "@/config/themes";
-import { Sun, Moon, Monitor, Palette, SlidersHorizontal } from "lucide-react";
-=======
 /*
  * Copyright (c) 2025, s0up and the autobrr contributors.
  * SPDX-License-Identifier: MIT
  */
 
-import { useState, useEffect, useCallback } from "react";
-import {
-  getCurrentThemeMode,
-  getCurrentTheme,
-  setTheme,
-  setThemeMode,
-  type ThemeMode,
-} from "@/utils/theme";
-import { themes, isThemePremium } from "@/config/themes";
-import { Sun, Moon, Monitor, Check, Palette } from "lucide-react";
->>>>>>> a71f3e0f
+import { useState, useEffect, useCallback, lazy, Suspense } from "react";
+import { getCurrentThemeMode, getCurrentTheme, setTheme, setThemeMode, type ThemeMode } from "@/utils/theme";
+import { getAllThemes, isThemePremium, isThemeCustom, refreshThemesList } from "@/config/themes";
+import { Sun, Moon, Monitor, Palette, SlidersHorizontal } from "lucide-react";
 import { Button } from "@/components/ui/button";
 import { toast } from "sonner";
 import {
