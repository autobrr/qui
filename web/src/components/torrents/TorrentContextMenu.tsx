/*
 * Copyright (c) 2025, s0up and the autobrr contributors.
 * SPDX-License-Identifier: GPL-2.0-or-later
 */

import {
  ContextMenu,
  ContextMenuContent,
  ContextMenuItem,
  ContextMenuSeparator,
  ContextMenuSub,
  ContextMenuSubContent,
  ContextMenuSubTrigger,
  ContextMenuTrigger
} from "@/components/ui/context-menu"
import type { TorrentAction } from "@/hooks/useTorrentActions"
import { TORRENT_ACTIONS } from "@/hooks/useTorrentActions"
import { searchCrossSeedMatches } from "@/lib/cross-seed-utils"
import { getLinuxIsoName, getLinuxSavePath, useIncognitoMode } from "@/lib/incognito"
import { getTorrentDisplayHash } from "@/lib/torrent-utils"
import { copyTextToClipboard } from "@/lib/utils"
import { api } from "@/lib/api"
import type { Category, InstanceCapabilities, Torrent, TorrentFilters } from "@/types"
import {
  CheckCircle,
  Copy,
  Download,
  FastForward,
  FolderOpen,
  Gauge,
  GitBranch,
  Pause,
  Play,
  Radio,
  Settings2,
  Sparkles,
  Sprout,
  Tag,
  Terminal,
  Trash2
} from "lucide-react"
import { memo, useCallback, useMemo, useState } from "react"
import { toast } from "sonner"
import { useQuery, useMutation } from "@tanstack/react-query"
import { api } from "@/lib/api"
import type { ExternalProgram } from "@/types"
import { CategorySubmenu } from "./CategorySubmenu"
import { QueueSubmenu } from "./QueueSubmenu"
import { RenameSubmenu } from "./RenameSubmenu"

interface TorrentContextMenuProps {
  children: React.ReactNode
  instanceId: number
  torrent: Torrent
  isSelected: boolean
  isAllSelected?: boolean
  selectedHashes: string[]
  selectedTorrents: Torrent[]
  effectiveSelectionCount: number
  onTorrentSelect?: (torrent: Torrent | null) => void
  onAction: (action: TorrentAction, hashes: string[], options?: { enable?: boolean }) => void
  onPrepareDelete: (hashes: string[], torrents?: Torrent[]) => void
  onPrepareTags: (action: "add" | "set" | "remove", hashes: string[], torrents?: Torrent[]) => void
  onPrepareCategory: (hashes: string[], torrents?: Torrent[]) => void
  onPrepareCreateCategory: (hashes: string[], torrents?: Torrent[]) => void
  onPrepareShareLimit: (hashes: string[], torrents?: Torrent[]) => void
  onPrepareSpeedLimits: (hashes: string[], torrents?: Torrent[]) => void
  onPrepareRecheck: (hashes: string[], count?: number) => void
  onPrepareReannounce: (hashes: string[], count?: number) => void
  onPrepareLocation: (hashes: string[], torrents?: Torrent[]) => void
  onPrepareRenameTorrent: (hashes: string[], torrents?: Torrent[]) => void
  onPrepareRenameFile: (hashes: string[], torrents?: Torrent[]) => void
  onPrepareRenameFolder: (hashes: string[], torrents?: Torrent[]) => void
  availableCategories?: Record<string, Category>
  onSetCategory?: (category: string, hashes: string[]) => void
  isPending?: boolean
  onExport?: (hashes: string[], torrents: Torrent[]) => Promise<void> | void
  isExporting?: boolean
  capabilities?: InstanceCapabilities
  useSubcategories?: boolean
  onFilterChange?: (filters: TorrentFilters) => void
}

export const TorrentContextMenu = memo(function TorrentContextMenu({
  children,
<<<<<<< HEAD
  instanceId: _instanceId,
=======
  instanceId,
>>>>>>> 030683a3
  torrent,
  isSelected,
  isAllSelected = false,
  selectedHashes,
  selectedTorrents,
  effectiveSelectionCount,
  onTorrentSelect,
  onAction,
  onPrepareDelete,
  onPrepareTags,
  onPrepareShareLimit,
  onPrepareSpeedLimits,
  onPrepareRecheck,
  onPrepareReannounce,
  onPrepareLocation,
  onPrepareRenameTorrent,
  onPrepareRenameFile,
  onPrepareRenameFolder,
  availableCategories = {},
  onSetCategory,
  isPending = false,
  onExport,
  isExporting = false,
  capabilities,
  useSubcategories = false,
  onFilterChange,
}: TorrentContextMenuProps) {
  const [incognitoMode] = useIncognitoMode()

  // Determine if we should use selection or just this torrent
  const useSelection = isSelected || isAllSelected

  // Memoize hashes and torrents to avoid re-creating arrays on every render
  const hashes = useMemo(() =>
    useSelection ? selectedHashes : [torrent.hash],
  [useSelection, selectedHashes, torrent.hash]
  )

  const torrents = useMemo(() =>
    useSelection ? selectedTorrents : [torrent],
  [useSelection, selectedTorrents, torrent]
  )

  const count = isAllSelected ? effectiveSelectionCount : hashes.length

  // State for cross-seed search
  const [isSearchingCrossSeeds, setIsSearchingCrossSeeds] = useState(false)
  
  const handleFilterCrossSeeds = useCallback(async () => {
    if (!onFilterChange || isSearchingCrossSeeds) {
      return
    }

    setIsSearchingCrossSeeds(true)
    toast.info("Identifying cross-seeded torrents...")

    try {
      // Get the selected torrent
      const selectedTorrent = torrents[0]
      
      // Fetch all instances
      const allInstancesData = await api.getInstances()
      
      // Fetch current torrent files for the selected torrent
      const torrentFilesData = await api.getTorrentFiles(_instanceId, selectedTorrent.hash)
      
      // Collect all cross-seed matches across all instances
      const allMatches: any[] = []
      
      if (allInstancesData && Array.isArray(allInstancesData)) {
        // Wait for all instance searches to complete before processing results
        const searchPromises = allInstancesData.map(async (instance) => {
          try {
            const matches = await searchCrossSeedMatches(
              selectedTorrent,
              instance,
              _instanceId,
              torrentFilesData || [],
              selectedTorrent.infohash_v1,
              selectedTorrent.infohash_v2
            )
            return matches
          } catch (error) {
            console.warn(`Failed to search cross-seeds on instance ${instance.name}:`, error)
            return []
          }
        })
        
        // Wait for all searches to complete
        const allSearchResults = await Promise.all(searchPromises)
        
        // Flatten all results into a single array
        allSearchResults.forEach(matches => {
          allMatches.push(...matches)
        })
        
        console.log(`Cross-seed search completed across ${allInstancesData.length} instances. Total matches: ${allMatches.length}`)
      }
      
      if (allMatches.length > 0) {
        // Create expression from cross-seed matches using proper CEL/expr syntax
        const hashConditions = allMatches.map(match => `Hash == "${match.hash}"`)
        
        // Also include the original torrent's hash to show it in the filtered results
        hashConditions.push(`Hash == "${selectedTorrent.hash}"`)
        
        // Remove duplicates (in case the original torrent is already in the matches)
        const uniqueConditions = [...new Set(hashConditions)]
        const hashExpression = uniqueConditions.join(' || ')
        
        console.log('Cross-seed filter expression:', hashExpression)
        
        // Create new filters with expression - clear all other filters to ensure clean filtering
        const newFilters: TorrentFilters = {
          status: [],
          excludeStatus: [],
          categories: [],
          excludeCategories: [],
          tags: [],
          excludeTags: [],
          trackers: [],
          excludeTrackers: [],
          expr: hashExpression
        }
        
        console.log('Applying cross-seed filters:', newFilters)
        
        // Apply the filter immediately - the delay was unnecessary
        onFilterChange(newFilters)
        toast.success(`Found ${allMatches.length} cross-seeded torrents (showing ${uniqueConditions.length} total)`)
      } else {
        toast.info("No cross-seeded torrents found")
      }
    } catch (error) {
      console.error('Failed to identify cross-seeded torrents:', error)
      toast.error("Failed to identify cross-seeded torrents")
    } finally {
      setIsSearchingCrossSeeds(false)
    }
  }, [onFilterChange, torrents, isSearchingCrossSeeds, _instanceId])

  const copyToClipboard = useCallback(async (text: string, type: "name" | "hash" | "full path", itemCount: number) => {
    try {
      await copyTextToClipboard(text)
      const pluralTypes: Record<"name" | "hash" | "full path", string> = {
        name: "names",
        hash: "hashes",
        "full path": "full paths",
      }
      const label = itemCount > 1 ? pluralTypes[type] : type
      toast.success(`Torrent ${label} copied to clipboard`)
    } catch {
      toast.error("Failed to copy to clipboard")
    }
  }, [])

  const handleCopyNames = useCallback(() => {
    const values = torrents
      .map(t => incognitoMode ? getLinuxIsoName(t.hash) : t.name)
      .map(value => (value ?? "").trim())
      .filter(Boolean)

    if (values.length === 0) {
      toast.error("Name not available")
      return
    }

    void copyToClipboard(values.join("\n"), "name", values.length)
  }, [copyToClipboard, incognitoMode, torrents])

  const handleCopyHashes = useCallback(() => {
    const values = torrents
      .map(t => getTorrentDisplayHash(t) || t.hash || "")
      .map(value => value.trim())
      .filter(Boolean)

    if (values.length === 0) {
      toast.error("Hash not available")
      return
    }
    void copyToClipboard(values.join("\n"), "hash", values.length)
  }, [copyToClipboard, torrents])

  const handleCopyFullPaths = useCallback(() => {
    const values = torrents
      .map(t => {
        const name = incognitoMode ? getLinuxIsoName(t.hash) : t.name
        const savePath = incognitoMode ? getLinuxSavePath(t.hash) : t.save_path
        if (!name || !savePath) {
          return ""
        }
        return `${savePath}/${name}`
      })
      .map(value => value.trim())
      .filter(Boolean)

    if (values.length === 0) {
      toast.error("Full path not available")
      return
    }

    void copyToClipboard(values.join("\n"), "full path", values.length)
  }, [copyToClipboard, incognitoMode, torrents])

  const handleExport = useCallback(() => {
    if (!onExport) {
      return
    }
    void onExport(hashes, torrents)
  }, [hashes, onExport, torrents])

  const forceStartStates = torrents.map(t => t.force_start)
  const allForceStarted = forceStartStates.length > 0 && forceStartStates.every(state => state === true)
  const allForceDisabled = forceStartStates.length > 0 && forceStartStates.every(state => state === false)
  const forceStartMixed = forceStartStates.length > 0 && !allForceStarted && !allForceDisabled

  // TMM state calculation
  const tmmStates = torrents.map(t => t.auto_tmm)
  const allEnabled = tmmStates.length > 0 && tmmStates.every(state => state === true)
  const allDisabled = tmmStates.length > 0 && tmmStates.every(state => state === false)
  const mixed = tmmStates.length > 0 && !allEnabled && !allDisabled

  const handleQueueAction = useCallback((action: "topPriority" | "increasePriority" | "decreasePriority" | "bottomPriority") => {
    onAction(action as TorrentAction, hashes)
  }, [onAction, hashes])

  const handleForceStartToggle = useCallback((enable: boolean) => {
    onAction(TORRENT_ACTIONS.FORCE_START, hashes, { enable })
  }, [onAction, hashes])

  const handleSetCategory = useCallback((category: string) => {
    if (onSetCategory) {
      onSetCategory(category, hashes)
    }
  }, [onSetCategory, hashes])

  const supportsTorrentExport = capabilities?.supportsTorrentExport ?? true

  return (
    <ContextMenu>
      <ContextMenuTrigger asChild>
        {children}
      </ContextMenuTrigger>
      <ContextMenuContent
        alignOffset={8}
        collisionPadding={10}
        className="ml-2"
      >
        <ContextMenuItem onClick={() => onTorrentSelect?.(torrent)}>
          View Details
        </ContextMenuItem>
        {onFilterChange && (
          <ContextMenuItem
            onClick={handleFilterCrossSeeds}
            disabled={isPending || isSearchingCrossSeeds}
          >
            <GitBranch className="mr-2 h-4 w-4" />
            Filter Cross-Seeds {count > 1 ? `(${count})` : ""}
            {isSearchingCrossSeeds && <span className="ml-1 text-xs text-muted-foreground">...</span>}
          </ContextMenuItem>
        )}
        <ContextMenuSeparator />
        <ContextMenuItem
          onClick={() => onAction(TORRENT_ACTIONS.RESUME, hashes)}
          disabled={isPending}
        >
          <Play className="mr-2 h-4 w-4" />
          Resume {count > 1 ? `(${count})` : ""}
        </ContextMenuItem>
        {forceStartMixed ? (
          <>
            <ContextMenuItem
              onClick={() => handleForceStartToggle(true)}
              disabled={isPending}
            >
              <FastForward className="mr-2 h-4 w-4" />
              Force Start {count > 1 ? `(${count} Mixed)` : "(Mixed)"}
            </ContextMenuItem>
            <ContextMenuItem
              onClick={() => handleForceStartToggle(false)}
              disabled={isPending}
            >
              <FastForward className="mr-2 h-4 w-4" />
              Disable Force Start {count > 1 ? `(${count} Mixed)` : "(Mixed)"}
            </ContextMenuItem>
          </>
        ) : (
          <ContextMenuItem
            onClick={() => handleForceStartToggle(!allForceStarted)}
            disabled={isPending}
          >
            <FastForward className="mr-2 h-4 w-4" />
            {allForceStarted
              ? `Disable Force Start ${count > 1 ? `(${count})` : ""}`
              : `Force Start ${count > 1 ? `(${count})` : ""}`}
          </ContextMenuItem>
        )}
        <ContextMenuItem
          onClick={() => onAction(TORRENT_ACTIONS.PAUSE, hashes)}
          disabled={isPending}
        >
          <Pause className="mr-2 h-4 w-4" />
          Pause {count > 1 ? `(${count})` : ""}
        </ContextMenuItem>
        <ContextMenuItem
          onClick={() => onPrepareRecheck(hashes, count)}
          disabled={isPending}
        >
          <CheckCircle className="mr-2 h-4 w-4" />
          Force Recheck {count > 1 ? `(${count})` : ""}
        </ContextMenuItem>
        <ContextMenuItem
          onClick={() => onPrepareReannounce(hashes, count)}
          disabled={isPending}
        >
          <Radio className="mr-2 h-4 w-4" />
          Reannounce {count > 1 ? `(${count})` : ""}
        </ContextMenuItem>
        <ContextMenuSeparator />
        <QueueSubmenu
          type="context"
          hashCount={count}
          onQueueAction={handleQueueAction}
          isPending={isPending}
        />
        <ContextMenuSeparator />
        <ContextMenuItem
          onClick={() => onPrepareTags("add", hashes, torrents)}
          disabled={isPending}
        >
          <Tag className="mr-2 h-4 w-4" />
          Add Tags {count > 1 ? `(${count})` : ""}
        </ContextMenuItem>
        <ContextMenuItem
          onClick={() => onPrepareTags("set", hashes, torrents)}
          disabled={isPending}
        >
          <Tag className="mr-2 h-4 w-4" />
          Replace Tags {count > 1 ? `(${count})` : ""}
        </ContextMenuItem>
        <CategorySubmenu
          type="context"
          hashCount={count}
          availableCategories={availableCategories}
          onSetCategory={handleSetCategory}
          isPending={isPending}
          currentCategory={torrent.category}
          useSubcategories={useSubcategories}
        />
        <ContextMenuItem
          onClick={() => onPrepareLocation(hashes, torrents)}
          disabled={isPending}
        >
          <FolderOpen className="mr-2 h-4 w-4" />
          Set Location {count > 1 ? `(${count})` : ""}
        </ContextMenuItem>
        <RenameSubmenu
          type="context"
          hashCount={count}
          onRenameTorrent={() => onPrepareRenameTorrent(hashes, torrents)}
          onRenameFile={() => onPrepareRenameFile(hashes, torrents)}
          onRenameFolder={() => onPrepareRenameFolder(hashes, torrents)}
          isPending={isPending}
          capabilities={capabilities}
        />
        <ContextMenuSeparator />
        <ContextMenuItem
          onClick={() => onPrepareShareLimit(hashes, torrents)}
          disabled={isPending}
        >
          <Sprout className="mr-2 h-4 w-4" />
          Set Share Limits {count > 1 ? `(${count})` : ""}
        </ContextMenuItem>
        <ContextMenuItem
          onClick={() => onPrepareSpeedLimits(hashes, torrents)}
          disabled={isPending}
        >
          <Gauge className="mr-2 h-4 w-4" />
          Set Speed Limits {count > 1 ? `(${count})` : ""}
        </ContextMenuItem>
        <ContextMenuSeparator />
        {mixed ? (
          <>
            <ContextMenuItem
              onClick={() => onAction(TORRENT_ACTIONS.TOGGLE_AUTO_TMM, hashes, { enable: true })}
              disabled={isPending}
            >
              <Sparkles className="mr-2 h-4 w-4" />
              Enable TMM {count > 1 ? `(${count} Mixed)` : "(Mixed)"}
            </ContextMenuItem>
            <ContextMenuItem
              onClick={() => onAction(TORRENT_ACTIONS.TOGGLE_AUTO_TMM, hashes, { enable: false })}
              disabled={isPending}
            >
              <Settings2 className="mr-2 h-4 w-4" />
              Disable TMM {count > 1 ? `(${count} Mixed)` : "(Mixed)"}
            </ContextMenuItem>
          </>
        ) : (
          <ContextMenuItem
            onClick={() => onAction(TORRENT_ACTIONS.TOGGLE_AUTO_TMM, hashes, { enable: !allEnabled })}
            disabled={isPending}
          >
            {allEnabled ? (
              <>
                <Settings2 className="mr-2 h-4 w-4" />
                Disable TMM {count > 1 ? `(${count})` : ""}
              </>
            ) : (
              <>
                <Sparkles className="mr-2 h-4 w-4" />
                Enable TMM {count > 1 ? `(${count})` : ""}
              </>
            )}
          </ContextMenuItem>
        )}
        <ContextMenuSeparator />
        <ExternalProgramsSubmenu instanceId={instanceId} hashes={hashes} />
        {supportsTorrentExport && (
          <ContextMenuItem
            onClick={handleExport}
            disabled={isExporting}
          >
            <Download className="mr-2 h-4 w-4" />
            {count > 1 ? `Export Torrents (${count})` : "Export Torrent"}
          </ContextMenuItem>
        )}
        <ContextMenuSub>
          <ContextMenuSubTrigger>
            <Copy className="mr-4 h-4 w-4" />
            Copy...
          </ContextMenuSubTrigger>
          <ContextMenuSubContent>
            <ContextMenuItem onClick={handleCopyNames}>
              Copy Name
            </ContextMenuItem>
            <ContextMenuItem onClick={handleCopyHashes}>
              Copy Hash
            </ContextMenuItem>
            <ContextMenuItem onClick={handleCopyFullPaths}>
              Copy Full Path
            </ContextMenuItem>
          </ContextMenuSubContent>
        </ContextMenuSub>
        <ContextMenuSeparator />
        <ContextMenuItem
          onClick={() => onPrepareDelete(hashes, torrents)}
          disabled={isPending}
          className="text-destructive"
        >
          <Trash2 className="mr-2 h-4 w-4" />
          Delete {count > 1 ? `(${count})` : ""}
        </ContextMenuItem>
      </ContextMenuContent>
    </ContextMenu>
  )
})

interface ExternalProgramsSubmenuProps {
  instanceId: number
  hashes: string[]
}

function ExternalProgramsSubmenu({ instanceId, hashes }: ExternalProgramsSubmenuProps) {
  const { data: programs, isLoading } = useQuery({
    queryKey: ["externalPrograms", "enabled"],
    queryFn: () => api.listExternalPrograms(),
    select: (data) => data.filter(p => p.enabled),
    staleTime: 60 * 1000, // 1 minute
  })

  // Types derived from API for strong typing
  type ExecResp = Awaited<ReturnType<typeof api.executeExternalProgram>>
  type ExecVars = { program: ExternalProgram; instanceId: number; hashes: string[] }

  const executeMutation = useMutation<ExecResp, Error, ExecVars>({
    mutationFn: async ({ program, instanceId, hashes }) =>
      api.executeExternalProgram({
        program_id: program.id,
        instance_id: instanceId,
        hashes,
      }),
    onSuccess: (response) => {
      const successCount = response.results.filter(r => r.success).length
      const failureCount = response.results.length - successCount

      if (failureCount === 0) {
        toast.success(`External program executed successfully for ${successCount} torrent(s)`)
      } else if (successCount === 0) {
        toast.error(`Failed to execute external program for all ${failureCount} torrent(s)`)
      } else {
        toast.warning(`Executed for ${successCount} torrent(s), failed for ${failureCount}`)
      }

      // Log detailed errors in development only to avoid leaking PII/paths in production
      if (import.meta.env.DEV) {
        response.results.forEach(r => {
          if (!r.success && r.error) console.error(`External program failed for ${r.hash}:`, r.error)
        })
      }
    },
    onError: (error) => {
      const message = error instanceof Error ? error.message : String(error)
      toast.error(`Failed to execute external program: ${message}`)
    },
  })

  const handleExecute = useCallback((program: ExternalProgram) => {
    executeMutation.mutate({ program, instanceId, hashes })
  }, [executeMutation, instanceId, hashes])

  if (isLoading) {
    return (
      <ContextMenuItem disabled>
        Loading programs...
      </ContextMenuItem>
    )
  }

  // programs is already filtered to enabled by select
  if (!programs || programs.length === 0) {
    return null // Don't show the submenu if no programs are enabled
  }

  return (
    <ContextMenuSub>
      <ContextMenuSubTrigger>
        <Terminal className="mr-4 h-4 w-4" />
        External Programs
      </ContextMenuSubTrigger>
      <ContextMenuSubContent>
        {programs.map(program => (
          <ContextMenuItem
            key={program.id}
            onClick={() => handleExecute(program)}
            disabled={executeMutation.isPending}
          >
            {program.name}
          </ContextMenuItem>
        ))}
      </ContextMenuSubContent>
    </ContextMenuSub>
  )
}<|MERGE_RESOLUTION|>--- conflicted
+++ resolved
@@ -19,7 +19,6 @@
 import { getLinuxIsoName, getLinuxSavePath, useIncognitoMode } from "@/lib/incognito"
 import { getTorrentDisplayHash } from "@/lib/torrent-utils"
 import { copyTextToClipboard } from "@/lib/utils"
-import { api } from "@/lib/api"
 import type { Category, InstanceCapabilities, Torrent, TorrentFilters } from "@/types"
 import {
   CheckCircle,
@@ -83,11 +82,7 @@
 
 export const TorrentContextMenu = memo(function TorrentContextMenu({
   children,
-<<<<<<< HEAD
   instanceId: _instanceId,
-=======
-  instanceId,
->>>>>>> 030683a3
   torrent,
   isSelected,
   isAllSelected = false,
@@ -505,7 +500,7 @@
           </ContextMenuItem>
         )}
         <ContextMenuSeparator />
-        <ExternalProgramsSubmenu instanceId={instanceId} hashes={hashes} />
+        <ExternalProgramsSubmenu instanceId={_instanceId} hashes={hashes} />
         {supportsTorrentExport && (
           <ContextMenuItem
             onClick={handleExport}
