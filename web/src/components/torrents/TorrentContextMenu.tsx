--- conflicted
+++ resolved
@@ -19,24 +19,20 @@
 import {
   CheckCircle,
   Copy,
-<<<<<<< HEAD
-  Folder,
+  Download,
+  FilePen,
+  FolderOpen,
   FolderPen,
-=======
-  Download,
->>>>>>> ba6a98f0
-  FolderOpen,
   Gauge,
   Pause,
+  Pencil,
   Play,
-  FilePen,
   Radio,
   Settings2,
   Sparkles,
   Sprout,
   Tag,
-  Trash2,
-  Pencil
+  Trash2
 } from "lucide-react"
 import { memo, useCallback, useMemo } from "react"
 import { toast } from "sonner"
@@ -62,16 +58,11 @@
   onPrepareRecheck: (hashes: string[], count?: number) => void
   onPrepareReannounce: (hashes: string[], count?: number) => void
   onPrepareLocation: (hashes: string[], torrents?: Torrent[]) => void
-<<<<<<< HEAD
   onPrepareRenameTorrent: (hashes: string[], torrents?: Torrent[]) => void
   onPrepareRenameFile: (hashes: string[], torrents?: Torrent[]) => void
   onPrepareRenameFolder: (hashes: string[], torrents?: Torrent[]) => void
-  onSetShareLimit: (ratioLimit: number, seedingTimeLimit: number, inactiveSeedingTimeLimit: number, hashes: string[]) => void
-  onSetSpeedLimits: (uploadLimit: number, downloadLimit: number, hashes: string[]) => void
-=======
   availableCategories?: Record<string, unknown>
   onSetCategory?: (category: string, hashes: string[]) => void
->>>>>>> ba6a98f0
   isPending?: boolean
   onExport?: (hashes: string[], torrents: Torrent[]) => Promise<void> | void
   isExporting?: boolean
@@ -95,16 +86,11 @@
   onPrepareRecheck,
   onPrepareReannounce,
   onPrepareLocation,
-<<<<<<< HEAD
   onPrepareRenameTorrent,
   onPrepareRenameFile,
   onPrepareRenameFolder,
-  onSetShareLimit,
-  onSetSpeedLimits,
-=======
   availableCategories = {},
   onSetCategory,
->>>>>>> ba6a98f0
   isPending = false,
   onExport,
   isExporting = false,
