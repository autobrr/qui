/*
 * Copyright (c) 2025, s0up and the autobrr contributors.
 * SPDX-License-Identifier: GPL-2.0-or-later
 */

import {
  ContextMenu,
  ContextMenuContent,
  ContextMenuItem,
  ContextMenuSeparator,
  ContextMenuSub,
  ContextMenuSubContent,
  ContextMenuSubTrigger,
  ContextMenuTrigger
} from "@/components/ui/context-menu"
import type { TorrentAction } from "@/hooks/useTorrentActions"
import { TORRENT_ACTIONS } from "@/hooks/useTorrentActions"
import { getLinuxIsoName, getLinuxSavePath, useIncognitoMode } from "@/lib/incognito"
import { getTorrentDisplayHash } from "@/lib/torrent-utils"
import { copyTextToClipboard } from "@/lib/utils"
import type { Category, InstanceCapabilities, Torrent } from "@/types"
import {
  CheckCircle,
  Copy,
  Download,
  FolderOpen,
  Gauge,
  Pause,
  Play,
  Radio,
  Settings2,
  Sparkles,
  Sprout,
  Tag,
  Trash2
} from "lucide-react"
import { memo, useCallback, useMemo } from "react"
import { useTranslation } from "react-i18next"
import { toast } from "sonner"
import { CategorySubmenu } from "./CategorySubmenu"
import { QueueSubmenu } from "./QueueSubmenu"
import { RenameSubmenu } from "./RenameSubmenu"

interface TorrentContextMenuProps {
  children: React.ReactNode
  torrent: Torrent
  isSelected: boolean
  isAllSelected?: boolean
  selectedHashes: string[]
  selectedTorrents: Torrent[]
  effectiveSelectionCount: number
  onTorrentSelect?: (torrent: Torrent | null) => void
  onAction: (action: TorrentAction, hashes: string[], options?: { enable?: boolean }) => void
  onPrepareDelete: (hashes: string[], torrents?: Torrent[]) => void
  onPrepareTags: (action: "add" | "set" | "remove", hashes: string[], torrents?: Torrent[]) => void
  onPrepareCategory: (hashes: string[], torrents?: Torrent[]) => void
  onPrepareCreateCategory: (hashes: string[], torrents?: Torrent[]) => void
  onPrepareShareLimit: (hashes: string[], torrents?: Torrent[]) => void
  onPrepareSpeedLimits: (hashes: string[], torrents?: Torrent[]) => void
  onPrepareRecheck: (hashes: string[], count?: number) => void
  onPrepareReannounce: (hashes: string[], count?: number) => void
  onPrepareLocation: (hashes: string[], torrents?: Torrent[]) => void
  onPrepareRenameTorrent: (hashes: string[], torrents?: Torrent[]) => void
  onPrepareRenameFile: (hashes: string[], torrents?: Torrent[]) => void
  onPrepareRenameFolder: (hashes: string[], torrents?: Torrent[]) => void
  availableCategories?: Record<string, Category>
  onSetCategory?: (category: string, hashes: string[]) => void
  isPending?: boolean
  onExport?: (hashes: string[], torrents: Torrent[]) => Promise<void> | void
  isExporting?: boolean
  capabilities?: InstanceCapabilities
  useSubcategories?: boolean
}

export const TorrentContextMenu = memo(function TorrentContextMenu({
  children,
  torrent,
  isSelected,
  isAllSelected = false,
  selectedHashes,
  selectedTorrents,
  effectiveSelectionCount,
  onTorrentSelect,
  onAction,
  onPrepareDelete,
  onPrepareTags,
  onPrepareShareLimit,
  onPrepareSpeedLimits,
  onPrepareRecheck,
  onPrepareReannounce,
  onPrepareLocation,
  onPrepareRenameTorrent,
  onPrepareRenameFile,
  onPrepareRenameFolder,
  availableCategories = {},
  onSetCategory,
  isPending = false,
  onExport,
  isExporting = false,
  capabilities,
  useSubcategories = false,
}: TorrentContextMenuProps) {
  const { t } = useTranslation()
  const [incognitoMode] = useIncognitoMode()

  // Determine if we should use selection or just this torrent
  const useSelection = isSelected || isAllSelected

  // Memoize hashes and torrents to avoid re-creating arrays on every render
  const hashes = useMemo(() =>
    useSelection ? selectedHashes : [torrent.hash],
  [useSelection, selectedHashes, torrent.hash]
  )

  const torrents = useMemo(() =>
    useSelection ? selectedTorrents : [torrent],
  [useSelection, selectedTorrents, torrent]
  )

  const count = isAllSelected ? effectiveSelectionCount : hashes.length

  const copyToClipboard = useCallback(async (text: string, type: "name" | "hash" | "full path", itemCount: number) => {
    try {
      await copyTextToClipboard(text)
<<<<<<< HEAD
      toast.success(t("torrent_context_menu.toasts.copied_success", { type }))
=======
      const pluralTypes: Record<"name" | "hash" | "full path", string> = {
        name: "names",
        hash: "hashes",
        "full path": "full paths",
      }
      const label = itemCount > 1 ? pluralTypes[type] : type
      toast.success(`Torrent ${label} copied to clipboard`)
>>>>>>> 7625ed3a
    } catch {
      toast.error(t("torrent_context_menu.toasts.copy_failed"))
    }
  }, [t])

  const handleCopyNames = useCallback(() => {
    const values = torrents
      .map(t => incognitoMode ? getLinuxIsoName(t.hash) : t.name)
      .map(value => (value ?? "").trim())
      .filter(Boolean)

<<<<<<< HEAD
  const copyHash = useCallback(() => {
    const value = displayHash || torrent.hash
    if (!value) {
      toast.error(t("torrent_context_menu.toasts.hash_not_available"))
      return
    }
    void copyToClipboard(value, "hash")
  }, [copyToClipboard, displayHash, torrent.hash, t])
=======
    if (values.length === 0) {
      toast.error("Name not available")
      return
    }
>>>>>>> 7625ed3a

    void copyToClipboard(values.join("\n"), "name", values.length)
  }, [copyToClipboard, incognitoMode, torrents])

  const handleCopyHashes = useCallback(() => {
    const values = torrents
      .map(t => getTorrentDisplayHash(t) || t.hash || "")
      .map(value => value.trim())
      .filter(Boolean)

    if (values.length === 0) {
      toast.error("Hash not available")
      return
    }
    void copyToClipboard(values.join("\n"), "hash", values.length)
  }, [copyToClipboard, torrents])

  const handleCopyFullPaths = useCallback(() => {
    const values = torrents
      .map(t => {
        const name = incognitoMode ? getLinuxIsoName(t.hash) : t.name
        const savePath = incognitoMode ? getLinuxSavePath(t.hash) : t.save_path
        if (!name || !savePath) {
          return ""
        }
        return `${savePath}/${name}`
      })
      .map(value => value.trim())
      .filter(Boolean)

    if (values.length === 0) {
      toast.error("Full path not available")
      return
    }

    void copyToClipboard(values.join("\n"), "full path", values.length)
  }, [copyToClipboard, incognitoMode, torrents])

  const handleExport = useCallback(() => {
    if (!onExport) {
      return
    }
    void onExport(hashes, torrents)
  }, [hashes, onExport, torrents])

  // TMM state calculation
  const tmmStates = torrents.map(t => t.auto_tmm)
  const allEnabled = tmmStates.length > 0 && tmmStates.every(state => state === true)
  const allDisabled = tmmStates.length > 0 && tmmStates.every(state => state === false)
  const mixed = tmmStates.length > 0 && !allEnabled && !allDisabled

  const handleQueueAction = useCallback((action: "topPriority" | "increasePriority" | "decreasePriority" | "bottomPriority") => {
    onAction(action as TorrentAction, hashes)
  }, [onAction, hashes])

  const handleSetCategory = useCallback((category: string) => {
    if (onSetCategory) {
      onSetCategory(category, hashes)
    }
  }, [onSetCategory, hashes])

  const supportsTorrentExport = capabilities?.supportsTorrentExport ?? true

  return (
    <ContextMenu>
      <ContextMenuTrigger asChild>
        {children}
      </ContextMenuTrigger>
      <ContextMenuContent
        alignOffset={8}
        collisionPadding={10}
        className="ml-2"
      >
        <ContextMenuItem onClick={() => onTorrentSelect?.(torrent)}>
          {t("torrent_context_menu.view_details")}
        </ContextMenuItem>
        <ContextMenuSeparator />
        <ContextMenuItem
          onClick={() => onAction(TORRENT_ACTIONS.RESUME, hashes)}
          disabled={isPending}
        >
          <Play className="mr-2 h-4 w-4" />
          {t("torrent_context_menu.resume", { count })}
        </ContextMenuItem>
        <ContextMenuItem
          onClick={() => onAction(TORRENT_ACTIONS.PAUSE, hashes)}
          disabled={isPending}
        >
          <Pause className="mr-2 h-4 w-4" />
          {t("torrent_context_menu.pause", { count })}
        </ContextMenuItem>
        <ContextMenuItem
          onClick={() => onPrepareRecheck(hashes, count)}
          disabled={isPending}
        >
          <CheckCircle className="mr-2 h-4 w-4" />
          {t("torrent_context_menu.recheck", { count })}
        </ContextMenuItem>
        <ContextMenuItem
          onClick={() => onPrepareReannounce(hashes, count)}
          disabled={isPending}
        >
          <Radio className="mr-2 h-4 w-4" />
          {t("torrent_context_menu.reannounce", { count })}
        </ContextMenuItem>
        <ContextMenuSeparator />
        <QueueSubmenu
          type="context"
          hashCount={count}
          onQueueAction={handleQueueAction}
          isPending={isPending}
        />
        <ContextMenuSeparator />
        <ContextMenuItem
          onClick={() => onPrepareTags("add", hashes, torrents)}
          disabled={isPending}
        >
          <Tag className="mr-2 h-4 w-4" />
          {t("torrent_context_menu.add_tags", { count })}
        </ContextMenuItem>
        <ContextMenuItem
          onClick={() => onPrepareTags("set", hashes, torrents)}
          disabled={isPending}
        >
          <Tag className="mr-2 h-4 w-4" />
          {t("torrent_context_menu.replace_tags", { count })}
        </ContextMenuItem>
        <CategorySubmenu
          type="context"
          hashCount={count}
          availableCategories={availableCategories}
          onSetCategory={handleSetCategory}
          isPending={isPending}
          currentCategory={torrent.category}
          useSubcategories={useSubcategories}
        />
        <ContextMenuItem
          onClick={() => onPrepareLocation(hashes, torrents)}
          disabled={isPending}
        >
          <FolderOpen className="mr-2 h-4 w-4" />
          {t("torrent_context_menu.set_location", { count })}
        </ContextMenuItem>
        <RenameSubmenu
          type="context"
          hashCount={count}
          onRenameTorrent={() => onPrepareRenameTorrent(hashes, torrents)}
          onRenameFile={() => onPrepareRenameFile(hashes, torrents)}
          onRenameFolder={() => onPrepareRenameFolder(hashes, torrents)}
          isPending={isPending}
          capabilities={capabilities}
        />
        <ContextMenuSeparator />
        <ContextMenuItem
          onClick={() => onPrepareShareLimit(hashes, torrents)}
          disabled={isPending}
        >
          <Sprout className="mr-2 h-4 w-4" />
          {t("torrent_context_menu.set_share_limits", { count })}
        </ContextMenuItem>
        <ContextMenuItem
          onClick={() => onPrepareSpeedLimits(hashes, torrents)}
          disabled={isPending}
        >
          <Gauge className="mr-2 h-4 w-4" />
          {t("torrent_context_menu.set_speed_limits", { count })}
        </ContextMenuItem>
        <ContextMenuSeparator />
        {mixed ? (
          <>
            <ContextMenuItem
              onClick={() => onAction(TORRENT_ACTIONS.TOGGLE_AUTO_TMM, hashes, { enable: true })}
              disabled={isPending}
            >
              <Sparkles className="mr-2 h-4 w-4" />
              {t("torrent_context_menu.enable_tmm_mixed", { count })}
            </ContextMenuItem>
            <ContextMenuItem
              onClick={() => onAction(TORRENT_ACTIONS.TOGGLE_AUTO_TMM, hashes, { enable: false })}
              disabled={isPending}
            >
              <Settings2 className="mr-2 h-4 w-4" />
              {t("torrent_context_menu.disable_tmm_mixed", { count })}
            </ContextMenuItem>
          </>
        ) : (
          <ContextMenuItem
            onClick={() => onAction(TORRENT_ACTIONS.TOGGLE_AUTO_TMM, hashes, { enable: !allEnabled })}
            disabled={isPending}
          >
            {allEnabled ? (
              <>
                <Settings2 className="mr-2 h-4 w-4" />
                {t("torrent_context_menu.disable_tmm", { count })}
              </>
            ) : (
              <>
                <Sparkles className="mr-2 h-4 w-4" />
                {t("torrent_context_menu.enable_tmm", { count })}
              </>
            )}
          </ContextMenuItem>
        )}
        <ContextMenuSeparator />
<<<<<<< HEAD
        <ContextMenuItem
          onClick={handleExport}
          disabled={isExporting}
        >
          <Download className="mr-2 h-4 w-4" />
          {t("torrent_context_menu.export", { count })}
        </ContextMenuItem>
=======
        {supportsTorrentExport && (
          <ContextMenuItem
            onClick={handleExport}
            disabled={isExporting}
          >
            <Download className="mr-2 h-4 w-4" />
            {count > 1 ? `Export Torrents (${count})` : "Export Torrent"}
          </ContextMenuItem>
        )}
>>>>>>> 7625ed3a
        <ContextMenuSub>
          <ContextMenuSubTrigger>
            <Copy className="mr-4 h-4 w-4" />
            {t("torrent_context_menu.copy_options.title")}
          </ContextMenuSubTrigger>
          <ContextMenuSubContent>
<<<<<<< HEAD
            <ContextMenuItem
              onClick={() => copyToClipboard(incognitoMode ? getLinuxIsoName(torrent.hash) : torrent.name, "name")}
            >
              {t("torrent_context_menu.copy_options.name")}
            </ContextMenuItem>
            <ContextMenuItem onClick={copyHash}>
              {t("torrent_context_menu.copy_options.hash")}
            </ContextMenuItem>
            <ContextMenuItem onClick={copyFullPath}>
              {t("torrent_context_menu.copy_options.full_path")}
=======
            <ContextMenuItem onClick={handleCopyNames}>
              Copy Name
            </ContextMenuItem>
            <ContextMenuItem onClick={handleCopyHashes}>
              Copy Hash
            </ContextMenuItem>
            <ContextMenuItem onClick={handleCopyFullPaths}>
              Copy Full Path
>>>>>>> 7625ed3a
            </ContextMenuItem>
          </ContextMenuSubContent>
        </ContextMenuSub>
        <ContextMenuSeparator />
        <ContextMenuItem
          onClick={() => onPrepareDelete(hashes, torrents)}
          disabled={isPending}
          className="text-destructive"
        >
          <Trash2 className="mr-2 h-4 w-4" />
          {count > 1 ? t("common.buttons.delete_count", { count }) : t("common.buttons.delete")}
        </ContextMenuItem>
      </ContextMenuContent>
    </ContextMenu>
  )
})<|MERGE_RESOLUTION|>--- conflicted
+++ resolved
@@ -103,6 +103,8 @@
   const { t } = useTranslation()
   const [incognitoMode] = useIncognitoMode()
 
+
+
   // Determine if we should use selection or just this torrent
   const useSelection = isSelected || isAllSelected
 
@@ -122,21 +124,17 @@
   const copyToClipboard = useCallback(async (text: string, type: "name" | "hash" | "full path", itemCount: number) => {
     try {
       await copyTextToClipboard(text)
-<<<<<<< HEAD
-      toast.success(t("torrent_context_menu.toasts.copied_success", { type }))
-=======
       const pluralTypes: Record<"name" | "hash" | "full path", string> = {
         name: "names",
         hash: "hashes",
         "full path": "full paths",
       }
       const label = itemCount > 1 ? pluralTypes[type] : type
-      toast.success(`Torrent ${label} copied to clipboard`)
->>>>>>> 7625ed3a
+      toast.success(t("torrent_context_menu.toasts.copied_success_multiple", { label }))
     } catch {
       toast.error(t("torrent_context_menu.toasts.copy_failed"))
     }
-  }, [t])
+  }, [])
 
   const handleCopyNames = useCallback(() => {
     const values = torrents
@@ -144,21 +142,10 @@
       .map(value => (value ?? "").trim())
       .filter(Boolean)
 
-<<<<<<< HEAD
-  const copyHash = useCallback(() => {
-    const value = displayHash || torrent.hash
-    if (!value) {
-      toast.error(t("torrent_context_menu.toasts.hash_not_available"))
+    if (values.length === 0) {
+      toast.error(t("torrent_context_menu.toasts.name_not_available"))
       return
     }
-    void copyToClipboard(value, "hash")
-  }, [copyToClipboard, displayHash, torrent.hash, t])
-=======
-    if (values.length === 0) {
-      toast.error("Name not available")
-      return
-    }
->>>>>>> 7625ed3a
 
     void copyToClipboard(values.join("\n"), "name", values.length)
   }, [copyToClipboard, incognitoMode, torrents])
@@ -170,7 +157,7 @@
       .filter(Boolean)
 
     if (values.length === 0) {
-      toast.error("Hash not available")
+      toast.error(t("torrent_context_menu.toasts.hash_not_available"))
       return
     }
     void copyToClipboard(values.join("\n"), "hash", values.length)
@@ -190,7 +177,7 @@
       .filter(Boolean)
 
     if (values.length === 0) {
-      toast.error("Full path not available")
+      toast.error(t("torrent_context_menu.toasts.full_path_not_available"))
       return
     }
 
@@ -363,52 +350,29 @@
           </ContextMenuItem>
         )}
         <ContextMenuSeparator />
-<<<<<<< HEAD
-        <ContextMenuItem
-          onClick={handleExport}
-          disabled={isExporting}
-        >
-          <Download className="mr-2 h-4 w-4" />
-          {t("torrent_context_menu.export", { count })}
-        </ContextMenuItem>
-=======
         {supportsTorrentExport && (
           <ContextMenuItem
             onClick={handleExport}
             disabled={isExporting}
           >
             <Download className="mr-2 h-4 w-4" />
-            {count > 1 ? `Export Torrents (${count})` : "Export Torrent"}
+            {count > 1 ? t("torrent_context_menu.export_count", { count }) : t("torrent_context_menu.export")}
           </ContextMenuItem>
         )}
->>>>>>> 7625ed3a
         <ContextMenuSub>
           <ContextMenuSubTrigger>
             <Copy className="mr-4 h-4 w-4" />
             {t("torrent_context_menu.copy_options.title")}
           </ContextMenuSubTrigger>
           <ContextMenuSubContent>
-<<<<<<< HEAD
-            <ContextMenuItem
-              onClick={() => copyToClipboard(incognitoMode ? getLinuxIsoName(torrent.hash) : torrent.name, "name")}
-            >
+            <ContextMenuItem onClick={handleCopyNames}>
               {t("torrent_context_menu.copy_options.name")}
             </ContextMenuItem>
-            <ContextMenuItem onClick={copyHash}>
+            <ContextMenuItem onClick={handleCopyHashes}>
               {t("torrent_context_menu.copy_options.hash")}
             </ContextMenuItem>
-            <ContextMenuItem onClick={copyFullPath}>
+            <ContextMenuItem onClick={handleCopyFullPaths}>
               {t("torrent_context_menu.copy_options.full_path")}
-=======
-            <ContextMenuItem onClick={handleCopyNames}>
-              Copy Name
-            </ContextMenuItem>
-            <ContextMenuItem onClick={handleCopyHashes}>
-              Copy Hash
-            </ContextMenuItem>
-            <ContextMenuItem onClick={handleCopyFullPaths}>
-              Copy Full Path
->>>>>>> 7625ed3a
             </ContextMenuItem>
           </ContextMenuSubContent>
         </ContextMenuSub>
