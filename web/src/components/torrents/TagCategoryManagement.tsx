/*
 * Copyright (c) 2025, s0up and the autobrr contributors.
 * SPDX-License-Identifier: GPL-2.0-or-later
 */

<<<<<<< HEAD
import { useState, useEffect } from "react"
import { useMutation, useQueryClient } from "@tanstack/react-query"
import { api } from "@/lib/api"
import { toast } from "sonner"
import { Input } from "@/components/ui/input"
import { Label } from "@/components/ui/label"
=======
>>>>>>> 8487c818
import {
  AlertDialog,
  AlertDialogAction,
  AlertDialogCancel,
  AlertDialogContent,
  AlertDialogDescription,
  AlertDialogFooter,
  AlertDialogHeader,
  AlertDialogTitle
} from "@/components/ui/alert-dialog"
import { Input } from "@/components/ui/input"
import { Label } from "@/components/ui/label"
import { api } from "@/lib/api"
import type { Category } from "@/types"
import { useMutation, useQueryClient } from "@tanstack/react-query"
import { useState } from "react"
import { toast } from "sonner"

interface CreateTagDialogProps {
  open: boolean
  onOpenChange: (open: boolean) => void
  instanceId: number
}

export function CreateTagDialog({ open, onOpenChange, instanceId }: CreateTagDialogProps) {
  const [newTag, setNewTag] = useState("")
  const queryClient = useQueryClient()

  const mutation = useMutation({
    mutationFn: (tags: string[]) => api.createTags(instanceId, tags),
    onSuccess: () => {
      // Refetch instead of invalidate to keep showing stale data
      queryClient.refetchQueries({ queryKey: ["tags", instanceId] })
      queryClient.refetchQueries({ queryKey: ["instance-metadata", instanceId] })
      toast.success("Tag created successfully")
      setNewTag("")
      onOpenChange(false)
    },
    onError: (error: Error) => {
      toast.error("Failed to create tag", {
        description: error.message,
      })
    },
  })

  const handleCreate = () => {
    if (newTag.trim()) {
      mutation.mutate([newTag.trim()])
    }
  }

  return (
    <AlertDialog open={open} onOpenChange={onOpenChange}>
      <AlertDialogContent>
        <AlertDialogHeader>
          <AlertDialogTitle>Create New Tag</AlertDialogTitle>
          <AlertDialogDescription>
            Enter a name for the new tag
          </AlertDialogDescription>
        </AlertDialogHeader>
        <div className="py-4 space-y-2">
          <Label htmlFor="newTag">Tag Name</Label>
          <Input
            id="newTag"
            value={newTag}
            onChange={(e) => setNewTag(e.target.value)}
            placeholder="Enter tag name"
            onKeyDown={(e) => {
              if (e.key === "Enter") {
                handleCreate()
              }
            }}
          />
        </div>
        <AlertDialogFooter>
          <AlertDialogCancel onClick={() => setNewTag("")}>Cancel</AlertDialogCancel>
          <AlertDialogAction
            onClick={handleCreate}
            disabled={!newTag.trim() || mutation.isPending}
          >
            Create
          </AlertDialogAction>
        </AlertDialogFooter>
      </AlertDialogContent>
    </AlertDialog>
  )
}

interface DeleteTagDialogProps {
  open: boolean
  onOpenChange: (open: boolean) => void
  instanceId: number
  tag: string
}

export function DeleteTagDialog({ open, onOpenChange, instanceId, tag }: DeleteTagDialogProps) {
  const queryClient = useQueryClient()

  const mutation = useMutation({
    mutationFn: () => api.deleteTags(instanceId, [tag]),
    onSuccess: () => {
      // Refetch instead of invalidate to keep showing stale data
      queryClient.refetchQueries({ queryKey: ["tags", instanceId] })
      queryClient.refetchQueries({ queryKey: ["instance-metadata", instanceId] })
      toast.success("Tag deleted successfully")
      onOpenChange(false)
    },
    onError: (error: Error) => {
      toast.error("Failed to delete tag", {
        description: error.message,
      })
    },
  })

  return (
    <AlertDialog open={open} onOpenChange={onOpenChange}>
      <AlertDialogContent>
        <AlertDialogHeader>
          <AlertDialogTitle>Delete Tag</AlertDialogTitle>
          <AlertDialogDescription>
            Are you sure you want to delete the tag "{tag}"? This action cannot be undone.
          </AlertDialogDescription>
        </AlertDialogHeader>
        <AlertDialogFooter>
          <AlertDialogCancel>Cancel</AlertDialogCancel>
          <AlertDialogAction
            onClick={() => mutation.mutate()}
            disabled={mutation.isPending}
            className="bg-destructive text-destructive-foreground hover:bg-destructive/90"
          >
            Delete
          </AlertDialogAction>
        </AlertDialogFooter>
      </AlertDialogContent>
    </AlertDialog>
  )
}

interface CreateCategoryDialogProps {
  open: boolean
  onOpenChange: (open: boolean) => void
  instanceId: number
  parent?: string
}

export function CreateCategoryDialog({ open, onOpenChange, instanceId, parent }: CreateCategoryDialogProps) {
  const [name, setName] = useState("")
  const [savePath, setSavePath] = useState("")
  const queryClient = useQueryClient()

  // Pre-fill with parent path when dialog opens
  useEffect(() => {
    if (open) {
      if (parent) {
        setName(parent + "/")
      } else {
        setName("")
      }
      setSavePath("")
    }
  }, [open, parent])

  const mutation = useMutation({
    mutationFn: ({ name, savePath }: { name: string; savePath?: string }) =>
      api.createCategory(instanceId, name, savePath),
    onSuccess: () => {
      // Refetch instead of invalidate to keep showing stale data
      queryClient.refetchQueries({ queryKey: ["categories", instanceId] })
      queryClient.refetchQueries({ queryKey: ["instance-metadata", instanceId] })
      toast.success("Category created successfully")
      setName("")
      setSavePath("")
      onOpenChange(false)
    },
    onError: (error: Error) => {
      toast.error("Failed to create category", {
        description: error.message,
      })
    },
  })

  const handleCreate = () => {
    if (name.trim()) {
      mutation.mutate({ name: name.trim(), savePath: savePath.trim() || undefined })
    }
  }

  return (
    <AlertDialog open={open} onOpenChange={onOpenChange}>
      <AlertDialogContent>
        <AlertDialogHeader>
          <AlertDialogTitle>{parent ? "Create Subcategory" : "Create New Category"}</AlertDialogTitle>
          <AlertDialogDescription>
            {parent ? `Creating subcategory under "${parent}"` : "Enter details for the new category"}
          </AlertDialogDescription>
        </AlertDialogHeader>
        <div className="py-4 space-y-4">
          <div className="space-y-2">
            <Label htmlFor="categoryName">{parent ? "Subcategory Name" : "Category Name"}</Label>
            <Input
              id="categoryName"
              value={name}
              onChange={(e) => setName(e.target.value)}
              placeholder="Enter category name"
            />
          </div>
          <div className="space-y-2">
            <Label htmlFor="savePath">Save Path (optional)</Label>
            <Input
              id="savePath"
              value={savePath}
              onChange={(e) => setSavePath(e.target.value)}
              placeholder="e.g. /downloads/movies"
            />
          </div>
        </div>
        <AlertDialogFooter>
          <AlertDialogCancel>Cancel</AlertDialogCancel>
          <AlertDialogAction
            onClick={handleCreate}
            disabled={!name.trim() || mutation.isPending}
          >
            Create
          </AlertDialogAction>
        </AlertDialogFooter>
      </AlertDialogContent>
    </AlertDialog>
  )
}

interface EditCategoryDialogProps {
  open: boolean
  onOpenChange: (open: boolean) => void
  instanceId: number
  category: Category
}

export function EditCategoryDialog({ open, onOpenChange, instanceId, category }: EditCategoryDialogProps) {
  const [newSavePath, setNewSavePath] = useState("")
  const queryClient = useQueryClient()

  const mutation = useMutation({
    mutationFn: (savePath: string) => api.editCategory(instanceId, category.name, savePath),
    onSuccess: () => {
      // Refetch instead of invalidate to keep showing stale data
      queryClient.refetchQueries({ queryKey: ["categories", instanceId] })
      queryClient.refetchQueries({ queryKey: ["instance-metadata", instanceId] })
      toast.success("Category updated successfully")
      onOpenChange(false)
    },
    onError: (error: Error) => {
      toast.error("Failed to update category", {
        description: error.message,
      })
    },
  })

  const handleSave = () => {
    mutation.mutate(newSavePath.trim())
  }

  const handleOpenChange = (isOpen: boolean) => {
    if (!isOpen) {
      setNewSavePath("")
    }
    onOpenChange(isOpen)
  }

  return (
    <AlertDialog open={open} onOpenChange={handleOpenChange}>
      <AlertDialogContent>
        <AlertDialogHeader>
          <AlertDialogTitle>Edit Category: {category.name}</AlertDialogTitle>
          <AlertDialogDescription>
            Update the save path for this category
          </AlertDialogDescription>
        </AlertDialogHeader>
        <div className="py-4 space-y-2">
          <Label htmlFor="oldSavePath">Current Save Path</Label>
          <Input
            id="oldSavePath"
            value={category.savePath || "No save path configured"}
            className={!category.savePath ? "text-muted-foreground italic" : ""}
            disabled={!category.savePath}
            readOnly
          />
          <Label htmlFor="editSavePath">New Save Path</Label>
          <Input
            id="editSavePath"
            value={newSavePath}
            onChange={(e) => setNewSavePath(e.target.value)}
            placeholder="e.g. /downloads/movies"
            onKeyDown={(e) => {
              if (e.key === "Enter") {
                handleSave()
              }
            }}
          />
        </div>
        <AlertDialogFooter>
          <AlertDialogCancel>Cancel</AlertDialogCancel>
          <AlertDialogAction
            onClick={handleSave}
            disabled={mutation.isPending}
          >
            Save
          </AlertDialogAction>
        </AlertDialogFooter>
      </AlertDialogContent>
    </AlertDialog>
  )
}

interface DeleteCategoryDialogProps {
  open: boolean
  onOpenChange: (open: boolean) => void
  instanceId: number
  categoryName: string
}

export function DeleteCategoryDialog({ open, onOpenChange, instanceId, categoryName }: DeleteCategoryDialogProps) {
  const queryClient = useQueryClient()

  const mutation = useMutation({
    mutationFn: () => api.removeCategories(instanceId, [categoryName]),
    onSuccess: () => {
      // Refetch instead of invalidate to keep showing stale data
      queryClient.refetchQueries({ queryKey: ["categories", instanceId] })
      queryClient.refetchQueries({ queryKey: ["instance-metadata", instanceId] })
      toast.success("Category deleted successfully")
      onOpenChange(false)
    },
    onError: (error: Error) => {
      toast.error("Failed to delete category", {
        description: error.message,
      })
    },
  })

  return (
    <AlertDialog open={open} onOpenChange={onOpenChange}>
      <AlertDialogContent>
        <AlertDialogHeader>
          <AlertDialogTitle>Delete Category</AlertDialogTitle>
          <AlertDialogDescription>
            Are you sure you want to delete the category "{categoryName}"?
            Torrents in this category will become uncategorized.
          </AlertDialogDescription>
        </AlertDialogHeader>
        <AlertDialogFooter>
          <AlertDialogCancel>Cancel</AlertDialogCancel>
          <AlertDialogAction
            onClick={() => mutation.mutate()}
            disabled={mutation.isPending}
            className="bg-destructive text-destructive-foreground hover:bg-destructive/90"
          >
            Delete
          </AlertDialogAction>
        </AlertDialogFooter>
      </AlertDialogContent>
    </AlertDialog>
  )
}

interface DeleteEmptyCategoriesDialogProps {
  open: boolean
  onOpenChange: (open: boolean) => void
  instanceId: number
  categories: Record<string, Category>
  torrentCounts?: Record<string, number>
}

export function DeleteEmptyCategoriesDialog({
  open,
  onOpenChange,
  instanceId,
  categories,
  torrentCounts = {},
}: DeleteEmptyCategoriesDialogProps) {
  const queryClient = useQueryClient()

  const emptyCategories = Object.keys(categories).filter(categoryName => {
    const count = torrentCounts[`category:${categoryName}`] || 0
    return count === 0
  })

  const mutation = useMutation({
    mutationFn: () => api.removeCategories(instanceId, emptyCategories),
    onSuccess: () => {
      queryClient.refetchQueries({ queryKey: ["categories", instanceId] })
      queryClient.refetchQueries({ queryKey: ["instance-metadata", instanceId] })
      toast.success(`Removed ${emptyCategories.length} empty categor${emptyCategories.length === 1 ? "y" : "ies"}`)
      onOpenChange(false)
    },
    onError: (error: Error) => {
      toast.error("Failed to remove empty categories", {
        description: error.message,
      })
    },
  })

  return (
    <AlertDialog open={open} onOpenChange={onOpenChange}>
      <AlertDialogContent>
        <AlertDialogHeader>
          <AlertDialogTitle>Remove Empty Categories</AlertDialogTitle>
          <AlertDialogDescription>
            {emptyCategories.length === 0 ? (
              "There are no empty categories to remove."
            ) : (
              <>
                Are you sure you want to remove {emptyCategories.length} empty categor{emptyCategories.length === 1 ? "y" : "ies"}?
                This action cannot be undone.
                <div className="mt-3 max-h-40 overflow-y-auto">
                  <div className="text-sm space-y-1">
                    {emptyCategories.map(categoryName => (
                      <div key={categoryName} className="text-muted-foreground">
                        • {categoryName}
                      </div>
                    ))}
                  </div>
                </div>
              </>
            )}
          </AlertDialogDescription>
        </AlertDialogHeader>
        <AlertDialogFooter>
          <AlertDialogCancel>Cancel</AlertDialogCancel>
          {emptyCategories.length > 0 && (
            <AlertDialogAction
              onClick={() => mutation.mutate()}
              disabled={mutation.isPending}
              className="bg-destructive text-destructive-foreground hover:bg-destructive/90"
            >
              Remove {emptyCategories.length} Categor{emptyCategories.length === 1 ? "y" : "ies"}
            </AlertDialogAction>
          )}
        </AlertDialogFooter>
      </AlertDialogContent>
    </AlertDialog>
  )
}

interface DeleteUnusedTagsDialogProps {
  open: boolean
  onOpenChange: (open: boolean) => void
  instanceId: number
  tags: string[]
  torrentCounts?: Record<string, number>
}

export function DeleteUnusedTagsDialog({
  open,
  onOpenChange,
  instanceId,
  tags,
  torrentCounts = {},
}: DeleteUnusedTagsDialogProps) {
  const queryClient = useQueryClient()

  // Find unused tags (tags with 0 torrents)
  const unusedTags = tags.filter(tag => {
    const count = torrentCounts[`tag:${tag}`] || 0
    return count === 0
  })

  const mutation = useMutation({
    mutationFn: () => api.deleteTags(instanceId, unusedTags),
    onSuccess: () => {
      // Refetch instead of invalidate to keep showing stale data
      queryClient.refetchQueries({ queryKey: ["tags", instanceId] })
      queryClient.refetchQueries({ queryKey: ["instance-metadata", instanceId] })
      toast.success(`Deleted ${unusedTags.length} unused tag${unusedTags.length !== 1 ? "s" : ""}`)
      onOpenChange(false)
    },
    onError: (error: Error) => {
      toast.error("Failed to delete unused tags", {
        description: error.message,
      })
    },
  })

  return (
    <AlertDialog open={open} onOpenChange={onOpenChange}>
      <AlertDialogContent>
        <AlertDialogHeader>
          <AlertDialogTitle>Delete Unused Tags</AlertDialogTitle>
          <AlertDialogDescription>
            {unusedTags.length === 0 ? (
              "There are no unused tags to delete."
            ) : (
              <>
                Are you sure you want to delete {unusedTags.length} unused tag{unusedTags.length !== 1 ? "s" : ""}?
                This action cannot be undone.
                <div className="mt-3 max-h-40 overflow-y-auto">
                  <div className="text-sm space-y-1">
                    {unusedTags.map(tag => (
                      <div key={tag} className="text-muted-foreground">
                        • {tag}
                      </div>
                    ))}
                  </div>
                </div>
              </>
            )}
          </AlertDialogDescription>
        </AlertDialogHeader>
        <AlertDialogFooter>
          <AlertDialogCancel>Cancel</AlertDialogCancel>
          {unusedTags.length > 0 && (
            <AlertDialogAction
              onClick={() => mutation.mutate()}
              disabled={mutation.isPending}
              className="bg-destructive text-destructive-foreground hover:bg-destructive/90"
            >
              Delete {unusedTags.length} Tag{unusedTags.length !== 1 ? "s" : ""}
            </AlertDialogAction>
          )}
        </AlertDialogFooter>
      </AlertDialogContent>
    </AlertDialog>
  )
}<|MERGE_RESOLUTION|>--- conflicted
+++ resolved
@@ -3,15 +3,6 @@
  * SPDX-License-Identifier: GPL-2.0-or-later
  */
 
-<<<<<<< HEAD
-import { useState, useEffect } from "react"
-import { useMutation, useQueryClient } from "@tanstack/react-query"
-import { api } from "@/lib/api"
-import { toast } from "sonner"
-import { Input } from "@/components/ui/input"
-import { Label } from "@/components/ui/label"
-=======
->>>>>>> 8487c818
 import {
   AlertDialog,
   AlertDialogAction,
@@ -27,7 +18,7 @@
 import { api } from "@/lib/api"
 import type { Category } from "@/types"
 import { useMutation, useQueryClient } from "@tanstack/react-query"
-import { useState } from "react"
+import { useEffect, useState } from "react"
 import { toast } from "sonner"
 
 interface CreateTagDialogProps {
