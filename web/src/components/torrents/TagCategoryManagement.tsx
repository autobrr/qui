/*
 * Copyright (c) 2025, s0up and the autobrr contributors.
 * SPDX-License-Identifier: GPL-2.0-or-later
 */

<<<<<<< HEAD
import { useState } from "react"
import { useMutation, useQueryClient } from "@tanstack/react-query"
import { api } from "@/lib/api"
import { toast } from "sonner"
import { useTranslation } from "react-i18next"
import { Input } from "@/components/ui/input"
import { Label } from "@/components/ui/label"
=======
>>>>>>> b0e99b58
import {
  AlertDialog,
  AlertDialogAction,
  AlertDialogCancel,
  AlertDialogContent,
  AlertDialogDescription,
  AlertDialogFooter,
  AlertDialogHeader,
  AlertDialogTitle
} from "@/components/ui/alert-dialog"
import { Input } from "@/components/ui/input"
import { Label } from "@/components/ui/label"
import { api } from "@/lib/api"
import type { Category } from "@/types"
import { useMutation, useQueryClient } from "@tanstack/react-query"
import { useState } from "react"
import { toast } from "sonner"

interface CreateTagDialogProps {
  open: boolean
  onOpenChange: (open: boolean) => void
  instanceId: number
}

export function CreateTagDialog({ open, onOpenChange, instanceId }: CreateTagDialogProps) {
  const { t } = useTranslation()
  const [newTag, setNewTag] = useState("")
  const queryClient = useQueryClient()

  const mutation = useMutation({
    mutationFn: (tags: string[]) => api.createTags(instanceId, tags),
    onSuccess: () => {
      // Refetch instead of invalidate to keep showing stale data
      queryClient.refetchQueries({ queryKey: ["tags", instanceId] })
      queryClient.refetchQueries({ queryKey: ["instance-metadata", instanceId] })
      toast.success(t("tag_category_management_dialogs.create_tag.success"))
      setNewTag("")
      onOpenChange(false)
    },
    onError: (error: Error) => {
      toast.error(t("tag_category_management_dialogs.create_tag.error"), {
        description: error.message,
      })
    },
  })

  const handleCreate = () => {
    if (newTag.trim()) {
      mutation.mutate([newTag.trim()])
    }
  }

  return (
    <AlertDialog open={open} onOpenChange={onOpenChange}>
      <AlertDialogContent>
        <AlertDialogHeader>
          <AlertDialogTitle>{t("tag_category_management_dialogs.create_tag.title")}</AlertDialogTitle>
          <AlertDialogDescription>
            {t("tag_category_management_dialogs.create_tag.description")}
          </AlertDialogDescription>
        </AlertDialogHeader>
        <div className="py-4 space-y-2">
          <Label htmlFor="newTag">{t("tag_category_management_dialogs.create_tag.label")}</Label>
          <Input
            id="newTag"
            value={newTag}
            onChange={(e) => setNewTag(e.target.value)}
            placeholder={t("tag_category_management_dialogs.create_tag.placeholder")}
            onKeyDown={(e) => {
              if (e.key === "Enter") {
                handleCreate()
              }
            }}
          />
        </div>
        <AlertDialogFooter>
          <AlertDialogCancel onClick={() => setNewTag("")}>{t("common.cancel")}</AlertDialogCancel>
          <AlertDialogAction
            onClick={handleCreate}
            disabled={!newTag.trim() || mutation.isPending}
          >
            {t("common.buttons.create")}
          </AlertDialogAction>
        </AlertDialogFooter>
      </AlertDialogContent>
    </AlertDialog>
  )
}

interface DeleteTagDialogProps {
  open: boolean
  onOpenChange: (open: boolean) => void
  instanceId: number
  tag: string
}

export function DeleteTagDialog({ open, onOpenChange, instanceId, tag }: DeleteTagDialogProps) {
  const { t } = useTranslation()
  const queryClient = useQueryClient()

  const mutation = useMutation({
    mutationFn: () => api.deleteTags(instanceId, [tag]),
    onSuccess: () => {
      // Refetch instead of invalidate to keep showing stale data
      queryClient.refetchQueries({ queryKey: ["tags", instanceId] })
      queryClient.refetchQueries({ queryKey: ["instance-metadata", instanceId] })
      toast.success(t("tag_category_management_dialogs.delete_tag.success"))
      onOpenChange(false)
    },
    onError: (error: Error) => {
      toast.error(t("tag_category_management_dialogs.delete_tag.error"), {
        description: error.message,
      })
    },
  })

  return (
    <AlertDialog open={open} onOpenChange={onOpenChange}>
      <AlertDialogContent>
        <AlertDialogHeader>
          <AlertDialogTitle>{t("tag_category_management_dialogs.delete_tag.title")}</AlertDialogTitle>
          <AlertDialogDescription>
            {t("tag_category_management_dialogs.delete_tag.description", { tag })}
          </AlertDialogDescription>
        </AlertDialogHeader>
        <AlertDialogFooter>
          <AlertDialogCancel>{t("common.cancel")}</AlertDialogCancel>
          <AlertDialogAction
            onClick={() => mutation.mutate()}
            disabled={mutation.isPending}
            className="bg-destructive text-destructive-foreground hover:bg-destructive/90"
          >
            {t("common.buttons.delete")}
          </AlertDialogAction>
        </AlertDialogFooter>
      </AlertDialogContent>
    </AlertDialog>
  )
}

interface CreateCategoryDialogProps {
  open: boolean
  onOpenChange: (open: boolean) => void
  instanceId: number
}

export function CreateCategoryDialog({ open, onOpenChange, instanceId }: CreateCategoryDialogProps) {
  const { t } = useTranslation()
  const [name, setName] = useState("")
  const [savePath, setSavePath] = useState("")
  const queryClient = useQueryClient()

  const mutation = useMutation({
    mutationFn: ({ name, savePath }: { name: string; savePath?: string }) =>
      api.createCategory(instanceId, name, savePath),
    onSuccess: () => {
      // Refetch instead of invalidate to keep showing stale data
      queryClient.refetchQueries({ queryKey: ["categories", instanceId] })
      queryClient.refetchQueries({ queryKey: ["instance-metadata", instanceId] })
      toast.success(t("tag_category_management_dialogs.create_category.success"))
      setName("")
      setSavePath("")
      onOpenChange(false)
    },
    onError: (error: Error) => {
      toast.error(t("tag_category_management_dialogs.create_category.error"), {
        description: error.message,
      })
    },
  })

  const handleCreate = () => {
    if (name.trim()) {
      mutation.mutate({ name: name.trim(), savePath: savePath.trim() || undefined })
    }
  }

  return (
    <AlertDialog open={open} onOpenChange={onOpenChange}>
      <AlertDialogContent>
        <AlertDialogHeader>
          <AlertDialogTitle>{t("tag_category_management_dialogs.create_category.title")}</AlertDialogTitle>
          <AlertDialogDescription>
            {t("tag_category_management_dialogs.create_category.description")}
          </AlertDialogDescription>
        </AlertDialogHeader>
        <div className="py-4 space-y-4">
          <div className="space-y-2">
            <Label htmlFor="categoryName">{t("tag_category_management_dialogs.create_category.name_label")}</Label>
            <Input
              id="categoryName"
              value={name}
              onChange={(e) => setName(e.target.value)}
              placeholder={t("tag_category_management_dialogs.create_category.name_placeholder")}
            />
          </div>
          <div className="space-y-2">
            <Label htmlFor="savePath">{t("tag_category_management_dialogs.create_category.path_label")}</Label>
            <Input
              id="savePath"
              value={savePath}
              onChange={(e) => setSavePath(e.target.value)}
              placeholder={t("tag_category_management_dialogs.create_category.path_placeholder")}
            />
          </div>
        </div>
        <AlertDialogFooter>
          <AlertDialogCancel
            onClick={() => {
              setName("")
              setSavePath("")
            }}
          >
            {t("common.cancel")}
          </AlertDialogCancel>
          <AlertDialogAction
            onClick={handleCreate}
            disabled={!name.trim() || mutation.isPending}
          >
            {t("common.buttons.create")}
          </AlertDialogAction>
        </AlertDialogFooter>
      </AlertDialogContent>
    </AlertDialog>
  )
}

interface EditCategoryDialogProps {
  open: boolean
  onOpenChange: (open: boolean) => void
  instanceId: number
  category: Category
}

export function EditCategoryDialog({ open, onOpenChange, instanceId, category }: EditCategoryDialogProps) {
  const { t } = useTranslation()
  const [newSavePath, setNewSavePath] = useState("")
  const queryClient = useQueryClient()

  const mutation = useMutation({
    mutationFn: (savePath: string) => api.editCategory(instanceId, category.name, savePath),
    onSuccess: () => {
      // Refetch instead of invalidate to keep showing stale data
      queryClient.refetchQueries({ queryKey: ["categories", instanceId] })
      queryClient.refetchQueries({ queryKey: ["instance-metadata", instanceId] })
      toast.success(t("tag_category_management_dialogs.edit_category.success"))
      onOpenChange(false)
    },
    onError: (error: Error) => {
      toast.error(t("tag_category_management_dialogs.edit_category.error"), {
        description: error.message,
      })
    },
  })

  const handleSave = () => {
    mutation.mutate(newSavePath.trim())
  }

  const handleOpenChange = (isOpen: boolean) => {
    if (!isOpen) {
      setNewSavePath("")
    }
    onOpenChange(isOpen)
  }

  return (
    <AlertDialog open={open} onOpenChange={handleOpenChange}>
      <AlertDialogContent>
        <AlertDialogHeader>
          <AlertDialogTitle>
            {t("tag_category_management_dialogs.edit_category.title", { name: category.name })}
          </AlertDialogTitle>
          <AlertDialogDescription>
            {t("tag_category_management_dialogs.edit_category.description")}
          </AlertDialogDescription>
        </AlertDialogHeader>
        <div className="py-4 space-y-2">
          <Label htmlFor="oldSavePath">{t("tag_category_management_dialogs.edit_category.current_path_label")}</Label>
          <Input
            id="oldSavePath"
            value={category.savePath || t("tag_category_management_dialogs.edit_category.no_path")}
            className={!category.savePath ? "text-muted-foreground italic" : ""}
            disabled={!category.savePath}
            readOnly
          />
          <Label htmlFor="editSavePath">{t("tag_category_management_dialogs.edit_category.new_path_label")}</Label>
          <Input
            id="editSavePath"
            value={newSavePath}
            onChange={(e) => setNewSavePath(e.target.value)}
            placeholder={t("tag_category_management_dialogs.edit_category.new_path_placeholder")}
            onKeyDown={(e) => {
              if (e.key === "Enter") {
                handleSave()
              }
            }}
          />
        </div>
        <AlertDialogFooter>
          <AlertDialogCancel>{t("common.cancel")}</AlertDialogCancel>
          <AlertDialogAction
            onClick={handleSave}
            disabled={mutation.isPending}
          >
            {t("common.buttons.save")}
          </AlertDialogAction>
        </AlertDialogFooter>
      </AlertDialogContent>
    </AlertDialog>
  )
}

interface DeleteCategoryDialogProps {
  open: boolean
  onOpenChange: (open: boolean) => void
  instanceId: number
  categoryName: string
}

export function DeleteCategoryDialog({ open, onOpenChange, instanceId, categoryName }: DeleteCategoryDialogProps) {
  const { t } = useTranslation()
  const queryClient = useQueryClient()

  const mutation = useMutation({
    mutationFn: () => api.removeCategories(instanceId, [categoryName]),
    onSuccess: () => {
      // Refetch instead of invalidate to keep showing stale data
      queryClient.refetchQueries({ queryKey: ["categories", instanceId] })
      queryClient.refetchQueries({ queryKey: ["instance-metadata", instanceId] })
      toast.success(t("tag_category_management_dialogs.delete_category.success"))
      onOpenChange(false)
    },
    onError: (error: Error) => {
      toast.error(t("tag_category_management_dialogs.delete_category.error"), {
        description: error.message,
      })
    },
  })

  return (
    <AlertDialog open={open} onOpenChange={onOpenChange}>
      <AlertDialogContent>
        <AlertDialogHeader>
          <AlertDialogTitle>{t("tag_category_management_dialogs.delete_category.title")}</AlertDialogTitle>
          <AlertDialogDescription>
            {t("tag_category_management_dialogs.delete_category.description", { name: categoryName })}
          </AlertDialogDescription>
        </AlertDialogHeader>
        <AlertDialogFooter>
          <AlertDialogCancel>{t("common.cancel")}</AlertDialogCancel>
          <AlertDialogAction
            onClick={() => mutation.mutate()}
            disabled={mutation.isPending}
            className="bg-destructive text-destructive-foreground hover:bg-destructive/90"
          >
            {t("common.buttons.delete")}
          </AlertDialogAction>
        </AlertDialogFooter>
      </AlertDialogContent>
    </AlertDialog>
  )
}

interface DeleteEmptyCategoriesDialogProps {
  open: boolean
  onOpenChange: (open: boolean) => void
  instanceId: number
  categories: Record<string, Category>
  torrentCounts?: Record<string, number>
}

export function DeleteEmptyCategoriesDialog({
  open,
  onOpenChange,
  instanceId,
  categories,
  torrentCounts = {},
}: DeleteEmptyCategoriesDialogProps) {
  const queryClient = useQueryClient()

  const emptyCategories = Object.keys(categories).filter(categoryName => {
    const count = torrentCounts[`category:${categoryName}`] || 0
    return count === 0
  })

  const mutation = useMutation({
    mutationFn: () => api.removeCategories(instanceId, emptyCategories),
    onSuccess: () => {
      queryClient.refetchQueries({ queryKey: ["categories", instanceId] })
      queryClient.refetchQueries({ queryKey: ["instance-metadata", instanceId] })
      toast.success(`Removed ${emptyCategories.length} empty categor${emptyCategories.length === 1 ? "y" : "ies"}`)
      onOpenChange(false)
    },
    onError: (error: Error) => {
      toast.error("Failed to remove empty categories", {
        description: error.message,
      })
    },
  })

  return (
    <AlertDialog open={open} onOpenChange={onOpenChange}>
      <AlertDialogContent>
        <AlertDialogHeader>
          <AlertDialogTitle>Remove Empty Categories</AlertDialogTitle>
          <AlertDialogDescription>
            {emptyCategories.length === 0 ? (
              "There are no empty categories to remove."
            ) : (
              <>
                Are you sure you want to remove {emptyCategories.length} empty categor{emptyCategories.length === 1 ? "y" : "ies"}?
                This action cannot be undone.
                <div className="mt-3 max-h-40 overflow-y-auto">
                  <div className="text-sm space-y-1">
                    {emptyCategories.map(categoryName => (
                      <div key={categoryName} className="text-muted-foreground">
                        • {categoryName}
                      </div>
                    ))}
                  </div>
                </div>
              </>
            )}
          </AlertDialogDescription>
        </AlertDialogHeader>
        <AlertDialogFooter>
          <AlertDialogCancel>Cancel</AlertDialogCancel>
          {emptyCategories.length > 0 && (
            <AlertDialogAction
              onClick={() => mutation.mutate()}
              disabled={mutation.isPending}
              className="bg-destructive text-destructive-foreground hover:bg-destructive/90"
            >
              Remove {emptyCategories.length} Categor{emptyCategories.length === 1 ? "y" : "ies"}
            </AlertDialogAction>
          )}
        </AlertDialogFooter>
      </AlertDialogContent>
    </AlertDialog>
  )
}

interface DeleteUnusedTagsDialogProps {
  open: boolean
  onOpenChange: (open: boolean) => void
  instanceId: number
  tags: string[]
  torrentCounts?: Record<string, number>
}

export function DeleteUnusedTagsDialog({
  open,
  onOpenChange,
  instanceId,
  tags,
  torrentCounts = {},
}: DeleteUnusedTagsDialogProps) {
  const { t } = useTranslation()
  const queryClient = useQueryClient()

  // Find unused tags (tags with 0 torrents)
  const unusedTags = tags.filter(tag => {
    const count = torrentCounts[`tag:${tag}`] || 0
    return count === 0
  })

  const mutation = useMutation({
    mutationFn: () => api.deleteTags(instanceId, unusedTags),
    onSuccess: () => {
      // Refetch instead of invalidate to keep showing stale data
      queryClient.refetchQueries({ queryKey: ["tags", instanceId] })
      queryClient.refetchQueries({ queryKey: ["instance-metadata", instanceId] })
      toast.success(t("tag_category_management_dialogs.delete_unused_tags.success", { count: unusedTags.length }))
      onOpenChange(false)
    },
    onError: (error: Error) => {
      toast.error(t("tag_category_management_dialogs.delete_unused_tags.error"), {
        description: error.message,
      })
    },
  })

  return (
    <AlertDialog open={open} onOpenChange={onOpenChange}>
      <AlertDialogContent>
        <AlertDialogHeader>
          <AlertDialogTitle>{t("tag_category_management_dialogs.delete_unused_tags.title")}</AlertDialogTitle>
          <AlertDialogDescription>
            {unusedTags.length === 0 ? (
              t("tag_category_management_dialogs.delete_unused_tags.no_unused")
            ) : (
              <>
                {t("tag_category_management_dialogs.delete_unused_tags.confirm", { count: unusedTags.length })}
                <div className="mt-3 max-h-40 overflow-y-auto">
                  <div className="text-sm space-y-1">
                    {unusedTags.map(tag => (
                      <div key={tag} className="text-muted-foreground">
                        • {tag}
                      </div>
                    ))}
                  </div>
                </div>
              </>
            )}
          </AlertDialogDescription>
        </AlertDialogHeader>
        <AlertDialogFooter>
          <AlertDialogCancel>{t("common.cancel")}</AlertDialogCancel>
          {unusedTags.length > 0 && (
            <AlertDialogAction
              onClick={() => mutation.mutate()}
              disabled={mutation.isPending}
              className="bg-destructive text-destructive-foreground hover:bg-destructive/90"
            >
              {t("tag_category_management_dialogs.delete_unused_tags.delete_button", { count: unusedTags.length })}
            </AlertDialogAction>
          )}
        </AlertDialogFooter>
      </AlertDialogContent>
    </AlertDialog>
  )
}<|MERGE_RESOLUTION|>--- conflicted
+++ resolved
@@ -3,16 +3,6 @@
  * SPDX-License-Identifier: GPL-2.0-or-later
  */
 
-<<<<<<< HEAD
-import { useState } from "react"
-import { useMutation, useQueryClient } from "@tanstack/react-query"
-import { api } from "@/lib/api"
-import { toast } from "sonner"
-import { useTranslation } from "react-i18next"
-import { Input } from "@/components/ui/input"
-import { Label } from "@/components/ui/label"
-=======
->>>>>>> b0e99b58
 import {
   AlertDialog,
   AlertDialogAction,
@@ -21,7 +11,7 @@
   AlertDialogDescription,
   AlertDialogFooter,
   AlertDialogHeader,
-  AlertDialogTitle
+  AlertDialogTitle,
 } from "@/components/ui/alert-dialog"
 import { Input } from "@/components/ui/input"
 import { Label } from "@/components/ui/label"
@@ -29,6 +19,7 @@
 import type { Category } from "@/types"
 import { useMutation, useQueryClient } from "@tanstack/react-query"
 import { useState } from "react"
+import { useTranslation } from "react-i18next"
 import { toast } from "sonner"
 
 interface CreateTagDialogProps {
@@ -392,6 +383,7 @@
   categories,
   torrentCounts = {},
 }: DeleteEmptyCategoriesDialogProps) {
+  const { t } = useTranslation()
   const queryClient = useQueryClient()
 
   const emptyCategories = Object.keys(categories).filter(categoryName => {
@@ -404,11 +396,11 @@
     onSuccess: () => {
       queryClient.refetchQueries({ queryKey: ["categories", instanceId] })
       queryClient.refetchQueries({ queryKey: ["instance-metadata", instanceId] })
-      toast.success(`Removed ${emptyCategories.length} empty categor${emptyCategories.length === 1 ? "y" : "ies"}`)
-      onOpenChange(false)
-    },
-    onError: (error: Error) => {
-      toast.error("Failed to remove empty categories", {
+      toast.success(t("tag_category_management_dialogs.delete_empty_categories.success", { count: emptyCategories.length }))
+      onOpenChange(false)
+    },
+    onError: (error: Error) => {
+      toast.error(t("tag_category_management_dialogs.delete_empty_categories.error"), {
         description: error.message,
       })
     },
@@ -418,14 +410,13 @@
     <AlertDialog open={open} onOpenChange={onOpenChange}>
       <AlertDialogContent>
         <AlertDialogHeader>
-          <AlertDialogTitle>Remove Empty Categories</AlertDialogTitle>
+          <AlertDialogTitle>{t("tag_category_management_dialogs.delete_empty_categories.title")}</AlertDialogTitle>
           <AlertDialogDescription>
             {emptyCategories.length === 0 ? (
-              "There are no empty categories to remove."
+              t("tag_category_management_dialogs.delete_empty_categories.no_empty")
             ) : (
               <>
-                Are you sure you want to remove {emptyCategories.length} empty categor{emptyCategories.length === 1 ? "y" : "ies"}?
-                This action cannot be undone.
+                {t("tag_category_management_dialogs.delete_empty_categories.confirm", { count: emptyCategories.length })}
                 <div className="mt-3 max-h-40 overflow-y-auto">
                   <div className="text-sm space-y-1">
                     {emptyCategories.map(categoryName => (
@@ -440,14 +431,14 @@
           </AlertDialogDescription>
         </AlertDialogHeader>
         <AlertDialogFooter>
-          <AlertDialogCancel>Cancel</AlertDialogCancel>
+          <AlertDialogCancel>{t("common.cancel")}</AlertDialogCancel>
           {emptyCategories.length > 0 && (
             <AlertDialogAction
               onClick={() => mutation.mutate()}
               disabled={mutation.isPending}
               className="bg-destructive text-destructive-foreground hover:bg-destructive/90"
             >
-              Remove {emptyCategories.length} Categor{emptyCategories.length === 1 ? "y" : "ies"}
+              {t("tag_category_management_dialogs.delete_empty_categories.remove_button", { count: emptyCategories.length })}
             </AlertDialogAction>
           )}
         </AlertDialogFooter>
