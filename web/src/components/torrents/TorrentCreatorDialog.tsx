/*
 * Copyright (c) 2025, s0up and the autobrr contributors.
 * SPDX-License-Identifier: GPL-2.0-or-later
 */

import { Alert, AlertDescription, AlertTitle } from "@/components/ui/alert"
import { Button } from "@/components/ui/button"
import {
  Collapsible,
  CollapsibleContent,
  CollapsibleTrigger
} from "@/components/ui/collapsible"
import {
  Dialog,
  DialogContent,
  DialogDescription,
  DialogHeader,
  DialogTitle
} from "@/components/ui/dialog"
import { Input } from "@/components/ui/input"
import { Label } from "@/components/ui/label"
import {
  Select,
  SelectContent,
  SelectItem,
  SelectTrigger,
  SelectValue
} from "@/components/ui/select"
import { Switch } from "@/components/ui/switch"
import { Textarea } from "@/components/ui/textarea"
import { Tooltip, TooltipContent, TooltipTrigger } from "@/components/ui/tooltip"
import { useQBittorrentAppInfo } from "@/hooks/useQBittorrentAppInfo"
import { api } from "@/lib/api"
import type { TorrentCreationParams, TorrentFormat } from "@/types"
import { useForm } from "@tanstack/react-form"
import { useMutation, useQuery, useQueryClient } from "@tanstack/react-query"
import { AlertCircle, ChevronDown, Info, Loader2 } from "lucide-react"
import { useEffect, useState } from "react"
import { useTranslation } from "react-i18next"
import { toast } from "sonner"
import { pieceSizeOptions, TorrentPieceSize } from "./piece-size"

interface TorrentCreatorDialogProps {
  instanceId: number
  open: boolean
  onOpenChange: (open: boolean) => void
}

export function TorrentCreatorDialog({ instanceId, open, onOpenChange }: TorrentCreatorDialogProps) {
  const { t } = useTranslation()
  const [error, setError] = useState<string | null>(null)
  const [advancedOpen, setAdvancedOpen] = useState(false)
  const queryClient = useQueryClient()

  const { versionInfo } = useQBittorrentAppInfo(instanceId)
  const supportsFormatSelection = versionInfo.isLibtorrent2 !== false
  const formatSelectionUnavailable = versionInfo.isLibtorrent2 === false
  const libtorrentVersionLabel =
    formatSelectionUnavailable && versionInfo.libtorrentMajorVersion? `libtorrent ${versionInfo.libtorrentMajorVersion}.x`: "libtorrent 1.x"

  // Fetch active trackers for the select dropdown
  const { data: activeTrackers } = useQuery({
    queryKey: ["active-trackers", instanceId],
    queryFn: () => api.getActiveTrackers(instanceId),
    enabled: open, // Only fetch when dialog is open
  })

  const mutation = useMutation({
    mutationFn: async (data: TorrentCreationParams) => {
      return api.createTorrent(instanceId, data)
    },
    onSuccess: () => {
      setError(null)
      onOpenChange(false)
      form.reset()
      // Invalidate tasks and badge count so polling views update immediately
      queryClient.invalidateQueries({ queryKey: ["torrent-creation-tasks", instanceId] })
      queryClient.invalidateQueries({ queryKey: ["active-task-count", instanceId] })
      toast.success(t("torrent_creator_dialog.toasts.queued"))
    },
    onError: (err: Error) => {
      setError(err.message)
      toast.error(err.message || t("torrent_creator_dialog.toasts.failed"))
    },
  })

  const form = useForm({
    defaultValues: {
      sourcePath: "",
      private: true,
      trackers: "",
      comment: "",
      source: "",
      startSeeding: true,
      // Advanced options
      format: "" as TorrentFormat | "",
      pieceSize: "",
      torrentFilePath: "",
      urlSeeds: "",
    },
    onSubmit: async ({ value }) => {
      setError(null)

      // Parse trackers (one per line)
      const trackers = value.trackers
        ?.split("\n")
        .map((t) => t.trim())
        .filter(Boolean)

      // Parse URL seeds (one per line)
      const urlSeeds = value.urlSeeds
        ?.split("\n")
        .map((u) => u.trim())
        .filter(Boolean)

      const selectedFormat = supportsFormatSelection ? value.format : ""

      const params: TorrentCreationParams = {
        sourcePath: value.sourcePath,
        private: value.private,
        trackers: trackers && trackers.length > 0 ? trackers : undefined,
        comment: value.comment || undefined,
        source: value.source || undefined,
        startSeeding: value.startSeeding, // Always send boolean value
        // Advanced options
        format: selectedFormat || undefined,
        pieceSize: value.pieceSize ? parseInt(value.pieceSize) : undefined,
        torrentFilePath: value.torrentFilePath || undefined,
        urlSeeds: urlSeeds && urlSeeds.length > 0 ? urlSeeds : undefined,
      }

      mutation.mutate(params)
    },
  })

  useEffect(() => {
    if (formatSelectionUnavailable) {
      form.setFieldValue("format", "")
    }
  }, [formatSelectionUnavailable, form])

  // Reset form and error state when dialog closes
  useEffect(() => {
    if (!open) {
      form.reset()
      setError(null)
      setAdvancedOpen(false)
    }
  }, [open, form])

  return (
    <Dialog open={open} onOpenChange={onOpenChange}>
      <DialogContent className="sm:max-w-2xl max-h-[90vh] overflow-y-auto">
        <DialogHeader>
          <DialogTitle>{t("torrent_creator_dialog.title")}</DialogTitle>
          <DialogDescription>
            {t("torrent_creator_dialog.description")}
          </DialogDescription>
        </DialogHeader>

        <form
          onSubmit={(e) => {
            e.preventDefault()
            e.stopPropagation()
            form.handleSubmit()
          }}
          className="space-y-4"
        >
          {error && (
            <Alert variant="destructive">
              <AlertCircle className="h-4 w-4" />
              <AlertDescription>{error}</AlertDescription>
            </Alert>
          )}

          {/* Source Path */}
          <form.Field name="sourcePath">
            {(field) => (
              <div className="space-y-2">
                <Label htmlFor="sourcePath">
                  {t("torrent_creator_dialog.source_path.label")} <span className="text-destructive">*</span>
                </Label>
                <Input
                  id="sourcePath"
                  placeholder={t("torrent_creator_dialog.source_path.placeholder")}
                  value={field.state.value}
                  onChange={(e) => field.handleChange(e.target.value)}
                  required
                />
                <div className="flex items-center gap-2 text-sm text-muted-foreground">
                  <span>{t("torrent_creator_dialog.source_path.description")}</span>
                  <Tooltip>
                    <TooltipTrigger asChild>
                      <Info className="h-4 w-4 cursor-help shrink-0" />
                    </TooltipTrigger>
                    <TooltipContent>
                      <p>{t("torrent_creator_dialog.source_path.tooltip")}</p>
                    </TooltipContent>
                  </Tooltip>
                </div>
              </div>
            )}
          </form.Field>

          {/* Private */}
          <form.Field name="private">
            {(field) => (
              <div className="flex items-center justify-between">
                <div className="space-y-2">
                  <Label htmlFor="private">{t("torrent_creator_dialog.private.label")}</Label>
                  <p className="text-sm text-muted-foreground">
                    {t("torrent_creator_dialog.private.description")}
                  </p>
                </div>
                <Switch
                  id="private"
                  checked={field.state.value}
                  onCheckedChange={field.handleChange}
                />
              </div>
            )}
          </form.Field>

          {/* Trackers */}
          <form.Field name="trackers">
            {(field) => (
              <div className="space-y-2">
                <Label htmlFor="trackers">{t("torrent_creator_dialog.trackers.label")}</Label>
                {activeTrackers && Object.keys(activeTrackers).length > 0 && (
                  <div className="space-y-2">
                    <p className="text-sm text-muted-foreground">
                      {t("torrent_creator_dialog.trackers.description")}
                    </p>
                    <Select
                      value=""
                      onValueChange={(trackerUrl) => {
                        const currentTrackers = field.state.value
                        const newTrackers = currentTrackers? `${currentTrackers}\n${trackerUrl}`: trackerUrl
                        field.handleChange(newTrackers)
                      }}
                    >
                      <SelectTrigger>
                        <SelectValue placeholder={t("torrent_creator_dialog.trackers.placeholder")} />
                      </SelectTrigger>
                      <SelectContent>
                        {Object.entries(activeTrackers)
                          .sort(([domainA], [domainB]) => domainA.localeCompare(domainB))
                          .map(([domain, url]) => (
                            <SelectItem key={domain} value={url}>
                              {domain}
                            </SelectItem>
                          ))}
                      </SelectContent>
                    </Select>
                  </div>
                )}
                <p className="text-sm text-muted-foreground">
                  {t("torrent_creator_dialog.trackers.line_by_line")}
                </p>
                <Textarea
                  id="trackers"
                  placeholder={t("torrent_creator_dialog.trackers.textarea_placeholder")}
                  value={field.state.value}
                  onChange={(e) => field.handleChange(e.target.value)}
                  rows={4}
                />
              </div>
            )}
          </form.Field>

          {/* Comment */}
          <form.Field name="comment">
            {(field) => (
              <div className="space-y-2">
                <Label htmlFor="comment">{t("torrent_creator_dialog.comment.label")}</Label>
                <Input
                  id="comment"
                  placeholder={t("torrent_creator_dialog.comment.placeholder")}
                  value={field.state.value}
                  onChange={(e) => field.handleChange(e.target.value)}
                />
              </div>
            )}
          </form.Field>

          {/* Source */}
          <form.Field name="source">
            {(field) => (
              <div className="space-y-2">
                <Label htmlFor="source">{t("torrent_creator_dialog.source.label")}</Label>
                <Input
                  id="source"
                  placeholder={t("torrent_creator_dialog.source.placeholder")}
                  value={field.state.value}
                  onChange={(e) => field.handleChange(e.target.value)}
                />
              </div>
            )}
          </form.Field>

          {/* Start Seeding */}
          <form.Field name="startSeeding">
            {(field) => (
              <div className="flex items-center justify-between">
                <div className="space-y-0.5">
                  <Label htmlFor="startSeeding">{t("torrent_creator_dialog.start_seeding.label")}</Label>
                  <p className="text-sm text-muted-foreground">
                    {t("torrent_creator_dialog.start_seeding.description")}
                  </p>
                </div>
                <Switch
                  id="startSeeding"
                  checked={field.state.value}
                  onCheckedChange={field.handleChange}
                />
              </div>
            )}
          </form.Field>

          {/* Advanced Options */}
          <Collapsible open={advancedOpen} onOpenChange={setAdvancedOpen}>
            <CollapsibleTrigger asChild>
              <Button
                type="button"
                variant="ghost"
                className="w-full justify-between p-0 hover:bg-transparent"
              >
                <span className="text-sm font-medium">{t("torrent_creator_dialog.advanced_options.title")}</span>
                <ChevronDown
                  className={`h-4 w-4 transition-transform ${advancedOpen ? "rotate-180" : ""}`}
                />
              </Button>
            </CollapsibleTrigger>
            <CollapsibleContent className="space-y-4 pt-4">
              {/* Torrent Format */}
<<<<<<< HEAD
              <form.Field name="format">
                {(field) => (
                  <div className="space-y-2">
                    <Label htmlFor="format">{t("torrent_creator_dialog.advanced_options.format.label")}</Label>
                    <Select
                      value={field.state.value}
                      onValueChange={(value) => field.handleChange(value as TorrentFormat | "")}
                    >
                      <SelectTrigger id="format">
                        <SelectValue placeholder={t("torrent_creator_dialog.advanced_options.format.placeholder")} />
                      </SelectTrigger>
                      <SelectContent>
                        <SelectItem value="v1">{t("torrent_creator_dialog.advanced_options.format.v1")}</SelectItem>
                        <SelectItem value="v2">{t("torrent_creator_dialog.advanced_options.format.v2")}</SelectItem>
                        <SelectItem value="hybrid">{t("torrent_creator_dialog.advanced_options.format.hybrid")}</SelectItem>
                      </SelectContent>
                    </Select>
                    <p className="text-sm text-muted-foreground">
                      {t("torrent_creator_dialog.advanced_options.format.description")}
                    </p>
                  </div>
                )}
              </form.Field>
=======
              {supportsFormatSelection ? (
                <form.Field name="format">
                  {(field) => (
                    <div className="space-y-2">
                      <Label htmlFor="format">Torrent Format</Label>
                      <Select
                        value={field.state.value}
                        onValueChange={(value) => field.handleChange(value as TorrentFormat | "")}
                      >
                        <SelectTrigger id="format">
                          <SelectValue placeholder="Auto (v1)" />
                        </SelectTrigger>
                        <SelectContent>
                          <SelectItem value="v1">v1 (Compatible)</SelectItem>
                          <SelectItem value="v2">v2 (Modern)</SelectItem>
                          <SelectItem value="hybrid">Hybrid (v1 + v2)</SelectItem>
                        </SelectContent>
                      </Select>
                      <p className="text-sm text-muted-foreground">
                        v1 for maximum compatibility, v2 for modern clients, hybrid for both
                      </p>
                    </div>
                  )}
                </form.Field>
              ) : (
                <Alert className="bg-muted/40 text-muted-foreground">
                  <Info className="h-4 w-4" />
                  <AlertTitle>Hybrid and v2 torrents are unavailable</AlertTitle>
                  <AlertDescription>
                    This qBittorrent build uses {libtorrentVersionLabel}, which only supports creating v1 torrents.
                    Upgrade to a qBittorrent release built with libtorrent v2 to enable hybrid or v2 torrent creation.
                  </AlertDescription>
                </Alert>
              )}
>>>>>>> 7625ed3a

              {/* Piece Size
                  https://github.com/qbittorrent/qBittorrent/blob/master/src/gui/torrentcreatordialog.cpp#L86-L92

                  m_ui->comboPieceSize->addItem(tr("Auto"), 0);
                  for (int i = 4; i <= 17; ++i)
                  {
                      const int size = 1024 << i;
                      const QString displaySize = Utils::Misc::friendlyUnit(size, false, 0);
                      m_ui->comboPieceSize->addItem(displaySize, size);
                  }
              */}
              <form.Field name="pieceSize">
                {(field) => (
                  <div className="space-y-2">
                    <Label htmlFor="pieceSize">{t("torrent_creator_dialog.advanced_options.piece_size.label")}</Label>
                    <Select
                      value={field.state.value || TorrentPieceSize.Auto}
                      onValueChange={field.handleChange}
                    >
                      <SelectTrigger id="pieceSize">
                        <SelectValue placeholder={t("torrent_creator_dialog.advanced_options.piece_size.placeholder")} />
                      </SelectTrigger>
                      <SelectContent>
                        {pieceSizeOptions.map((option) => (
                          <SelectItem key={option.value} value={option.value}>
                            {option.value === TorrentPieceSize.Auto
                              ? t("torrent_creator_dialog.advanced_options.piece_size.options.auto")
                              : option.label}
                          </SelectItem>
                        ))}
                      </SelectContent>
                    </Select>
                    <p className="text-sm text-muted-foreground">
                      {t("torrent_creator_dialog.advanced_options.piece_size.description")}
                    </p>
                  </div>
                )}
              </form.Field>

              {/* Torrent File Path */}
              <form.Field name="torrentFilePath">
                {(field) => (
                  <div className="space-y-2">
                    <Label htmlFor="torrentFilePath">{t("torrent_creator_dialog.advanced_options.save_path.label")}</Label>
                    <Input
                      id="torrentFilePath"
                      placeholder={t("torrent_creator_dialog.advanced_options.save_path.placeholder")}
                      value={field.state.value}
                      onChange={(e) => field.handleChange(e.target.value)}
                    />
                    <div className="flex items-center gap-2 text-sm text-muted-foreground">
                      <span>{t("torrent_creator_dialog.advanced_options.save_path.description")}</span>
                      <Tooltip>
                        <TooltipTrigger asChild>
                          <Info className="h-4 w-4 cursor-help shrink-0" />
                        </TooltipTrigger>
                        <TooltipContent className="max-w-xs">
                          <p>{t("torrent_creator_dialog.advanced_options.save_path.tooltip")}</p>
                        </TooltipContent>
                      </Tooltip>
                    </div>
                  </div>
                )}
              </form.Field>

              {/* URL Seeds */}
              <form.Field name="urlSeeds">
                {(field) => (
                  <div className="space-y-2">
                    <Label htmlFor="urlSeeds">{t("torrent_creator_dialog.advanced_options.web_seeds.label")}</Label>
                    <Textarea
                      id="urlSeeds"
                      placeholder={t("torrent_creator_dialog.advanced_options.web_seeds.placeholder")}
                      value={field.state.value}
                      onChange={(e) => field.handleChange(e.target.value)}
                      rows={3}
                    />
                    <p className="text-sm text-muted-foreground">
                      {t("torrent_creator_dialog.advanced_options.web_seeds.description")}
                    </p>
                  </div>
                )}
              </form.Field>
            </CollapsibleContent>
          </Collapsible>

          {/* Actions */}
          <div className="flex justify-end gap-2 pt-4">
            <Button
              type="button"
              variant="outline"
              onClick={() => onOpenChange(false)}
              disabled={mutation.isPending}
            >
              {t("common.cancel")}
            </Button>
            <Button type="submit" disabled={mutation.isPending}>
              {mutation.isPending && <Loader2 className="mr-2 h-4 w-4 animate-spin" />}
              {t("torrent_creator_dialog.actions.submit")}
            </Button>
          </div>
        </form>
      </DialogContent>
    </Dialog>
  )
}<|MERGE_RESOLUTION|>--- conflicted
+++ resolved
@@ -333,51 +333,26 @@
             </CollapsibleTrigger>
             <CollapsibleContent className="space-y-4 pt-4">
               {/* Torrent Format */}
-<<<<<<< HEAD
-              <form.Field name="format">
-                {(field) => (
-                  <div className="space-y-2">
-                    <Label htmlFor="format">{t("torrent_creator_dialog.advanced_options.format.label")}</Label>
-                    <Select
-                      value={field.state.value}
-                      onValueChange={(value) => field.handleChange(value as TorrentFormat | "")}
-                    >
-                      <SelectTrigger id="format">
-                        <SelectValue placeholder={t("torrent_creator_dialog.advanced_options.format.placeholder")} />
-                      </SelectTrigger>
-                      <SelectContent>
-                        <SelectItem value="v1">{t("torrent_creator_dialog.advanced_options.format.v1")}</SelectItem>
-                        <SelectItem value="v2">{t("torrent_creator_dialog.advanced_options.format.v2")}</SelectItem>
-                        <SelectItem value="hybrid">{t("torrent_creator_dialog.advanced_options.format.hybrid")}</SelectItem>
-                      </SelectContent>
-                    </Select>
-                    <p className="text-sm text-muted-foreground">
-                      {t("torrent_creator_dialog.advanced_options.format.description")}
-                    </p>
-                  </div>
-                )}
-              </form.Field>
-=======
               {supportsFormatSelection ? (
                 <form.Field name="format">
                   {(field) => (
                     <div className="space-y-2">
-                      <Label htmlFor="format">Torrent Format</Label>
+                      <Label htmlFor="format">{t("torrent_creator_dialog.advanced_options.format.label")}</Label>
                       <Select
                         value={field.state.value}
                         onValueChange={(value) => field.handleChange(value as TorrentFormat | "")}
                       >
                         <SelectTrigger id="format">
-                          <SelectValue placeholder="Auto (v1)" />
+                          <SelectValue placeholder={t("torrent_creator_dialog.advanced_options.format.placeholder")} />
                         </SelectTrigger>
                         <SelectContent>
-                          <SelectItem value="v1">v1 (Compatible)</SelectItem>
-                          <SelectItem value="v2">v2 (Modern)</SelectItem>
-                          <SelectItem value="hybrid">Hybrid (v1 + v2)</SelectItem>
+                          <SelectItem value="v1">{t("torrent_creator_dialog.advanced_options.format.v1")}</SelectItem>
+                          <SelectItem value="v2">{t("torrent_creator_dialog.advanced_options.format.v2")}</SelectItem>
+                          <SelectItem value="hybrid">{t("torrent_creator_dialog.advanced_options.format.hybrid")}</SelectItem>
                         </SelectContent>
                       </Select>
                       <p className="text-sm text-muted-foreground">
-                        v1 for maximum compatibility, v2 for modern clients, hybrid for both
+                        {t("torrent_creator_dialog.advanced_options.format.description")}
                       </p>
                     </div>
                   )}
@@ -385,14 +360,13 @@
               ) : (
                 <Alert className="bg-muted/40 text-muted-foreground">
                   <Info className="h-4 w-4" />
-                  <AlertTitle>Hybrid and v2 torrents are unavailable</AlertTitle>
+                  <AlertTitle>{t("torrent_creator_dialog.advanced_options.format.unavailable_title")}</AlertTitle>
                   <AlertDescription>
-                    This qBittorrent build uses {libtorrentVersionLabel}, which only supports creating v1 torrents.
-                    Upgrade to a qBittorrent release built with libtorrent v2 to enable hybrid or v2 torrent creation.
+                    {t("torrent_creator_dialog.advanced_options.format.unavailable_description_1", { libtorrentVersionLabel })}
+                    {t("torrent_creator_dialog.advanced_options.format.unavailable_description_2")}
                   </AlertDescription>
                 </Alert>
               )}
->>>>>>> 7625ed3a
 
               {/* Piece Size
                   https://github.com/qbittorrent/qBittorrent/blob/master/src/gui/torrentcreatordialog.cpp#L86-L92
