/*
 * Copyright (c) 2025, s0up and the autobrr contributors.
 * SPDX-License-Identifier: GPL-2.0-or-later
 */

import { Badge } from "@/components/ui/badge"
import { Button } from "@/components/ui/button"
import { Checkbox } from "@/components/ui/checkbox"
import {
  Collapsible,
  CollapsibleContent,
  CollapsibleTrigger,
} from "@/components/ui/collapsible"
import {
  Dialog,
  DialogContent,
  DialogDescription,
  DialogFooter,
  DialogHeader,
  DialogTitle
} from "@/components/ui/dialog"
import {
  DropdownMenu,
  DropdownMenuCheckboxItem,
  DropdownMenuContent,
  DropdownMenuItem,
  DropdownMenuLabel,
  DropdownMenuSeparator,
  DropdownMenuTrigger
} from "@/components/ui/dropdown-menu"
import { Input } from "@/components/ui/input"
import { Switch } from "@/components/ui/switch"
import { formatBytes, formatRelativeTime } from "@/lib/utils"
import type {
  CrossSeedApplyResponse,
  CrossSeedTorrentSearchResponse,
  Torrent
} from "@/types"
<<<<<<< HEAD
import { ChevronDown, ChevronRight, ExternalLink, Loader2, RefreshCw, SlidersHorizontal } from "lucide-react"
import { memo, useCallback, useMemo, useState } from "react"
=======
import { ChevronDown, ChevronRight, Loader2, RefreshCw, SlidersHorizontal } from "lucide-react"
import { memo, useCallback, useEffect, useMemo, useState } from "react"
>>>>>>> 40d7778e

type CrossSeedSearchResult = CrossSeedTorrentSearchResponse["results"][number]
type CrossSeedIndexerOption = {
  id: number
  name: string
}

export interface CrossSeedDialogProps {
  open: boolean
  onOpenChange: (open: boolean) => void
  torrent: Torrent | null
  sourceTorrent?: CrossSeedTorrentSearchResponse["sourceTorrent"]
  results: CrossSeedSearchResult[]
  selectedKeys: Set<string>
  selectionCount: number
  isLoading: boolean
  isSubmitting: boolean
  error: string | null
  applyResult: CrossSeedApplyResponse | null
  indexerOptions: CrossSeedIndexerOption[]
  indexerMode: "all" | "custom"
  selectedIndexerIds: number[]
  indexerNameMap: Record<number, string>
  onIndexerModeChange: (mode: "all" | "custom") => void
  onToggleIndexer: (indexerId: number) => void
  onSelectAllIndexers: () => void
  onClearIndexerSelection: () => void
  onScopeSearch: () => void
  getResultKey: (result: CrossSeedSearchResult, index: number) => string
  onToggleSelection: (result: CrossSeedSearchResult, index: number) => void
  onSelectAll: () => void
  onClearSelection: () => void
  onRetry: () => void
  onClose: () => void
  onApply: () => void
  useTag: boolean
  onUseTagChange: (value: boolean) => void
  tagName: string
  onTagNameChange: (value: string) => void
  hasSearched: boolean
  cacheMetadata?: CrossSeedTorrentSearchResponse["cache"] | null
  canForceRefresh?: boolean
  refreshCooldownLabel?: string
  onForceRefresh?: () => void
}

const CrossSeedDialogComponent = ({
  open,
  onOpenChange,
  torrent,
  sourceTorrent,
  results,
  selectedKeys,
  selectionCount,
  isLoading,
  isSubmitting,
  error,
  applyResult,
  indexerOptions,
  indexerMode,
  selectedIndexerIds,
  indexerNameMap,
  onIndexerModeChange,
  onToggleIndexer,
  onSelectAllIndexers,
  onClearIndexerSelection,
  onScopeSearch,
  getResultKey,
  onToggleSelection,
  onSelectAll,
  onClearSelection,
  onRetry,
  onClose,
  onApply,
  useTag,
  onUseTagChange,
  tagName,
  onTagNameChange,
  hasSearched,
  cacheMetadata,
  canForceRefresh,
  refreshCooldownLabel,
  onForceRefresh,
}: CrossSeedDialogProps) => {
  const excludedIndexerEntries = useMemo(() => {
    if (!sourceTorrent?.excludedIndexers) {
      return []
    }

    return Object.keys(sourceTorrent.excludedIndexers)
      .map(id => Number(id))
      .filter(id => !Number.isNaN(id))
      .map(id => ({
        id,
        name: indexerNameMap[id] ?? `Indexer ${id}`,
      }))
      .sort((a, b) => a.name.localeCompare(b.name))
  }, [indexerNameMap, sourceTorrent?.excludedIndexers])

  const capabilityFilteredIndexerEntries = useMemo(() => {
    const available = sourceTorrent?.availableIndexers
    if (!available || available.length === 0) {
      return []
    }
    const supported = new Set(available)
    return Object.keys(indexerNameMap)
      .map(id => Number(id))
      .filter(id => !Number.isNaN(id) && !supported.has(id))
      .map(id => ({
        id,
        name: indexerNameMap[id] ?? `Indexer ${id}`,
      }))
      .sort((a, b) => a.name.localeCompare(b.name))
  }, [indexerNameMap, sourceTorrent?.availableIndexers])

  const [excludedOpen, setExcludedOpen] = useState(false)
  const [applyResultOpen, setApplyResultOpen] = useState(true)

  // Auto-expand results when there are failures
  const hasFailures = applyResult?.results.some(r => !r.success || r.instanceResults?.some(ir => !ir.success))
  useEffect(() => {
    if (hasFailures) {
      setApplyResultOpen(true)
    }
  }, [hasFailures])

  return (
    <Dialog open={open} onOpenChange={onOpenChange}>
      <DialogContent className="max-h-[90vh] max-w-[90vw] sm:max-w-3xl flex flex-col">
        <DialogHeader className="min-w-0 shrink-0 pb-3">
          <DialogTitle className="text-base">Search Cross-Seeds</DialogTitle>
          <DialogDescription className="min-w-0 space-y-1">
            <p className="truncate font-mono text-xs font-medium" title={sourceTorrent?.name ?? torrent?.name}>
              {sourceTorrent?.name ?? torrent?.name ?? "Torrent"}
            </p>
            {(sourceTorrent?.category || sourceTorrent?.size !== undefined || sourceTorrent?.contentType) && (
              <div className="flex flex-wrap items-center gap-x-2 gap-y-1 text-xs text-muted-foreground">
                {sourceTorrent?.contentType && (
                  <Badge variant="secondary" className="h-5 text-xs font-normal capitalize">
                    {sourceTorrent.contentType}
                  </Badge>
                )}
                {sourceTorrent?.category && <span>Category: {sourceTorrent.category}</span>}
                {sourceTorrent?.size !== undefined && <span>Size: {formatBytes(sourceTorrent.size)}</span>}
              </div>
            )}
          </DialogDescription>
          {cacheMetadata && (
            <div className="mt-2 space-y-2 rounded-lg border border-dashed border-border/70 p-2 text-xs text-muted-foreground">
              <div className="flex flex-col gap-1 sm:flex-row sm:items-center sm:justify-between">
                <span>
                  {cacheMetadata.hit ? "Served from cache" : "Fresh search"} · {cacheMetadata.scope?.replace("_", " ") ?? "torznab"}
                </span>
                <span>
                  Cached {formatRelativeTime(cacheMetadata.cachedAt)} · Expires {formatRelativeTime(cacheMetadata.expiresAt)}
                </span>
              </div>
              {onForceRefresh && (
                <div className="flex flex-wrap items-center gap-2">
                  <Button
                    type="button"
                    variant="outline"
                    size="sm"
                    disabled={!canForceRefresh}
                    onClick={onForceRefresh}
                  >
                    <RefreshCw className="mr-2 h-4 w-4" />
                    Refresh from indexers
                  </Button>
                  {!canForceRefresh && refreshCooldownLabel && (
                    <span className="text-[11px] text-muted-foreground">{refreshCooldownLabel}</span>
                  )}
                </div>
              )}
            </div>
          )}
        </DialogHeader>
        <div className="min-w-0 space-y-2 overflow-y-auto overflow-x-hidden flex-1">
          {/* Search Scope Section */}
          <div className="rounded-lg border border-border/60 bg-muted/30 p-2.5">
            {indexerOptions.length > 0 ? (
              <CrossSeedScopeSelector
                indexerOptions={indexerOptions}
                indexerMode={indexerMode}
                selectedIndexerIds={selectedIndexerIds}
                excludedIndexerIds={excludedIndexerEntries.map(entry => entry.id)}
                contentFilteringCompleted={sourceTorrent?.contentFilteringCompleted ?? false}
                onIndexerModeChange={onIndexerModeChange}
                onToggleIndexer={onToggleIndexer}
                onSelectAllIndexers={onSelectAllIndexers}
                onClearIndexerSelection={onClearIndexerSelection}
                onScopeSearch={onScopeSearch}
                isSearching={isLoading}
              />
            ) : (
              <div className="space-y-1.5 text-sm text-muted-foreground">
                <p className="font-medium">No Torznab indexers available</p>
                <p className="text-xs">
                  Add or enable Torznab indexers in Settings to search for cross-seeds.
                </p>
              </div>
            )}
            {(capabilityFilteredIndexerEntries.length > 0 && indexerOptions.length > 0) && (
              <div className="mt-2 rounded-md border border-dashed border-border/60 bg-muted/30 p-2 text-xs text-muted-foreground">
                <p className="font-medium text-[11px] text-foreground">Capability note</p>
                <p>
                  These indexers lack the required capabilities/categories for this torrent and will be skipped by the server:
                </p>
                <ul className="mt-1.5 ml-4 space-y-0.5">
                  {capabilityFilteredIndexerEntries.map(entry => (
                    <li key={entry.id} className="break-words">• {entry.name}</li>
                  ))}
                </ul>
              </div>
            )}
          </div>

          {/* Content-based filtering info */}
          {(sourceTorrent && !sourceTorrent.contentFilteringCompleted) || excludedIndexerEntries.length > 0 ? (
            <Collapsible open={excludedOpen} onOpenChange={setExcludedOpen}>
              <div className="rounded-lg border bg-accent/10">
                <CollapsibleTrigger className="w-full p-2.5 text-left hover:bg-accent/20 transition-colors">
                  <div className="flex items-center gap-2 text-sm text-accent-foreground">
                    <ChevronRight className={`h-3.5 w-3.5 transition-transform ${excludedOpen ? "rotate-90" : ""}`} />
                    {!sourceTorrent?.contentFilteringCompleted ? (
                      <>
                        <Loader2 className="h-3.5 w-3.5 animate-spin" />
                        <span className="font-medium">Content Filtering In Progress</span>
                        <Badge variant="secondary" className="text-xs">
                          Analyzing existing content...
                        </Badge>
                      </>
                    ) : (
                      <>
                        <span className="font-medium">Smart Filtering Active</span>
                        <Badge variant="secondary" className="text-xs">
                          {excludedIndexerEntries.length} {excludedIndexerEntries.length === 1 ? "indexer" : "indexers"} filtered
                        </Badge>
                      </>
                    )}
                  </div>
                </CollapsibleTrigger>
                <CollapsibleContent>
                  <div className="px-2.5 pb-2.5">
                    {!sourceTorrent?.contentFilteringCompleted ? (
                      <p className="text-xs text-muted-foreground">
                        Checking your existing torrents to find duplicates and exclude redundant trackers. This helps avoid downloading the same content multiple times.
                      </p>
                    ) : excludedIndexerEntries.length > 0 ? (
                      <>
                        <p className="text-xs text-muted-foreground">
                          You already seed this release from these trackers, so they're excluded from the search.
                        </p>
                        <ul className="mt-2 ml-4 text-xs text-muted-foreground space-y-0.5">
                          {excludedIndexerEntries.map(entry => (
                            <li key={entry.id} className="break-words">
                              • {entry.name}
                            </li>
                          ))}
                        </ul>
                      </>
                    ) : (
                      <p className="text-xs text-muted-foreground">
                        Content filtering completed. No duplicate content found on your enabled trackers.
                      </p>
                    )}
                  </div>
                </CollapsibleContent>
              </div>
            </Collapsible>
          ) : null}
          {!hasSearched ? null : isLoading ? (
            <div className="flex items-center justify-center gap-2.5 py-8 text-sm text-muted-foreground">
              <Loader2 className="h-4 w-4 animate-spin" />
              <span>Searching indexers…</span>
            </div>
          ) : error ? (
            <div className="space-y-2 rounded-md border border-destructive/20 bg-destructive/10 p-3 text-sm text-destructive">
              <p className="break-words text-xs">{error}</p>
              {(error.includes('rate limit') || error.includes('429') || error.includes('too many requests') || 
                error.includes('cooldown') || error.includes('rate-limited')) ? (
                <div className="text-xs text-muted-foreground space-y-1">
                  <p><strong>Why this happens:</strong> Trackers limit request frequency to prevent abuse and bans.</p>
                  <p><strong>What you can do:</strong></p>
                  <ul className="list-disc list-inside space-y-0.5 ml-2">
                    <li>Wait 30-60 minutes before trying again</li>
                    <li>Try searching with fewer indexers selected</li>
                    <li>Use the RSS automation feature for ongoing cross-seeding</li>
                    <li>Check the indexers page to see which ones are rate-limited</li>
                  </ul>
                </div>
              ) : null}
              <div className="flex gap-2">
                <Button size="sm" onClick={onRetry} className="h-7">
                  Retry
                </Button>
                <Button size="sm" variant="outline" onClick={onClose} className="h-7">
                  Close
                </Button>
              </div>
            </div>
          ) : (
            <>
              {results.length === 0 ? (
                <div className="rounded-md border border-dashed p-4 text-center text-sm text-muted-foreground">
                  No matches found in your search.
                </div>
              ) : (
                <>
                  <div className="flex items-center justify-between gap-2 text-xs">
                    <span className="truncate text-muted-foreground">Select the releases you want to add</span>
                    <div className="flex shrink-0 items-center gap-2">
                      <Badge variant="outline" className="shrink-0 text-xs">
                        {selectionCount} / {results.length}
                      </Badge>
                      <Button variant="outline" size="sm" onClick={onSelectAll} className="h-7">
                        Select All
                      </Button>
                      <Button variant="outline" size="sm" onClick={onClearSelection} className="h-7">
                        Clear
                      </Button>
                    </div>
                  </div>
                  <div className="space-y-2">
                    {results.map((result, index) => {
                      const key = getResultKey(result, index)
                      const checked = selectedKeys.has(key)
                      return (
                        <div key={key} className="flex items-start gap-2.5 rounded-md border p-2.5">
                          <Checkbox
                            checked={checked}
                            onCheckedChange={() => onToggleSelection(result, index)}
                            aria-label={`Select ${result.title}`}
                            className="shrink-0 mt-0.5"
                          />
                          <div className="min-w-0 flex-1 space-y-1">
                            <div className="flex items-start justify-between gap-2">
                              {result.infoUrl ? (
                                <a
                                  href={result.infoUrl}
                                  target="_blank"
                                  rel="noopener noreferrer"
                                  className="min-w-0 flex-1 font-medium text-sm leading-tight text-primary hover:underline inline-flex items-center gap-1"
                                  title={result.title}
                                >
                                  <span className="truncate">{result.title}</span>
                                  <ExternalLink className="h-3 w-3 shrink-0 opacity-50" />
                                </a>
                              ) : (
                                <span className="min-w-0 flex-1 truncate font-medium text-sm leading-tight" title={result.title}>{result.title}</span>
                              )}
                              <Badge variant="outline" className="shrink-0 text-xs">{result.indexer}</Badge>
                            </div>
                            <div className="flex min-w-0 flex-wrap gap-x-2.5 text-xs text-muted-foreground">
                              <span className="shrink-0">{formatBytes(result.size)}</span>
                              <span className="shrink-0">{result.seeders} seeders</span>
                              {result.matchReason && <span className="min-w-0 truncate">Match: {result.matchReason}</span>}
                              <span className="shrink-0">{formatCrossSeedPublishDate(result.publishDate)}</span>
                            </div>
                          </div>
                        </div>
                      )
                    })}
                  </div>
                  <div className="flex items-center justify-between gap-3 rounded-md border p-2.5">
                    <div className="flex items-center gap-2 shrink-0">
                      <Switch
                        id="cross-seed-tag-toggle"
                        checked={useTag}
                        onCheckedChange={(value) => onUseTagChange(Boolean(value))}
                      />
                      <label htmlFor="cross-seed-tag-toggle" className="text-sm whitespace-nowrap">
                        Tag added torrents
                      </label>
                    </div>
                    <Input
                      value={tagName}
                      onChange={(event) => onTagNameChange(event.target.value)}
                      placeholder="cross-seed"
                      disabled={!useTag}
                      className="w-32 min-w-0 h-8"
                    />
                  </div>
                </>
              )}
              {applyResult && (
                <Collapsible open={applyResultOpen} onOpenChange={setApplyResultOpen}>
                  <div className="min-w-0 space-y-2 rounded-md border">
                    <CollapsibleTrigger className="w-full px-3 pt-2.5 pb-2 text-left hover:bg-muted/50 transition-colors">
                      <div className="flex items-center gap-2">
                        <ChevronRight className={`h-3.5 w-3.5 transition-transform ${applyResultOpen ? "rotate-90" : ""}`} />
                        <p className="text-sm font-medium">Latest add attempt</p>
                        <Badge variant="outline" className="text-xs">
                          {applyResult.results.length}
                        </Badge>
                      </div>
                    </CollapsibleTrigger>
                    <CollapsibleContent>
                      <div className="px-3 pb-2.5 space-y-2">
                        {applyResult.results.map(result => (
                          <div
                            key={`${result.indexer}-${result.title}`}
                            className="min-w-0 space-y-1 rounded border border-border/60 bg-muted/30 p-2.5"
                          >
                            <div className="flex items-center justify-between gap-2 text-sm">
                              <span className="min-w-0 truncate">{result.indexer}</span>
                              <Badge variant={result.success ? "outline" : "destructive"} className="shrink-0 text-xs">
                                {result.success ? "Queued" : "Check"}
                              </Badge>
                            </div>
                            <p className="truncate text-xs text-muted-foreground" title={result.torrentName ?? result.title}>{result.torrentName ?? result.title}</p>
                            {result.error && <p className="break-words text-xs text-destructive">{result.error}</p>}
                            {result.instanceResults && result.instanceResults.length > 0 && (
                              <ul className="mt-1.5 space-y-1 text-xs">
                                {result.instanceResults.map(instance => {
                                  const statusDisplay = getInstanceStatusDisplay(instance.status, instance.success)
                                  return (
                                    <li key={`${result.indexer}-${instance.instanceId}-${instance.status}`} className="flex flex-col gap-0.5">
                                      <div className="flex items-center gap-1.5">
                                        <span className="font-medium">{instance.instanceName}</span>
                                        <Badge
                                          variant={statusDisplay.variant === "success" ? "outline" : statusDisplay.variant === "warning" ? "secondary" : "destructive"}
                                          className="text-[10px] h-4 px-1"
                                        >
                                          {statusDisplay.text}
                                        </Badge>
                                      </div>
                                      {instance.message && instance.message !== instance.status && (
                                        <span className={`break-words pl-0.5 ${instance.success ? "text-muted-foreground" : "text-destructive/80"}`}>
                                          {instance.message}
                                        </span>
                                      )}
                                    </li>
                                  )
                                })}
                              </ul>
                            )}
                          </div>
                        ))}
                      </div>
                    </CollapsibleContent>
                  </div>
                </Collapsible>
              )}
            </>
          )}
        </div>
        <DialogFooter className="shrink-0">
          <Button variant="outline" onClick={onClose}>
            Close
          </Button>
          <Button
            onClick={onApply}
            disabled={
              isLoading ||
              isSubmitting ||
              results.length === 0 ||
              selectionCount === 0
            }
          >
            {isSubmitting ? (
              <>
                <Loader2 className="mr-2 h-4 w-4 animate-spin" />
                Adding…
              </>
            ) : (
              "Add Selected"
            )}
          </Button>
        </DialogFooter>
      </DialogContent>
    </Dialog>
  )
}

export const CrossSeedDialog = memo(CrossSeedDialogComponent)
CrossSeedDialog.displayName = "CrossSeedDialog"

function formatCrossSeedPublishDate(value: string): string {
  const parsed = new Date(value)
  if (Number.isNaN(parsed.getTime())) {
    return value
  }
  return parsed.toLocaleString()
}

// Maps instance status codes to user-friendly display information
function getInstanceStatusDisplay(status: string, success: boolean): { text: string; variant: "default" | "success" | "warning" | "destructive" } {
  switch (status) {
    case "added":
      return { text: "Added", variant: "success" }
    case "exists":
      return { text: "Already exists", variant: "warning" }
    case "no_match":
      return { text: "No match", variant: "destructive" }
    case "no_save_path":
      return { text: "No save path", variant: "destructive" }
    case "invalid_content_path":
      return { text: "Invalid path", variant: "destructive" }
    case "error":
      return { text: "Error", variant: "destructive" }
    default:
      // For unknown status, use success flag to determine variant
      return { text: status, variant: success ? "success" : "destructive" }
  }
}

interface CrossSeedScopeSelectorProps {
  indexerOptions: CrossSeedIndexerOption[]
  indexerMode: "all" | "custom"
  selectedIndexerIds: number[]
  excludedIndexerIds: number[]
  contentFilteringCompleted: boolean
  onIndexerModeChange: (mode: "all" | "custom") => void
  onToggleIndexer: (indexerId: number) => void
  onSelectAllIndexers: () => void
  onClearIndexerSelection: () => void
  onScopeSearch: () => void
  isSearching: boolean
}

// Memoized indexer option component to prevent re-rendering
const IndexerCheckboxItem = memo(({
  option,
  isChecked,
  onToggle,
}: {
  option: CrossSeedIndexerOption
  isChecked: boolean
  onToggle: (id: number) => void
}) => {
  const handleChange = useCallback(() => {
    onToggle(option.id)
  }, [onToggle, option.id])

  return (
    <DropdownMenuCheckboxItem
      key={option.id}
      checked={isChecked}
      onCheckedChange={handleChange}
      onSelect={(event) => event.preventDefault()} // keep menu open for multi-select
    >
      {option.name}
    </DropdownMenuCheckboxItem>
  )
})
IndexerCheckboxItem.displayName = "IndexerCheckboxItem"

const CrossSeedScopeSelector = memo(({
  indexerOptions,
  indexerMode,
  selectedIndexerIds,
  excludedIndexerIds,
  contentFilteringCompleted,
  onIndexerModeChange,
  onToggleIndexer,
  onSelectAllIndexers,
  onClearIndexerSelection,
  onScopeSearch,
  isSearching,
}: CrossSeedScopeSelectorProps) => {
  const total = indexerOptions.length
  const selectedCount = selectedIndexerIds.length
  const excludedCount = excludedIndexerIds.length
  const disableCustomSelection = total === 0
  const filteringInProgress = !contentFilteringCompleted
  const scopeSearchDisabled = filteringInProgress || isSearching || (indexerMode === "custom" && selectedCount === 0)

  // Calculate the actual count of indexers that will be used for search
  const searchIndexerCount = useMemo(() => {
    if (indexerMode === "all") {
      return total
    }
    return selectedCount
  }, [indexerMode, total, selectedCount])

  const statusText = useMemo(() => {
    const suffix = total === 1 ? "indexer" : "indexers"
    if (indexerMode === "all") {
      return `${total} enabled ${suffix}`
    }
    if (selectedCount === 0) {
      return "None selected"
    }
    return `${selectedCount} of ${total} selected`
  }, [indexerMode, total, selectedCount])

  const searchText = useMemo(() => {
    const suffix = searchIndexerCount === 1 ? "indexer" : "indexers"
    return `${searchIndexerCount} ${suffix} for search`
  }, [searchIndexerCount])

  // Memoize the dropdown items to prevent recreation on each render
  const indexerItems = useMemo(
    () =>
      indexerOptions.map(option => (
        <IndexerCheckboxItem
          key={option.id}
          option={option}
          isChecked={selectedIndexerIds.includes(option.id)}
          onToggle={onToggleIndexer}
        />
      )),
    [indexerOptions, selectedIndexerIds, onToggleIndexer]
  )

  // Memoize button callbacks
  const handleAllIndexersClick = useCallback(() => {
    onIndexerModeChange("all")
  }, [onIndexerModeChange])

  const handleCustomIndexersClick = useCallback(() => {
    onIndexerModeChange("custom")
  }, [onIndexerModeChange])

  return (
    <div className="space-y-2">
      {/* Header */}
      <div className="flex items-center justify-between">
        <div className="flex items-center gap-1.5">
          <SlidersHorizontal className="h-3.5 w-3.5 text-muted-foreground" />
          <h3 className="text-xs font-medium">Search Scope</h3>
        </div>
        <div className="flex flex-col items-end gap-0.5">
          <div className="text-xs text-muted-foreground">
            {statusText}
          </div>
          {contentFilteringCompleted && excludedCount > 0 && (
            <div className="text-xs font-medium text-primary">
              {searchText}
            </div>
          )}
        </div>
      </div>

      {/* Controls */}
      <div className="flex flex-col gap-2 sm:flex-row sm:items-center sm:justify-between">
        {/* Mode Selection */}
        <div className="flex items-center gap-1.5 rounded-md border border-border/60 bg-muted/30 p-0.5">
          <Button
            size="sm"
            variant={indexerMode === "all" ? "secondary" : "ghost"}
            onClick={handleAllIndexersClick}
            disabled={isSearching}
            className="h-7 flex-1 sm:flex-initial text-xs"
          >
            All indexers
          </Button>
          <Button
            size="sm"
            variant={indexerMode === "custom" ? "secondary" : "ghost"}
            onClick={handleCustomIndexersClick}
            disabled={disableCustomSelection || isSearching}
            className="h-7 flex-1 sm:flex-initial text-xs"
          >
            Select Custom
          </Button>
        </div>

        {/* Custom Selection Dropdown + Search */}
        <div className="flex items-center gap-2">
          {indexerMode === "custom" && (
            <DropdownMenu>
              <DropdownMenuTrigger asChild>
                <Button
                  size="sm"
                  variant="outline"
                  disabled={isSearching}
                  className="h-7 text-xs"
                >
                  {selectedCount > 0 ? `${selectedCount} selected` : "Select indexers"}
                  <ChevronDown className="ml-1.5 h-3 w-3" />
                </Button>
              </DropdownMenuTrigger>
              <DropdownMenuContent className="w-64" align="end">
                <DropdownMenuLabel className="text-xs">Available Indexers</DropdownMenuLabel>
                <DropdownMenuSeparator />
                {indexerItems}
                <DropdownMenuSeparator />
                <DropdownMenuItem
                  onSelect={(event) => event.preventDefault()}
                  onClick={onSelectAllIndexers}
                  className="text-xs"
                >
                  Select all
                </DropdownMenuItem>
                <DropdownMenuItem
                  onSelect={(event) => event.preventDefault()}
                  onClick={onClearIndexerSelection}
                  className="text-xs"
                >
                  Clear selection
                </DropdownMenuItem>
              </DropdownMenuContent>
            </DropdownMenu>
          )}
          <Button
            size="sm"
            onClick={onScopeSearch}
            disabled={scopeSearchDisabled}
            className="h-7 text-xs"
          >
            {filteringInProgress ? (
              <>
                <Loader2 className="mr-1.5 h-3 w-3 animate-spin" />
                Filtering…
              </>
            ) : isSearching ? (
              <>
                <Loader2 className="mr-1.5 h-3 w-3 animate-spin" />
                Searching
              </>
            ) : (
              "Search"
            )}
          </Button>
        </div>
      </div>
    </div>
  )
})
CrossSeedScopeSelector.displayName = "CrossSeedScopeSelector"<|MERGE_RESOLUTION|>--- conflicted
+++ resolved
@@ -36,13 +36,8 @@
   CrossSeedTorrentSearchResponse,
   Torrent
 } from "@/types"
-<<<<<<< HEAD
 import { ChevronDown, ChevronRight, ExternalLink, Loader2, RefreshCw, SlidersHorizontal } from "lucide-react"
-import { memo, useCallback, useMemo, useState } from "react"
-=======
-import { ChevronDown, ChevronRight, Loader2, RefreshCw, SlidersHorizontal } from "lucide-react"
 import { memo, useCallback, useEffect, useMemo, useState } from "react"
->>>>>>> 40d7778e
 
 type CrossSeedSearchResult = CrossSeedTorrentSearchResponse["results"][number]
 type CrossSeedIndexerOption = {
