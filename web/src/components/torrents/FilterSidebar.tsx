--- conflicted
+++ resolved
@@ -22,9 +22,9 @@
 import { SearchInput } from "@/components/ui/SearchInput"
 
 import { useDebounce } from "@/hooks/useDebounce"
+import { useInstanceCapabilities } from "@/hooks/useInstanceCapabilities"
 import { usePersistedAccordion } from "@/hooks/usePersistedAccordion"
 import { usePersistedCompactViewState } from "@/hooks/usePersistedCompactViewState"
-import { useInstanceCapabilities } from "@/hooks/useInstanceCapabilities"
 import { useTrackerIcons } from "@/hooks/useTrackerIcons"
 import { getLinuxCount, LINUX_CATEGORIES, LINUX_TAGS, LINUX_TRACKERS, useIncognitoMode } from "@/lib/incognito"
 import { cn } from "@/lib/utils"
@@ -86,25 +86,8 @@
 
 interface FilterSidebarProps {
   instanceId: number
-<<<<<<< HEAD
   selectedFilters: TorrentFilters
   onFilterChange: (filters: TorrentFilters) => void
-=======
-  selectedFilters: {
-    status: string[]
-    categories: string[]
-    tags: string[]
-    trackers: string[]
-    expr?: string
-  }
-  onFilterChange: (filters: {
-    status: string[]
-    categories: string[]
-    tags: string[]
-    trackers: string[]
-    expr?: string
-  }) => void
->>>>>>> 7b9e9f9c
   torrentCounts?: Record<string, number>
   categories?: Record<string, Category>
   tags?: string[]
@@ -260,13 +243,20 @@
 
     try {
       // Find torrents using this tracker
+      const trackerFilters: TorrentFilters = {
+        status: [],
+        excludeStatus: [],
+        categories: [],
+        excludeCategories: [],
+        tags: [],
+        excludeTags: [],
+        trackers: [trackerDomain],
+        excludeTrackers: [],
+        expr: "",
+      }
+
       const torrentsList = await api.getTorrents(instanceId, {
-        filters: {
-          status: [],
-          categories: [],
-          tags: [],
-          trackers: [trackerDomain],
-        },
+        filters: trackerFilters,
         limit: 1, // We only need one torrent to get the tracker URL
       })
 
@@ -310,9 +300,14 @@
         selectAll: true,
         filters: {
           status: [],
+          excludeStatus: [],
           categories: [],
+          excludeCategories: [],
           tags: [],
+          excludeTags: [],
           trackers: [tracker], // Filter to only torrents with this tracker
+          excludeTrackers: [],
+          expr: "",
         },
       })
     },
@@ -795,12 +790,9 @@
   const filteredCategories = useMemo(() => {
     const categoryEntries = Object.entries(categories) as [string, Category][]
 
-<<<<<<< HEAD
-    const matches = debouncedCategorySearch
-      ? categoryEntries.filter(([name]) =>
-        name.toLowerCase().includes(debouncedCategorySearch.toLowerCase())
-      )
-      : categoryEntries
+    const matches = debouncedCategorySearch? categoryEntries.filter(([name]) =>
+      name.toLowerCase().includes(debouncedCategorySearch.toLowerCase())
+    ): categoryEntries
 
     const included = matches.filter(([name]) => includeCategorySet.has(name))
     const excluded = matches.filter(([name]) => !includeCategorySet.has(name) && excludeCategorySet.has(name))
@@ -808,17 +800,6 @@
 
     return [...included, ...excluded, ...neutral]
   }, [categories, debouncedCategorySearch, excludeCategorySet, includeCategorySet])
-=======
-    if (!debouncedCategorySearch) {
-      return categoryEntries
-    }
-
-    const searchLower = debouncedCategorySearch.toLowerCase()
-    return categoryEntries.filter(([name]) =>
-      name.toLowerCase().includes(searchLower)
-    )
-  }, [categories, debouncedCategorySearch])
->>>>>>> 7b9e9f9c
 
   // Filtered tags for performance
   const filteredTags = useMemo(() => {
@@ -826,7 +807,6 @@
       return tags
     }
 
-<<<<<<< HEAD
     // Show included tags first, then exclusions, then neutral tags
     const included = tags.filter(tag => includeTagSet.has(tag))
     const excluded = tags.filter(tag => !includeTagSet.has(tag) && excludeTagSet.has(tag))
@@ -837,11 +817,9 @@
 
   // Filtered trackers for performance
   const filteredTrackers = useMemo(() => {
-    const baseList = debouncedTrackerSearch
-      ? trackers.filter(tracker =>
-        tracker.toLowerCase().includes(debouncedTrackerSearch.toLowerCase())
-      )
-      : trackers
+    const baseList = debouncedTrackerSearch? trackers.filter(tracker =>
+      tracker.toLowerCase().includes(debouncedTrackerSearch.toLowerCase())
+    ): trackers
 
     const included = baseList.filter(tracker => includeTrackerSet.has(tracker))
     const excluded = baseList.filter(tracker => !includeTrackerSet.has(tracker) && excludeTrackerSet.has(tracker))
@@ -849,25 +827,6 @@
 
     return [...included, ...excluded, ...neutral]
   }, [debouncedTrackerSearch, excludeTrackerSet, includeTrackerSet, trackers])
-=======
-    const searchLower = debouncedTagSearch.toLowerCase()
-    return tags.filter(tag =>
-      tag.toLowerCase().includes(searchLower)
-    )
-  }, [tags, debouncedTagSearch])
-
-  // Filtered trackers for performance
-  const filteredTrackers = useMemo(() => {
-    if (!debouncedTrackerSearch) {
-      return trackers
-    }
-
-    const searchLower = debouncedTrackerSearch.toLowerCase()
-    return trackers.filter(tracker =>
-      tracker.toLowerCase().includes(searchLower)
-    )
-  }, [trackers, debouncedTrackerSearch])
->>>>>>> 7b9e9f9c
 
   // Virtual scrolling for categories
   const categoryVirtualizer = useVirtualizer({
@@ -1014,17 +973,14 @@
               </AccordionTrigger>
               <AccordionContent className="px-3 pb-2">
                 <div className="space-y-1">
-<<<<<<< HEAD
-                  {TORRENT_STATES.map((state) => {
+                  {visibleTorrentStates.map((state) => {
                     const statusState = getStatusState(state.value)
                     return (
                       <label
                         key={state.value}
                         className={cn(
                           "flex items-center space-x-2 py-1 px-2 rounded cursor-pointer transition-colors",
-                          statusState === "exclude"
-                            ? "bg-destructive/10 text-destructive hover:bg-destructive/15"
-                            : "hover:bg-muted"
+                          statusState === "exclude"? "bg-destructive/10 text-destructive hover:bg-destructive/15": "hover:bg-muted"
                         )}
                         onPointerDown={(event) => handleStatusPointerDown(event, state.value)}
                       >
@@ -1052,26 +1008,6 @@
                       </label>
                     )
                   })}
-=======
-                  {visibleTorrentStates.map((state) => (
-                    <label
-                      key={state.value}
-                      className="flex items-center space-x-2 py-1 px-2 hover:bg-muted rounded cursor-pointer"
-                    >
-                      <Checkbox
-                        checked={selectedFilters.status.includes(state.value)}
-                        onCheckedChange={() => handleStatusToggle(state.value)}
-                      />
-                      <span className="text-sm flex-1 flex items-center gap-2">
-                        <state.icon className="h-4 w-4" />
-                        <span>{state.label}</span>
-                      </span>
-                      <span className="text-xs text-muted-foreground">
-                        {getDisplayCount(`status:${state.value}`)}
-                      </span>
-                    </label>
-                  ))}
->>>>>>> 7b9e9f9c
                 </div>
               </AccordionContent>
             </AccordionItem>
@@ -1115,9 +1051,7 @@
                   <label
                     className={cn(
                       "flex items-center space-x-2 py-1 px-2 rounded cursor-pointer transition-colors",
-                      uncategorizedState === "exclude"
-                        ? "bg-destructive/10 text-destructive hover:bg-destructive/15"
-                        : "hover:bg-muted"
+                      uncategorizedState === "exclude"? "bg-destructive/10 text-destructive hover:bg-destructive/15": "hover:bg-muted"
                     )}
                     onPointerDown={(event) => handleCategoryPointerDown(event, "")}
                   >
@@ -1195,9 +1129,7 @@
                                   <label
                                     className={cn(
                                       "flex items-center space-x-2 py-1 px-2 rounded cursor-pointer transition-colors",
-                                      categoryState === "exclude"
-                                        ? "bg-destructive/10 text-destructive hover:bg-destructive/15"
-                                        : "hover:bg-muted"
+                                      categoryState === "exclude"? "bg-destructive/10 text-destructive hover:bg-destructive/15": "hover:bg-muted"
                                     )}
                                     onPointerDown={(event) => handleCategoryPointerDown(event, name)}
                                   >
@@ -1261,9 +1193,7 @@
                             <label
                               className={cn(
                                 "flex items-center space-x-2 py-1 px-2 rounded cursor-pointer transition-colors",
-                                categoryState === "exclude"
-                                  ? "bg-destructive/10 text-destructive hover:bg-destructive/15"
-                                  : "hover:bg-muted"
+                                categoryState === "exclude"? "bg-destructive/10 text-destructive hover:bg-destructive/15": "hover:bg-muted"
                               )}
                               onPointerDown={(event) => handleCategoryPointerDown(event, name)}
                             >
@@ -1584,9 +1514,7 @@
                   <label
                     className={cn(
                       "flex items-center space-x-2 py-1 px-2 rounded cursor-pointer transition-colors",
-                      noTrackerState === "exclude"
-                        ? "bg-destructive/10 text-destructive hover:bg-destructive/15"
-                        : "hover:bg-muted"
+                      noTrackerState === "exclude"? "bg-destructive/10 text-destructive hover:bg-destructive/15": "hover:bg-muted"
                     )}
                     onPointerDown={(event) => handleTrackerPointerDown(event, "")}
                   >
@@ -1657,9 +1585,7 @@
                                   <label
                                     className={cn(
                                       "flex items-center space-x-2 py-1 px-2 rounded cursor-pointer transition-colors",
-                                      trackerState === "exclude"
-                                        ? "bg-destructive/10 text-destructive hover:bg-destructive/15"
-                                        : "hover:bg-muted"
+                                      trackerState === "exclude"? "bg-destructive/10 text-destructive hover:bg-destructive/15": "hover:bg-muted"
                                     )}
                                     onPointerDown={(event) => handleTrackerPointerDown(event, tracker)}
                                   >
@@ -1667,7 +1593,7 @@
                                       checked={getCheckboxVisualState(trackerState)}
                                       onCheckedChange={() => handleTrackerCheckboxChange(tracker)}
                                     />
-<<<<<<< HEAD
+                                    <TrackerIconImage tracker={tracker} trackerIcons={trackerIcons} />
                                     <span
                                       className={cn(
                                         "text-sm flex-1 truncate w-8",
@@ -1675,10 +1601,6 @@
                                       )}
                                       title={tracker}
                                     >
-=======
-                                    <TrackerIconImage tracker={tracker} trackerIcons={trackerIcons} />
-                                    <span className="text-sm flex-1 truncate w-8" title={tracker}>
->>>>>>> 7b9e9f9c
                                       {tracker}
                                     </span>
                                     <span
@@ -1714,7 +1636,6 @@
                       </div>
                     </div>
                   ) : (
-<<<<<<< HEAD
                     filteredTrackers.filter(tracker => tracker !== "").map((tracker) => {
                       const trackerState = getTrackerState(tracker)
                       return (
@@ -1723,9 +1644,7 @@
                             <label
                               className={cn(
                                 "flex items-center space-x-2 py-1 px-2 rounded cursor-pointer transition-colors",
-                                trackerState === "exclude"
-                                  ? "bg-destructive/10 text-destructive hover:bg-destructive/15"
-                                  : "hover:bg-muted"
+                                trackerState === "exclude"? "bg-destructive/10 text-destructive hover:bg-destructive/15": "hover:bg-muted"
                               )}
                               onPointerDown={(event) => handleTrackerPointerDown(event, tracker)}
                             >
@@ -1733,6 +1652,7 @@
                                 checked={getCheckboxVisualState(trackerState)}
                                 onCheckedChange={() => handleTrackerCheckboxChange(tracker)}
                               />
+                              <TrackerIconImage tracker={tracker} trackerIcons={trackerIcons} />
                               <span
                                 className={cn(
                                   "text-sm flex-1 truncate w-8",
@@ -1754,7 +1674,11 @@
                           </ContextMenuTrigger>
                           <ContextMenuContent>
                             <ContextMenuItem
+                              disabled={!supportsTrackerEditing}
                               onClick={async () => {
+                                if (!supportsTrackerEditing) {
+                                  return
+                                }
                                 setTrackerToEdit(tracker)
                                 await fetchTrackerURLs(tracker)
                                 setShowEditTrackerDialog(true)
@@ -1767,43 +1691,6 @@
                         </ContextMenu>
                       )
                     })
-=======
-                    filteredTrackers.filter(tracker => tracker !== "").map((tracker) => (
-                      <ContextMenu key={tracker}>
-                        <ContextMenuTrigger asChild>
-                          <label className="flex items-center space-x-2 py-1 px-2 hover:bg-muted rounded cursor-pointer">
-                            <Checkbox
-                              checked={selectedFilters.trackers.includes(tracker)}
-                              onCheckedChange={() => handleTrackerToggle(tracker)}
-                            />
-                            <TrackerIconImage tracker={tracker} trackerIcons={trackerIcons} />
-                            <span className="text-sm flex-1 truncate w-8" title={tracker}>
-                              {tracker}
-                            </span>
-                            <span className="text-xs text-muted-foreground">
-                              {getDisplayCount(`tracker:${tracker}`, incognitoMode ? getLinuxCount(tracker, 100) : undefined)}
-                            </span>
-                          </label>
-                        </ContextMenuTrigger>
-                        <ContextMenuContent>
-                          <ContextMenuItem
-                            disabled={!supportsTrackerEditing}
-                            onClick={async () => {
-                              if (!supportsTrackerEditing) {
-                                return
-                              }
-                              setTrackerToEdit(tracker)
-                              await fetchTrackerURLs(tracker)
-                              setShowEditTrackerDialog(true)
-                            }}
-                          >
-                            <Edit className="mr-2 h-4 w-4" />
-                            Edit Tracker URL
-                          </ContextMenuItem>
-                        </ContextMenuContent>
-                      </ContextMenu>
-                    ))
->>>>>>> 7b9e9f9c
                   )}
                 </div>
               </AccordionContent>
