--- conflicted
+++ resolved
@@ -16,12 +16,8 @@
 import { isHardlinkManaged, type CrossSeedTorrent } from "@/lib/cross-seed-utils"
 import { getLinuxFileName, getLinuxTracker } from "@/lib/incognito"
 import { getStateLabel } from "@/lib/torrent-state-utils"
-<<<<<<< HEAD
-import { cn, formatBytes } from "@/lib/utils"
+import { cn, copyTextToClipboard, formatBytes } from "@/lib/utils"
 import type { Instance } from "@/types"
-=======
-import { cn, copyTextToClipboard, formatBytes } from "@/lib/utils"
->>>>>>> 88e9adca
 import {
   createColumnHelper,
   flexRender,
@@ -30,11 +26,7 @@
   useReactTable,
   type SortingState,
 } from "@tanstack/react-table"
-<<<<<<< HEAD
-import { Loader2, Trash2 } from "lucide-react"
-=======
 import { Copy, Loader2, Trash2 } from "lucide-react"
->>>>>>> 88e9adca
 import { memo, useMemo, useState } from "react"
 import { toast } from "sonner"
 
@@ -48,11 +40,8 @@
   onDeselectAll: () => void
   onDeleteMatches: () => void
   onDeleteCurrent: () => void
-<<<<<<< HEAD
   instanceById: Map<number, Instance>
-=======
   onNavigateToTorrent?: (instanceId: number, torrentHash: string) => void
->>>>>>> 88e9adca
 }
 
 const columnHelper = createColumnHelper<CrossSeedTorrent>()
@@ -112,11 +101,8 @@
   onDeselectAll,
   onDeleteMatches,
   onDeleteCurrent,
-<<<<<<< HEAD
   instanceById,
-=======
   onNavigateToTorrent,
->>>>>>> 88e9adca
 }: CrossSeedTableProps) {
   const [sorting, setSorting] = useState<SortingState>([])
   const { data: trackerIcons } = useTrackerIcons()
@@ -156,7 +142,6 @@
           : info.getValue()
         const isHardlink = isHardlinkManaged(info.row.original, instanceById.get(info.row.original.instanceId))
         return (
-<<<<<<< HEAD
           <div className="flex items-center gap-1.5 min-w-0">
             <Tooltip>
               <TooltipTrigger asChild>
@@ -179,16 +164,6 @@
               </Tooltip>
             )}
           </div>
-=======
-          <Tooltip>
-            <TooltipTrigger asChild>
-              <span className="truncate block">{name}</span>
-            </TooltipTrigger>
-            <TooltipContent side="top" className="max-w-[400px]">
-              <p className="text-xs break-all">{name}</p>
-            </TooltipContent>
-          </Tooltip>
->>>>>>> 88e9adca
         )
       },
       size: 300,
@@ -327,11 +302,7 @@
       },
       size: 130,
     }),
-<<<<<<< HEAD
-  ], [incognitoMode, selectedTorrents, onToggleSelection, speedUnit, trackerDisplayNames, trackerIcons, instanceById])
-=======
-  ], [incognitoMode, selectedTorrents, onToggleSelection, trackerDisplayNames, trackerIcons])
->>>>>>> 88e9adca
+  ], [incognitoMode, selectedTorrents, onToggleSelection, trackerDisplayNames, trackerIcons, instanceById])
 
   const table = useReactTable({
     data: matches,
