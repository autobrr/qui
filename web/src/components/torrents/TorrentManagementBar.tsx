--- conflicted
+++ resolved
@@ -89,13 +89,9 @@
   const safeInstanceId = typeof instanceId === "number" && instanceId > 0 ? instanceId : 0
 
   // Use shared metadata hook to leverage cache from table and filter sidebar
-<<<<<<< HEAD
-  const { data: metadata, isLoading: isMetadataLoading } = useInstanceMetadata(instanceId, {
+  const { data: metadata, isLoading: isMetadataLoading } = useInstanceMetadata(safeInstanceId, {
     fallbackDelayMs: 1500,
   })
-=======
-  const { data: metadata, isLoading: isMetadataLoading } = useInstanceMetadata(safeInstanceId)
->>>>>>> 1aa73604
   const availableTags = metadata?.tags || []
   const availableCategories = metadata?.categories || {}
   const preferences = metadata?.preferences
