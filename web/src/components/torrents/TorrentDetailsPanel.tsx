/*
 * Copyright (c) 2025, s0up and the autobrr contributors.
 * SPDX-License-Identifier: GPL-2.0-or-later
 */

import { Badge } from "@/components/ui/badge"
import { Button } from "@/components/ui/button"
<<<<<<< HEAD
import { ContextMenu, ContextMenuContent, ContextMenuItem, ContextMenuSeparator, ContextMenuTrigger } from "@/components/ui/context-menu"
import { Dialog, DialogContent, DialogDescription, DialogFooter, DialogHeader, DialogTitle } from "@/components/ui/dialog"
import { Label } from "@/components/ui/label"
import { Progress } from "@/components/ui/progress"
import { ScrollArea } from "@/components/ui/scroll-area"
import { Tabs, TabsContent, TabsList, TabsTrigger } from "@/components/ui/tabs"
import { Textarea } from "@/components/ui/textarea"
=======
import { Progress } from "@/components/ui/progress"
import { ScrollArea } from "@/components/ui/scroll-area"
import { Tabs, TabsContent, TabsList, TabsTrigger } from "@/components/ui/tabs"
>>>>>>> 0c4dfb7e
import { useInstanceMetadata } from "@/hooks/useInstanceMetadata"
import { api } from "@/lib/api"
import { formatSpeedWithUnit, useSpeedUnits } from "@/lib/speedUnits"
import { formatBytes, formatDuration, formatTimestamp } from "@/lib/utils"
import type { Torrent } from "@/types"
<<<<<<< HEAD
import { useMutation, useQuery, useQueryClient } from "@tanstack/react-query"
import "flag-icons/css/flag-icons.min.css"
import { Ban, Copy, Loader2, UserPlus } from "lucide-react"
import { memo, useCallback, useEffect, useState } from "react"
import { toast } from "sonner"

interface TorrentPeer {
  ip: string
  port: number
  connection?: string
  flags?: string
  flags_desc?: string
  client?: string
  progress?: number
  dl_speed?: number
  up_speed?: number
  downloaded?: number
  uploaded?: number
  relevance?: number
  files?: string
  country?: string
  country_code?: string
  peer_id_client?: string
}

interface TorrentPeersResponse {
  full_update?: boolean
  rid?: number
  peers?: Record<string, TorrentPeer>
  peers_removed?: string[]
  show_flags?: boolean
}
=======
import { useQuery } from "@tanstack/react-query"
import { Copy, Loader2 } from "lucide-react"
import { memo, useCallback, useEffect, useState } from "react"
import { toast } from "sonner"
>>>>>>> 0c4dfb7e

interface TorrentDetailsPanelProps {
  instanceId: number;
  torrent: Torrent | null;
}

function getTrackerStatusBadge(status: number) {
  switch (status) {
    case 0:
      return <Badge variant="secondary">Disabled</Badge>
    case 1:
      return <Badge variant="secondary">Not contacted</Badge>
    case 2:
      return <Badge variant="default">Working</Badge>
    case 3:
      return <Badge variant="default">Updating</Badge>
    case 4:
      return <Badge variant="destructive">Error</Badge>
    default:
      return <Badge variant="outline">Unknown</Badge>
  }
}

export const TorrentDetailsPanel = memo(function TorrentDetailsPanel({ instanceId, torrent }: TorrentDetailsPanelProps) {
  const [activeTab, setActiveTab] = useState("general")
  const [showAddPeersDialog, setShowAddPeersDialog] = useState(false)
  const [showBanPeerDialog, setShowBanPeerDialog] = useState(false)
  const [peersToAdd, setPeersToAdd] = useState("")
  const [peerToBan, setPeerToBan] = useState<TorrentPeer | null>(null)
  const [isReady, setIsReady] = useState(false)
  const { data: metadata } = useInstanceMetadata(instanceId)
  const queryClient = useQueryClient()
  const [speedUnit] = useSpeedUnits()

<<<<<<< HEAD
  // Reset tab when torrent changes and wait for component to be ready
=======
  const copyToClipboard = useCallback(async (text: string, type: string) => {
    try {
      await navigator.clipboard.writeText(text)
      toast.success(`${type} copied!`)
    } catch {
      toast.error("Failed to copy to clipboard")
    }
  }, [])

  // Reset tab when torrent changes
>>>>>>> 0c4dfb7e
  useEffect(() => {
    setActiveTab("general")
    setIsReady(false)
    // Small delay to ensure parent component animations complete
    const timer = setTimeout(() => setIsReady(true), 150)
    return () => clearTimeout(timer)
  }, [torrent?.hash])

  // Fetch torrent properties
  const { data: properties, isLoading: loadingProperties } = useQuery({
    queryKey: ["torrent-properties", instanceId, torrent?.hash],
    queryFn: () => api.getTorrentProperties(instanceId, torrent!.hash),
    enabled: !!torrent && isReady,
    staleTime: 30000, // Cache for 30 seconds
    gcTime: 5 * 60 * 1000, // Keep in cache for 5 minutes
  })

  // Fetch torrent trackers
  const { data: trackers, isLoading: loadingTrackers } = useQuery({
    queryKey: ["torrent-trackers", instanceId, torrent?.hash],
    queryFn: () => api.getTorrentTrackers(instanceId, torrent!.hash),
    enabled: !!torrent && isReady, // Fetch immediately, don't wait for tab
    staleTime: 30000,
    gcTime: 5 * 60 * 1000,
  })

  // Fetch torrent files
  const { data: files, isLoading: loadingFiles } = useQuery({
    queryKey: ["torrent-files", instanceId, torrent?.hash],
    queryFn: () => api.getTorrentFiles(instanceId, torrent!.hash),
    enabled: !!torrent && isReady, // Fetch immediately, don't wait for tab
    staleTime: 30000,
    gcTime: 5 * 60 * 1000,
  })

  // Fetch torrent peers with optimized refetch
  const { data: peersData, isLoading: loadingPeers } = useQuery<TorrentPeersResponse>({
    queryKey: ["torrent-peers", instanceId, torrent?.hash],
    queryFn: async () => {
      const data = await api.getTorrentPeers(instanceId, torrent!.hash)
      return data as TorrentPeersResponse
    },
    enabled: !!torrent && isReady,
    // Only refetch when tab is active and document is visible
    refetchInterval: () => {
      if (activeTab === "peers" && document.visibilityState === "visible" && isReady) {
        return 2000
      }
      return false
    },
    staleTime: activeTab === "peers" ? 0 : 30000, // No stale time when viewing peers
    gcTime: 5 * 60 * 1000,
  })

  // Add peers mutation
  const addPeersMutation = useMutation({
    mutationFn: async (peers: string[]) => {
      if (!torrent) throw new Error("No torrent selected")
      await api.addPeersToTorrents(instanceId, [torrent.hash], peers)
    },
    onSuccess: () => {
      toast.success("Peers added successfully")
      setShowAddPeersDialog(false)
      setPeersToAdd("")
      queryClient.invalidateQueries({ queryKey: ["torrent-peers", instanceId, torrent?.hash] })
    },
    onError: (error) => {
      toast.error(`Failed to add peers: ${error.message}`)
    },
  })

  // Ban peer mutation
  const banPeerMutation = useMutation({
    mutationFn: async (peer: string) => {
      await api.banPeers(instanceId, [peer])
    },
    onSuccess: () => {
      toast.success("Peer banned successfully")
      setShowBanPeerDialog(false)
      setPeerToBan(null)
      queryClient.invalidateQueries({ queryKey: ["torrent-peers", instanceId, torrent?.hash] })
    },
    onError: (error) => {
      toast.error(`Failed to ban peer: ${error.message}`)
    },
  })

  // Handle copy peer IP:port
  const handleCopyPeer = useCallback((peer: TorrentPeer) => {
    const peerAddress = `${peer.ip}:${peer.port}`
    navigator.clipboard.writeText(peerAddress).then(() => {
      toast.success(`Copied ${peerAddress} to clipboard`)
    }).catch(() => {
      toast.error("Failed to copy to clipboard")
    })
  }, [])

  // Handle ban peer click
  const handleBanPeerClick = useCallback((peer: TorrentPeer) => {
    setPeerToBan(peer)
    setShowBanPeerDialog(true)
  }, [])

  // Handle ban peer confirmation
  const handleBanPeerConfirm = useCallback(() => {
    if (peerToBan) {
      const peerAddress = `${peerToBan.ip}:${peerToBan.port}`
      banPeerMutation.mutate(peerAddress)
    }
  }, [peerToBan, banPeerMutation])

  // Handle add peers submit
  const handleAddPeersSubmit = useCallback(() => {
    const peers = peersToAdd.split(/[\n,]/).map(p => p.trim()).filter(p => p)
    if (peers.length > 0) {
      addPeersMutation.mutate(peers)
    }
  }, [peersToAdd, addPeersMutation])

  if (!torrent) return null

  // Show minimal loading state while waiting for initial data
  const isInitialLoad = !isReady || (loadingProperties && !properties)
  if (isInitialLoad) {
    return (
      <div className="h-full flex items-center justify-center">
        <Loader2 className="h-6 w-6 animate-spin" />
      </div>
    )
  }

  return (
    <div className="h-full flex flex-col">
      <div className="flex items-center justify-between px-4 py-3 sm:px-6 border-b bg-muted/30">
        <h3 className="text-sm font-semibold truncate flex-1 pr-2" title={torrent.name}>
          {torrent.name}
        </h3>
      </div>

      <Tabs value={activeTab} onValueChange={setActiveTab} className="flex-1 flex flex-col overflow-hidden">
        <TabsList className="w-full justify-start rounded-none border-b h-10 bg-background px-4 sm:px-6 py-0">
          <TabsTrigger
            value="general"
            className="relative text-xs rounded-none data-[state=active]:bg-transparent data-[state=active]:shadow-none hover:bg-accent/50 transition-all px-3 sm:px-4 cursor-pointer focus-visible:outline-none focus-visible:ring-0 after:absolute after:bottom-0 after:left-0 after:right-0 after:h-[2px] after:bg-primary after:scale-x-0 data-[state=active]:after:scale-x-100 after:transition-transform"
          >
            General
          </TabsTrigger>
          <TabsTrigger
            value="trackers"
            className="relative text-xs rounded-none data-[state=active]:bg-transparent data-[state=active]:shadow-none hover:bg-accent/50 transition-all px-3 sm:px-4 cursor-pointer focus-visible:outline-none focus-visible:ring-0 after:absolute after:bottom-0 after:left-0 after:right-0 after:h-[2px] after:bg-primary after:scale-x-0 data-[state=active]:after:scale-x-100 after:transition-transform"
          >
            Trackers
          </TabsTrigger>
          <TabsTrigger
            value="peers"
            className="relative text-xs rounded-none data-[state=active]:bg-transparent data-[state=active]:shadow-none hover:bg-accent/50 transition-all px-3 sm:px-4 cursor-pointer focus-visible:outline-none focus-visible:ring-0 after:absolute after:bottom-0 after:left-0 after:right-0 after:h-[2px] after:bg-primary after:scale-x-0 data-[state=active]:after:scale-x-100 after:transition-transform"
          >
            Peers
          </TabsTrigger>
          <TabsTrigger
            value="content"
            className="relative text-xs rounded-none data-[state=active]:bg-transparent data-[state=active]:shadow-none hover:bg-accent/50 transition-all px-3 sm:px-4 cursor-pointer focus-visible:outline-none focus-visible:ring-0 after:absolute after:bottom-0 after:left-0 after:right-0 after:h-[2px] after:bg-primary after:scale-x-0 data-[state=active]:after:scale-x-100 after:transition-transform"
          >
            Content
          </TabsTrigger>
        </TabsList>

        <div className="flex-1 overflow-hidden">
          <TabsContent value="general" className="m-0 h-full">
            <ScrollArea className="h-full">
              <div className="p-4 sm:p-6">
                {loadingProperties && !properties ? (
                  <div className="flex items-center justify-center p-8">
                    <Loader2 className="h-6 w-6 animate-spin" />
                  </div>
                ) : properties ? (
                  <div className="space-y-4">
                    <div className="grid grid-cols-1 sm:grid-cols-2 gap-3 sm:gap-4 text-sm">
                      <div>
                        <span className="text-muted-foreground">Total Size:</span>
                        <span className="ml-2">{formatBytes(properties.total_size || torrent.size)}</span>
                      </div>
                      <div>
                        <span className="text-muted-foreground">Pieces:</span>
                        <span className="ml-2">{properties.pieces_have || 0} / {properties.pieces_num || 0} ({formatBytes(properties.piece_size || 0)})</span>
                      </div>
                      <div>
                        <span className="text-muted-foreground">Downloaded:</span>
                        <span className="ml-2">{formatBytes(properties.total_downloaded || 0)}</span>
                      </div>
                      <div>
                        <span className="text-muted-foreground">Uploaded:</span>
                        <span className="ml-2">{formatBytes(properties.total_uploaded || 0)}</span>
                      </div>
                      <div>
                        <span className="text-muted-foreground">Share Ratio:</span>
                        <span className="ml-2">{(properties.share_ratio || 0).toFixed(2)}</span>
                      </div>
                      <div>
                        <span className="text-muted-foreground">Seeds:</span>
                        <span className="ml-2">{properties.seeds || 0} ({properties.seeds_total || 0})</span>
                      </div>
                      <div>
                        <span className="text-muted-foreground">Peers:</span>
                        <span className="ml-2">{properties.peers || 0} ({properties.peers_total || 0})</span>
                      </div>
                      <div>
                        <span className="text-muted-foreground">Wasted:</span>
                        <span className="ml-2">{formatBytes(properties.total_wasted || 0)}</span>
                      </div>
                    </div>

                    <div className="space-y-2">
                      <div>
                        <span className="text-sm text-muted-foreground">Download Speed:</span>
                        <span className="ml-2 text-sm">{formatSpeedWithUnit(properties.dl_speed || 0, speedUnit)} (avg: {formatSpeedWithUnit(properties.dl_speed_avg || 0, speedUnit)})</span>
                      </div>
                      <div>
                        <span className="text-sm text-muted-foreground">Upload Speed:</span>
                        <span className="ml-2 text-sm">{formatSpeedWithUnit(properties.up_speed || 0, speedUnit)} (avg: {formatSpeedWithUnit(properties.up_speed_avg || 0, speedUnit)})</span>
                      </div>
                    </div>

                    {/* Queue Information */}
                    {metadata?.preferences?.queueing_enabled && (
                      <div className="space-y-2">
                        <div>
                          <span className="text-sm text-muted-foreground">Priority:</span>
                          <span className="ml-2 text-sm">
                            {torrent?.priority > 0 ? (
                              <>
                                {torrent.priority}
                                {(torrent.state === "queuedDL" || torrent.state === "queuedUP") && (
                                  <Badge variant="secondary" className="ml-2 text-xs">
                                    Queued {torrent.state === "queuedDL" ? "DL" : "UP"}
                                  </Badge>
                                )}
                              </>
                            ) : (
                              "Normal"
                            )}
                          </span>
                        </div>
                        {metadata.preferences.max_active_downloads > 0 && (
                          <div>
                            <span className="text-sm text-muted-foreground">Max Active Downloads:</span>
                            <span className="ml-2 text-sm">{metadata.preferences.max_active_downloads}</span>
                          </div>
                        )}
                        {metadata.preferences.max_active_uploads > 0 && (
                          <div>
                            <span className="text-sm text-muted-foreground">Max Active Uploads:</span>
                            <span className="ml-2 text-sm">{metadata.preferences.max_active_uploads}</span>
                          </div>
                        )}
                        {metadata.preferences.max_active_torrents > 0 && (
                          <div>
                            <span className="text-sm text-muted-foreground">Max Active Torrents:</span>
                            <span className="ml-2 text-sm">{metadata.preferences.max_active_torrents}</span>
                          </div>
                        )}
                      </div>
                    )}

                    <div className="space-y-2">
                      <div>
                        <span className="text-sm text-muted-foreground">Time Active:</span>
                        <span className="ml-2 text-sm">{formatDuration(properties.time_elapsed || 0)}</span>
                      </div>
                      <div>
                        <span className="text-sm text-muted-foreground">Seeding Time:</span>
                        <span className="ml-2 text-sm">{formatDuration(properties.seeding_time || 0)}</span>
                      </div>
                    </div>

                    <div className="space-y-2">
                      <div>
                        <span className="text-sm text-muted-foreground">Save Path:</span>
                        <div className="text-xs sm:text-sm mt-1 font-mono bg-muted/50 hover:bg-muted transition-colors p-2 sm:p-3 rounded break-all">
                          {properties.save_path || "N/A"}
                        </div>
                      </div>
                    </div>

                    {/* Info Hash Display */}
                    <div className="space-y-2">
                      <div>
                        <span className="text-sm text-muted-foreground">Info Hash v1:</span>
                        <div className="flex items-center gap-2 mt-1">
                          <div className="text-xs sm:text-sm font-mono bg-muted/50 hover:bg-muted transition-colors p-2 sm:p-3 rounded break-all select-text flex-1">
                            {properties.infohash_v1 && properties.infohash_v1.length > 0 ? properties.infohash_v1 : "N/A"}
                          </div>
                          {properties.infohash_v1 && properties.infohash_v1.length > 0 && (
                            <Button
                              variant="ghost"
                              size="icon"
                              className="h-8 w-8 shrink-0"
                              onClick={() => copyToClipboard(properties.infohash_v1, "Info Hash v1")}
                            >
                              <Copy className="h-4 w-4" />
                            </Button>
                          )}
                        </div>
                      </div>
                      <div>
                        <span className="text-sm text-muted-foreground">Info Hash v2:</span>
                        <div className="flex items-center gap-2 mt-1">
                          <div className="text-xs sm:text-sm font-mono bg-muted/50 hover:bg-muted transition-colors p-2 sm:p-3 rounded break-all select-text flex-1">
                            {properties.infohash_v2 && properties.infohash_v2.length > 0 ? properties.infohash_v2 : "N/A"}
                          </div>
                          {properties.infohash_v2 && properties.infohash_v2.length > 0 && (
                            <Button
                              variant="ghost"
                              size="icon"
                              className="h-8 w-8 shrink-0"
                              onClick={() => copyToClipboard(properties.infohash_v2, "Info Hash v2")}
                            >
                              <Copy className="h-4 w-4" />
                            </Button>
                          )}
                        </div>
                      </div>
                    </div>

                    <div className="space-y-2">
                      <div>
                        <span className="text-sm text-muted-foreground">Added On:</span>
                        <span className="ml-2 text-sm">{formatTimestamp(properties.addition_date)}</span>
                      </div>
                      <div>
                        <span className="text-sm text-muted-foreground">Completed On:</span>
                        <span className="ml-2 text-sm">{formatTimestamp(properties.completion_date)}</span>
                      </div>
                      <div>
                        <span className="text-sm text-muted-foreground">Created On:</span>
                        <span className="ml-2 text-sm">{formatTimestamp(properties.creation_date)}</span>
                      </div>
                    </div>

                    {properties.comment && (
                      <div>
                        <span className="text-sm text-muted-foreground">Comment:</span>
                        <div className="text-xs sm:text-sm mt-1 bg-muted/50 hover:bg-muted transition-colors p-2 sm:p-3 rounded break-words">
                          {properties.comment}
                        </div>
                      </div>
                    )}

                    {properties.created_by && (
                      <div>
                        <span className="text-sm text-muted-foreground">Created By:</span>
                        <span className="ml-2 text-sm">{properties.created_by}</span>
                      </div>
                    )}
                  </div>
                ) : null}
              </div>
            </ScrollArea>
          </TabsContent>

          <TabsContent value="trackers" className="m-0 h-full">
            <ScrollArea className="h-full">
              <div className="p-4 sm:p-6">
                {activeTab === "trackers" && loadingTrackers && !trackers ? (
                  <div className="flex items-center justify-center p-8">
                    <Loader2 className="h-6 w-6 animate-spin" />
                  </div>
                ) : trackers && trackers.length > 0 ? (
                  <div className="space-y-2">
                    {trackers.map((tracker, index) => (
                      <div key={index} className="border border-border/50 hover:border-border bg-card/50 hover:bg-card transition-all rounded-lg p-3 sm:p-4 space-y-2">
                        <div className="flex flex-col sm:flex-row sm:items-center sm:justify-between gap-2">
                          <span className="text-xs sm:text-sm font-mono break-all">{tracker.url}</span>
                          {getTrackerStatusBadge(tracker.status)}
                        </div>
                        <div className="grid grid-cols-2 gap-2 text-xs text-muted-foreground">
                          <div>Seeds: {tracker.num_seeds}</div>
                          <div>Peers: {tracker.num_peers}</div>
                          <div>Leechers: {tracker.num_leechers}</div>
                          <div>Downloaded: {tracker.num_downloaded}</div>
                        </div>
                        {tracker.msg && (
                          <div className="text-xs text-muted-foreground">{tracker.msg}</div>
                        )}
                      </div>
                    ))}
                  </div>
                ) : (
                  <div className="text-sm text-muted-foreground text-center p-4">
                    No trackers found
                  </div>
                )}
              </div>
            </ScrollArea>
          </TabsContent>

          <TabsContent value="peers" className="m-0 h-full">
            <ScrollArea className="h-full">
              <div className="p-4 sm:p-6">
                {activeTab === "peers" && loadingPeers && !peersData ? (
                  <div className="flex items-center justify-center p-8">
                    <Loader2 className="h-6 w-6 animate-spin" />
                  </div>
                ) : peersData && peersData.peers && typeof peersData.peers === "object" && Object.keys(peersData.peers).length > 0 ? (
                  <>
                    <div className="flex justify-end mb-4">
                      <Button
                        variant="outline"
                        size="sm"
                        onClick={() => setShowAddPeersDialog(true)}
                      >
                        <UserPlus className="h-4 w-4 mr-2" />
                        Add Peers
                      </Button>
                    </div>
                    <div className="space-y-2">
                      {Object.entries(peersData.peers).map(([peerKey, peer]) => (
                        <ContextMenu key={peerKey}>
                          <ContextMenuTrigger>
                            <div className="border border-border/50 hover:border-border bg-card/50 hover:bg-card transition-all rounded-lg p-3 sm:p-4 space-y-2 cursor-context-menu">
                              <div className="flex flex-col sm:flex-row sm:items-center sm:justify-between gap-2">
                                <div className="flex items-center gap-2">
                                  <span className="text-xs sm:text-sm font-mono">{peer.ip}:{peer.port}</span>
                                  {peer.country_code && (
                                    <span
                                      className={`fi fi-${peer.country_code.toLowerCase()} rounded text-xs`}
                                      title={peer.country || peer.country_code}
                                    />
                                  )}
                                </div>
                                <span className="text-xs text-muted-foreground">{peer.client || "Unknown"}</span>
                              </div>
                              <div className="grid grid-cols-2 gap-2 text-xs text-muted-foreground">
                                <div>Progress: {Math.round((peer.progress || 0) * 100)}%</div>
                                <div>Connection: {peer.connection || "N/A"}</div>
                                <div>DL: {formatSpeedWithUnit(peer.dl_speed || 0, speedUnit)}</div>
                                <div>UL: {formatSpeedWithUnit(peer.up_speed || 0, speedUnit)}</div>
                                <div>Downloaded: {formatBytes(peer.downloaded || 0)}</div>
                                <div>Uploaded: {formatBytes(peer.uploaded || 0)}</div>
                              </div>
                              {peer.flags && (
                                <div className="text-xs text-muted-foreground">Flags: {peer.flags}</div>
                              )}
                            </div>
                          </ContextMenuTrigger>
                          <ContextMenuContent>
                            <ContextMenuItem
                              onClick={() => handleCopyPeer(peer)}
                            >
                              <Copy className="h-4 w-4 mr-2" />
                              Copy IP:port
                            </ContextMenuItem>
                            <ContextMenuSeparator />
                            <ContextMenuItem
                              onClick={() => handleBanPeerClick(peer)}
                              className="text-destructive focus:text-destructive"
                            >
                              <Ban className="h-4 w-4 mr-2" />
                              Ban peer permanently
                            </ContextMenuItem>
                          </ContextMenuContent>
                        </ContextMenu>
                      ))}
                    </div>
                  </>
                ) : (
                  <div className="text-sm text-muted-foreground text-center p-4">
                    No peers connected
                  </div>
                )}
              </div>
            </ScrollArea>
          </TabsContent>

          <TabsContent value="content" className="m-0 h-full">
            <ScrollArea className="h-full">
              <div className="p-4 sm:p-6">
                {activeTab === "content" && loadingFiles && !files ? (
                  <div className="flex items-center justify-center p-8">
                    <Loader2 className="h-6 w-6 animate-spin" />
                  </div>
                ) : files && files.length > 0 ? (
                  <div className="space-y-1">
                    {files.map((file, index) => (
                      <div key={index} className="border border-border/50 hover:border-border bg-card/50 hover:bg-card transition-all rounded p-3 sm:p-2 space-y-2 sm:space-y-1">
                        <div className="text-xs sm:text-sm font-mono break-all">{file.name}</div>
                        <div className="flex flex-col sm:flex-row sm:items-center sm:justify-between gap-2 sm:gap-0 text-xs text-muted-foreground">
                          <span>{formatBytes(file.size)}</span>
                          <div className="flex items-center gap-2">
                            {(() => {
                              const progressPercent = file.progress * 100
                              return (
                                <>
                                  <Progress value={progressPercent} className="w-20 h-2" />
                                  <span>{Math.round(progressPercent)}%</span>
                                </>
                              )
                            })()}
                          </div>
                        </div>
                      </div>
                    ))}
                  </div>
                ) : (
                  <div className="text-sm text-muted-foreground text-center p-4">
                    No files found
                  </div>
                )}
              </div>
            </ScrollArea>
          </TabsContent>
        </div>
      </Tabs>

      {/* Add Peers Dialog */}
      <Dialog open={showAddPeersDialog} onOpenChange={setShowAddPeersDialog}>
        <DialogContent>
          <DialogHeader>
            <DialogTitle>Add Peers</DialogTitle>
            <DialogDescription>
              Add one or more peers to this torrent. Enter each peer as IP:port, one per line or comma-separated.
            </DialogDescription>
          </DialogHeader>
          <div className="space-y-4">
            <div className="space-y-2">
              <Label htmlFor="peers">Peers</Label>
              <Textarea
                id="peers"
                className="min-h-[100px]"
                placeholder={`192.168.1.100:51413
10.0.0.5:6881
tracker.example.com:8080
[2001:db8::1]:6881`}
                value={peersToAdd}
                onChange={(e) => setPeersToAdd(e.target.value)}
              />
            </div>
          </div>
          <DialogFooter>
            <Button variant="outline" onClick={() => setShowAddPeersDialog(false)}>
              Cancel
            </Button>
            <Button
              onClick={handleAddPeersSubmit}
              disabled={!peersToAdd.trim() || addPeersMutation.isPending}
            >
              {addPeersMutation.isPending && <Loader2 className="h-4 w-4 mr-2 animate-spin" />}
              Add Peers
            </Button>
          </DialogFooter>
        </DialogContent>
      </Dialog>

      {/* Ban Peer Confirmation Dialog */}
      <Dialog open={showBanPeerDialog} onOpenChange={setShowBanPeerDialog}>
        <DialogContent>
          <DialogHeader>
            <DialogTitle>Ban Peer Permanently</DialogTitle>
            <DialogDescription>
              Are you sure you want to permanently ban this peer? This action cannot be undone.
            </DialogDescription>
          </DialogHeader>
          {peerToBan && (
            <div className="space-y-2 text-sm">
              <div>
                <span className="text-muted-foreground">IP Address:</span>
                <span className="ml-2 font-mono">{peerToBan.ip}:{peerToBan.port}</span>
              </div>
              {peerToBan.client && (
                <div>
                  <span className="text-muted-foreground">Client:</span>
                  <span className="ml-2">{peerToBan.client}</span>
                </div>
              )}
              {peerToBan.country && (
                <div>
                  <span className="text-muted-foreground">Country:</span>
                  <span className="ml-2">{peerToBan.country}</span>
                </div>
              )}
            </div>
          )}
          <DialogFooter>
            <Button
              variant="outline"
              onClick={() => {
                setShowBanPeerDialog(false)
                setPeerToBan(null)
              }}
            >
              Cancel
            </Button>
            <Button
              variant="destructive"
              onClick={handleBanPeerConfirm}
              disabled={banPeerMutation.isPending}
            >
              {banPeerMutation.isPending && <Loader2 className="h-4 w-4 mr-2 animate-spin" />}
              Ban Peer
            </Button>
          </DialogFooter>
        </DialogContent>
      </Dialog>
    </div>
  )
});<|MERGE_RESOLUTION|>--- conflicted
+++ resolved
@@ -5,7 +5,6 @@
 
 import { Badge } from "@/components/ui/badge"
 import { Button } from "@/components/ui/button"
-<<<<<<< HEAD
 import { ContextMenu, ContextMenuContent, ContextMenuItem, ContextMenuSeparator, ContextMenuTrigger } from "@/components/ui/context-menu"
 import { Dialog, DialogContent, DialogDescription, DialogFooter, DialogHeader, DialogTitle } from "@/components/ui/dialog"
 import { Label } from "@/components/ui/label"
@@ -13,17 +12,11 @@
 import { ScrollArea } from "@/components/ui/scroll-area"
 import { Tabs, TabsContent, TabsList, TabsTrigger } from "@/components/ui/tabs"
 import { Textarea } from "@/components/ui/textarea"
-=======
-import { Progress } from "@/components/ui/progress"
-import { ScrollArea } from "@/components/ui/scroll-area"
-import { Tabs, TabsContent, TabsList, TabsTrigger } from "@/components/ui/tabs"
->>>>>>> 0c4dfb7e
 import { useInstanceMetadata } from "@/hooks/useInstanceMetadata"
 import { api } from "@/lib/api"
 import { formatSpeedWithUnit, useSpeedUnits } from "@/lib/speedUnits"
 import { formatBytes, formatDuration, formatTimestamp } from "@/lib/utils"
 import type { Torrent } from "@/types"
-<<<<<<< HEAD
 import { useMutation, useQuery, useQueryClient } from "@tanstack/react-query"
 import "flag-icons/css/flag-icons.min.css"
 import { Ban, Copy, Loader2, UserPlus } from "lucide-react"
@@ -56,12 +49,6 @@
   peers_removed?: string[]
   show_flags?: boolean
 }
-=======
-import { useQuery } from "@tanstack/react-query"
-import { Copy, Loader2 } from "lucide-react"
-import { memo, useCallback, useEffect, useState } from "react"
-import { toast } from "sonner"
->>>>>>> 0c4dfb7e
 
 interface TorrentDetailsPanelProps {
   instanceId: number;
@@ -96,9 +83,6 @@
   const queryClient = useQueryClient()
   const [speedUnit] = useSpeedUnits()
 
-<<<<<<< HEAD
-  // Reset tab when torrent changes and wait for component to be ready
-=======
   const copyToClipboard = useCallback(async (text: string, type: string) => {
     try {
       await navigator.clipboard.writeText(text)
@@ -107,9 +91,7 @@
       toast.error("Failed to copy to clipboard")
     }
   }, [])
-
-  // Reset tab when torrent changes
->>>>>>> 0c4dfb7e
+  // Reset tab when torrent changes and wait for component to be ready
   useEffect(() => {
     setActiveTab("general")
     setIsReady(false)
