--- conflicted
+++ resolved
@@ -35,9 +35,6 @@
   torrent: Torrent | null;
 }
 
-<<<<<<< HEAD
-function getTrackerStatusBadge(status: number, t: (key: string) => string) {
-=======
 const TAB_VALUES = ["general", "trackers", "peers", "content"] as const
 type TabValue = typeof TAB_VALUES[number]
 const DEFAULT_TAB: TabValue = "general"
@@ -47,31 +44,9 @@
   return TAB_VALUES.includes(value as TabValue)
 }
 
-function getTrackerStatusBadge(status: number) {
->>>>>>> b0e99b58
-  switch (status) {
-    case 0:
-      return <Badge variant="secondary">{t("torrent_details.trackers.status.disabled")}</Badge>
-    case 1:
-      return <Badge variant="secondary">{t("torrent_details.trackers.status.not_contacted")}</Badge>
-    case 2:
-      return <Badge variant="default">{t("torrent_details.trackers.status.working")}</Badge>
-    case 3:
-      return <Badge variant="default">{t("torrent_details.trackers.status.updating")}</Badge>
-    case 4:
-      return <Badge variant="destructive">{t("torrent_details.trackers.status.error")}</Badge>
-    default:
-      return <Badge variant="outline">{t("torrent_details.trackers.status.unknown")}</Badge>
-  }
-}
-
 export const TorrentDetailsPanel = memo(function TorrentDetailsPanel({ instanceId, torrent }: TorrentDetailsPanelProps) {
-<<<<<<< HEAD
   const { t } = useTranslation()
-  const [activeTab, setActiveTab] = useState("general")
-=======
   const [activeTab, setActiveTab] = usePersistedTabState<TabValue>(TAB_STORAGE_KEY, DEFAULT_TAB, isTabValue)
->>>>>>> b0e99b58
   const [showAddPeersDialog, setShowAddPeersDialog] = useState(false)
   const { formatTimestamp } = useDateTimeFormatters()
   const [showBanPeerDialog, setShowBanPeerDialog] = useState(false)
@@ -85,6 +60,23 @@
   const displayName = incognitoMode ? getLinuxIsoName(torrent?.hash ?? "") : torrent?.name
   const incognitoHash = incognitoMode && torrent?.hash ? getLinuxHash(torrent.hash) : undefined
 
+  function getTrackerStatusBadge(status: number) {
+    switch (status) {
+      case 0:
+        return <Badge variant="secondary">{t("torrent_details.trackers.status.disabled")}</Badge>
+      case 1:
+        return <Badge variant="secondary">{t("torrent_details.trackers.status.not_contacted")}</Badge>
+      case 2:
+        return <Badge variant="default">{t("torrent_details.trackers.status.working")}</Badge>
+      case 3:
+        return <Badge variant="default">{t("torrent_details.trackers.status.updating")}</Badge>
+      case 4:
+        return <Badge variant="destructive">{t("torrent_details.trackers.status.error")}</Badge>
+      default:
+        return <Badge variant="outline">{t("torrent_details.trackers.status.unknown")}</Badge>
+    }
+  }
+
   const copyToClipboard = useCallback(async (text: string, type: string) => {
     try {
       await copyTextToClipboard(text)
@@ -92,13 +84,8 @@
     } catch {
       toast.error(t("torrent_details.toasts.copy_failed"))
     }
-<<<<<<< HEAD
   }, [t])
-  // Reset tab when torrent changes and wait for component to be ready
-=======
-  }, [])
   // Wait for component animation before enabling queries when torrent changes
->>>>>>> b0e99b58
   useEffect(() => {
     setIsReady(false)
     // Small delay to ensure parent component animations complete
@@ -445,29 +432,22 @@
 
                     {/* Save Path */}
                     <div className="space-y-3">
-<<<<<<< HEAD
                       <h3 className="text-xs font-semibold uppercase tracking-wider text-muted-foreground">{t("torrent_details.general.location.title")}</h3>
-                      <div className="bg-card/50 backdrop-blur-sm rounded-lg p-4 border border-border/50">
-                        <div className="font-mono text-xs sm:text-sm break-all text-muted-foreground">
-                          {displaySavePath || t("common.not_available")}
-=======
-                      <h3 className="text-xs font-semibold uppercase tracking-wider text-muted-foreground">Save Path</h3>
                       <div className="bg-card/50 backdrop-blur-sm rounded-lg p-4 border border-border/50">
                         <div className="flex items-center gap-2">
                           <div className="font-mono text-xs sm:text-sm break-all text-muted-foreground bg-background/50 rounded px-2.5 py-2 select-text flex-1">
-                            {displaySavePath || "N/A"}
+                            {displaySavePath || t("common.not_available")}
                           </div>
                           {displaySavePath && (
                             <Button
                               variant="ghost"
                               size="icon"
                               className="h-8 w-8 shrink-0"
-                              onClick={() => copyToClipboard(displaySavePath, "File location")}
+                              onClick={() => copyToClipboard(displaySavePath, t("torrent_details.general.location.copy_type"))}
                             >
                               <Copy className="h-3.5 w-3.5" />
                             </Button>
                           )}
->>>>>>> b0e99b58
                         </div>
                       </div>
                     </div>
@@ -607,7 +587,7 @@
                               <div className="flex flex-col sm:flex-row sm:items-start justify-between gap-2">
                                 <div className="flex-1 space-y-1">
                                   <div className="flex items-center gap-2">
-                                    {getTrackerStatusBadge(tracker.status, t)}
+                                    {getTrackerStatusBadge(tracker.status)}
                                   </div>
                                   <p className="text-xs font-mono text-muted-foreground break-all">{displayUrl}</p>
                                 </div>
@@ -623,13 +603,8 @@
                                   <p className="text-sm font-medium">{tracker.num_peers}</p>
                                 </div>
                                 <div className="space-y-1">
-<<<<<<< HEAD
                                   <p className="text-xs text-muted-foreground">{t("torrent_details.trackers.leechers")}</p>
-                                  <p className="text-sm font-medium">{tracker.num_leechers}</p>
-=======
-                                  <p className="text-xs text-muted-foreground">Leechers</p>
                                   <p className="text-sm font-medium">{tracker.num_leeches}</p>
->>>>>>> b0e99b58
                                 </div>
                                 <div className="space-y-1">
                                   <p className="text-xs text-muted-foreground">{t("torrent_details.trackers.downloaded")}</p>
