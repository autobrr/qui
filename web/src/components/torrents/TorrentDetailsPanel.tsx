/*
 * Copyright (c) 2025, s0up and the autobrr contributors.
 * SPDX-License-Identifier: GPL-2.0-or-later
 */

import { Badge } from "@/components/ui/badge"
import { Button } from "@/components/ui/button"
import { Checkbox } from "@/components/ui/checkbox"
import { ContextMenu, ContextMenuContent, ContextMenuItem, ContextMenuSeparator, ContextMenuTrigger } from "@/components/ui/context-menu"
import { Dialog, DialogContent, DialogDescription, DialogFooter, DialogHeader, DialogTitle } from "@/components/ui/dialog"
import { Label } from "@/components/ui/label"
import { Progress } from "@/components/ui/progress"
import { ScrollArea } from "@/components/ui/scroll-area"
import { Separator } from "@/components/ui/separator"
import { Tabs, TabsContent, TabsList, TabsTrigger } from "@/components/ui/tabs"
import { Textarea } from "@/components/ui/textarea"
import { Tooltip, TooltipContent, TooltipTrigger } from "@/components/ui/tooltip"
import { useDateTimeFormatters } from "@/hooks/useDateTimeFormatters"
import { useInstanceCapabilities } from "@/hooks/useInstanceCapabilities"
import { useInstanceMetadata } from "@/hooks/useInstanceMetadata"
import { usePersistedTabState } from "@/hooks/usePersistedTabState"
import { api } from "@/lib/api"
import { isHardlinkManaged, useCrossSeedMatches } from "@/lib/cross-seed-utils"
import { getLinuxCategory, getLinuxComment, getLinuxCreatedBy, getLinuxFileName, getLinuxHash, getLinuxIsoName, getLinuxSavePath, getLinuxTags, getLinuxTracker, useIncognitoMode } from "@/lib/incognito"
import { renderTextWithLinks } from "@/lib/linkUtils"
import { formatSpeedWithUnit, useSpeedUnits } from "@/lib/speedUnits"
import { getPeerFlagDetails } from "@/lib/torrent-peer-flags"
import { getStateLabel } from "@/lib/torrent-state-utils"
import { resolveTorrentHashes } from "@/lib/torrent-utils"
import { getTrackerStatusBadge } from "@/lib/tracker-utils"
import { cn, copyTextToClipboard, formatBytes, formatDuration } from "@/lib/utils"
import type { SortedPeersResponse, Torrent, TorrentFile, TorrentPeer, TorrentTracker } from "@/types"
import { useMutation, useQuery, useQueryClient } from "@tanstack/react-query"
import "flag-icons/css/flag-icons.min.css"
import { Ban, Copy, Loader2, Trash2, UserPlus, X } from "lucide-react"
import { memo, useCallback, useEffect, useMemo, useState } from "react"
import { toast } from "sonner"
import { CrossSeedTable, GeneralTabHorizontal, PeersTable, TorrentFileTable, TrackerContextMenu, TrackersTable, WebSeedsTable } from "./details"
import { EditTrackerDialog, RenameTorrentFileDialog, RenameTorrentFolderDialog } from "./TorrentDialogs"
import { TorrentFileTree } from "./TorrentFileTree"

interface TorrentDetailsPanelProps {
  instanceId: number;
  torrent: Torrent | null;
  initialTab?: string;
  onInitialTabConsumed?: () => void;
  layout?: "horizontal" | "vertical";
  onClose?: () => void;
  onNavigateToTorrent?: (instanceId: number, torrentHash: string) => void;
}

const TAB_VALUES = ["general", "trackers", "peers", "webseeds", "content", "crossseed"] as const
type TabValue = typeof TAB_VALUES[number]
const DEFAULT_TAB: TabValue = "general"
const TAB_STORAGE_KEY = "torrent-details-last-tab"

function isTabValue(value: string): value is TabValue {
  return TAB_VALUES.includes(value as TabValue)
}



export const TorrentDetailsPanel = memo(function TorrentDetailsPanel({ instanceId, torrent, initialTab, onInitialTabConsumed, layout = "vertical", onClose, onNavigateToTorrent }: TorrentDetailsPanelProps) {
  const [activeTab, setActiveTab] = usePersistedTabState<TabValue>(TAB_STORAGE_KEY, DEFAULT_TAB, isTabValue)

  // Apply initialTab override when provided
  useEffect(() => {
    if (initialTab && isTabValue(initialTab)) {
      setActiveTab(initialTab)
      onInitialTabConsumed?.()
    }
  }, [initialTab, onInitialTabConsumed, setActiveTab])

  // Note: Escape key handling is now unified in Torrents.tsx
  // to close panel and clear selection atomically

  const [showAddPeersDialog, setShowAddPeersDialog] = useState(false)
  const { formatTimestamp } = useDateTimeFormatters()
  const [showBanPeerDialog, setShowBanPeerDialog] = useState(false)
  const [peersToAdd, setPeersToAdd] = useState("")
  const [peerToBan, setPeerToBan] = useState<TorrentPeer | null>(null)
  const [isReady, setIsReady] = useState(false)
  const { data: metadata } = useInstanceMetadata(instanceId)
  const { data: capabilities } = useInstanceCapabilities(instanceId)
  const queryClient = useQueryClient()
  const [speedUnit] = useSpeedUnits()
  const [incognitoMode] = useIncognitoMode()
  const displayName = incognitoMode ? getLinuxIsoName(torrent?.hash ?? "") : torrent?.name
  const incognitoHash = incognitoMode && torrent?.hash ? getLinuxHash(torrent.hash) : undefined
  const [pendingFileIndices, setPendingFileIndices] = useState<Set<number>>(() => new Set())
  const supportsFilePriority = capabilities?.supportsFilePriority ?? false
  const [selectedCrossSeedTorrents, setSelectedCrossSeedTorrents] = useState<Set<string>>(() => new Set())
  const [showDeleteCrossSeedDialog, setShowDeleteCrossSeedDialog] = useState(false)
  const [deleteCrossSeedFiles, setDeleteCrossSeedFiles] = useState(false)
  const [showDeleteCurrentDialog, setShowDeleteCurrentDialog] = useState(false)
  const [deleteCurrentFiles, setDeleteCurrentFiles] = useState(false)
  const [showEditTrackerDialog, setShowEditTrackerDialog] = useState(false)
  const [trackerToEdit, setTrackerToEdit] = useState<TorrentTracker | null>(null)
  const supportsTrackerEditing = capabilities?.supportsTrackerEditing ?? false
  const copyToClipboard = useCallback(async (text: string, type: string) => {
    try {
      await copyTextToClipboard(text)
      toast.success(`${type} copied to clipboard`)
    } catch {
      toast.error("Failed to copy to clipboard")
    }
  }, [])
  // Wait for component animation before enabling queries when torrent changes
  useEffect(() => {
    setIsReady(false)
    // Small delay to ensure parent component animations complete
    const timer = setTimeout(() => setIsReady(true), 150)
    return () => clearTimeout(timer)
  }, [torrent?.hash])

  // Clear cross-seed selection when torrent changes
  useEffect(() => {
    setSelectedCrossSeedTorrents(new Set())
  }, [torrent?.hash])

  const handleTabChange = useCallback((value: string) => {
    const nextTab = isTabValue(value) ? value : DEFAULT_TAB
    setActiveTab(nextTab)
  }, [setActiveTab])

  const isContentTabActive = activeTab === "content"
  const isCrossSeedTabActive = activeTab === "crossseed"

  // Fetch torrent properties
  const { data: properties, isLoading: loadingProperties } = useQuery({
    queryKey: ["torrent-properties", instanceId, torrent?.hash],
    queryFn: () => api.getTorrentProperties(instanceId, torrent!.hash),
    enabled: !!torrent && isReady,
    staleTime: 30000, // Cache for 30 seconds
    gcTime: 5 * 60 * 1000, // Keep in cache for 5 minutes
  })

  const { infohashV1: resolvedInfohashV1, infohashV2: resolvedInfohashV2 } = resolveTorrentHashes(properties as { hash?: string; infohash_v1?: string; infohash_v2?: string } | undefined, torrent ?? undefined)



  // Use the cross-seed hook to find matching torrents
  const { matchingTorrents, isLoadingMatches, allInstances } = useCrossSeedMatches(instanceId, torrent, isCrossSeedTabActive)

  // Build instance lookup map for CrossSeedTable
  const instanceById = useMemo(
    () => new Map(allInstances.map(i => [i.id, i])),
    [allInstances]
  )

  // Create a stable key string for detecting changes in matching torrents
  const matchingTorrentsKeys = useMemo(() => {
    return matchingTorrents.map(t => `${t.instanceId}-${t.hash}`).sort().join(',')
  }, [matchingTorrents])

  // Prune stale selections when matching torrents change
  useEffect(() => {
    const validKeysArray = matchingTorrentsKeys.split(',').filter(k => k)

    setSelectedCrossSeedTorrents(prev => {
      if (validKeysArray.length === 0 && prev.size === 0) {
        // Already empty, no change needed
        return prev
      }

      if (validKeysArray.length === 0) {
        // No matches, clear all selections
        return new Set()
      }

      // Remove selections for torrents that no longer exist in matches
      const validKeys = new Set(validKeysArray)
      const updated = new Set(Array.from(prev).filter(key => validKeys.has(key)))

      // Only update if something changed to avoid infinite loops
      return updated.size !== prev.size ? updated : prev
    })
  }, [matchingTorrentsKeys])

  // Fetch torrent trackers
  const { data: trackers, isLoading: loadingTrackers } = useQuery({
    queryKey: ["torrent-trackers", instanceId, torrent?.hash],
    queryFn: () => api.getTorrentTrackers(instanceId, torrent!.hash),
    enabled: !!torrent && isReady, // Fetch immediately, don't wait for tab
    staleTime: 30000,
    gcTime: 5 * 60 * 1000,
  })

  // Poll for live torrent data (the prop is a stale snapshot from selection time)
  // This keeps state, priority, progress, and other fields up-to-date across all tabs
  const { data: liveTorrent } = useQuery({
    queryKey: ["torrent-live-state", instanceId, torrent?.hash],
    queryFn: async () => {
      const response = await api.getTorrents(instanceId, {
        filters: {
          expr: `Hash == "${torrent!.hash}"`,
          status: [],
          excludeStatus: [],
          categories: [],
          excludeCategories: [],
          tags: [],
          excludeTags: [],
          trackers: [],
          excludeTrackers: [],
        },
        limit: 1,
      })
      return response.torrents[0] ?? null
    },
    enabled: !!torrent && isReady,
    staleTime: 1000,
    refetchInterval: 2000,
  })

  // Merge live data with prop, preferring live values for frequently-changing fields
  const displayTorrent = useMemo(() => {
    if (!torrent) return null
    if (!liveTorrent) return torrent
    return { ...torrent, ...liveTorrent }
  }, [torrent, liveTorrent])

  // Fetch torrent files
  // Bypass cache during recheck so progress bars update in real-time
  const currentState = displayTorrent?.state
  const isChecking = !!currentState && ["checkingDL", "checkingUP", "checkingResumeData"].includes(currentState)
  const { data: files, isLoading: loadingFiles } = useQuery({
    queryKey: ["torrent-files", instanceId, torrent?.hash],
    queryFn: () => api.getTorrentFiles(instanceId, torrent!.hash, { refresh: isChecking }),
    enabled: !!torrent && isReady && isContentTabActive,
    staleTime: 3000,
    gcTime: 5 * 60 * 1000,
    refetchInterval: () => {
      if (!isContentTabActive) return false
      if (typeof document !== "undefined" && document.visibilityState === "visible") {
        return 3000
      }
      return false
    },
    refetchOnWindowFocus: isContentTabActive,
    refetchOnReconnect: isContentTabActive,
  })

  const setFilePriorityMutation = useMutation<void, unknown, { indices: number[]; priority: number; hash: string }>({
    mutationFn: async ({ indices, priority, hash }) => {
      await api.setTorrentFilePriority(instanceId, hash, indices, priority)
    },
    onMutate: ({ indices }) => {
      setPendingFileIndices(prev => {
        const next = new Set(prev)
        indices.forEach(index => next.add(index))
        return next
      })
    },
    onSuccess: (_, variables) => {
      queryClient.invalidateQueries({ queryKey: ["torrent-files", instanceId, variables.hash] })
    },
    onError: (error) => {
      const message = error instanceof Error ? error.message : "Failed to update file priorities"
      toast.error(message)
    },
    onSettled: (_, __, variables) => {
      if (!variables) {
        setPendingFileIndices(() => new Set())
        return
      }

      setPendingFileIndices(prev => {
        const next = new Set(prev)
        variables.indices.forEach(index => next.delete(index))
        return next
      })
    },
  })

  const fileSelectionStats = useMemo(() => {
    if (!files) {
      return { totalFiles: 0, selectedFiles: 0 }
    }

    let selected = 0
    for (const file of files) {
      if (file.priority !== 0) {
        selected += 1
      }
    }

    return { totalFiles: files.length, selectedFiles: selected }
  }, [files])

  const totalFiles = fileSelectionStats.totalFiles
  const selectedFileCount = fileSelectionStats.selectedFiles
  const canSelectAll = supportsFilePriority && (files?.some(file => file.priority === 0) ?? false)
  const canDeselectAll = supportsFilePriority && (files?.some(file => file.priority !== 0) ?? false)

  const handleToggleFileDownload = useCallback((file: TorrentFile, nextSelected: boolean) => {
    if (!torrent || !supportsFilePriority) {
      return
    }

    const desiredPriority = nextSelected ? Math.max(file.priority, 1) : 0
    if (file.priority === desiredPriority) {
      return
    }

    setFilePriorityMutation.mutate({ indices: [file.index], priority: desiredPriority, hash: torrent.hash })
  }, [setFilePriorityMutation, supportsFilePriority, torrent])

  const handleSelectAllFiles = useCallback(() => {
    if (!torrent || !supportsFilePriority || !files) {
      return
    }

    const indices = files.filter(file => file.priority === 0).map(file => file.index)
    if (indices.length === 0) {
      return
    }

    setFilePriorityMutation.mutate({ indices, priority: 1, hash: torrent.hash })
  }, [files, setFilePriorityMutation, supportsFilePriority, torrent])

  const handleDeselectAllFiles = useCallback(() => {
    if (!torrent || !supportsFilePriority || !files) {
      return
    }

    const indices = files.filter(file => file.priority !== 0).map(file => file.index)
    if (indices.length === 0) {
      return
    }

    setFilePriorityMutation.mutate({ indices, priority: 0, hash: torrent.hash })
  }, [files, setFilePriorityMutation, supportsFilePriority, torrent])

  const handleToggleFolderDownload = useCallback((folderPath: string, selected: boolean) => {
    if (!torrent || !supportsFilePriority || !files) {
      return
    }

    // Find all files under this folder
    const folderPrefix = folderPath + "/"
    const indices = files
      .filter(f => f.name.startsWith(folderPrefix))
      .filter(f => selected ? f.priority === 0 : f.priority !== 0)
      .map(f => f.index)

    if (indices.length === 0) {
      return
    }

    setFilePriorityMutation.mutate({
      indices,
      priority: selected ? 1 : 0,
      hash: torrent.hash
    })
  }, [files, setFilePriorityMutation, supportsFilePriority, torrent])

  // Fetch torrent peers with optimized refetch
  const isPeersTabActive = activeTab === "peers"
  const peersQueryKey = ["torrent-peers", instanceId, torrent?.hash] as const

  const { data: peersData, isLoading: loadingPeers } = useQuery<SortedPeersResponse>({
    queryKey: peersQueryKey,
    queryFn: () => api.getTorrentPeers(instanceId, torrent!.hash),
    enabled: !!torrent && isReady && isPeersTabActive,
    refetchInterval: () => {
      if (!isPeersTabActive) return false
      if (typeof document !== "undefined" && document.visibilityState === "visible") {
        return 2000
      }
      return false
    },
    staleTime: 0,
    gcTime: 5 * 60 * 1000,
  })

  // Fetch web seeds (HTTP sources) - always fetch to determine if tab should be shown
  const { data: webseedsData, isLoading: loadingWebseeds } = useQuery({
    queryKey: ["torrent-webseeds", instanceId, torrent?.hash],
    queryFn: () => api.getTorrentWebSeeds(instanceId, torrent!.hash),
    enabled: !!torrent && isReady,
    staleTime: 30000,
    gcTime: 5 * 60 * 1000,
  })
  const hasWebseeds = (webseedsData?.length ?? 0) > 0

  // Redirect away from webseeds tab if it becomes hidden (e.g., switching to a torrent without web seeds)
  useEffect(() => {
    if (activeTab === "webseeds" && !hasWebseeds && !loadingWebseeds) {
      setActiveTab("general")
    }
  }, [activeTab, hasWebseeds, loadingWebseeds, setActiveTab])

  // Add peers mutation
  const addPeersMutation = useMutation({
    mutationFn: async (peers: string[]) => {
      if (!torrent) throw new Error("No torrent selected")
      await api.addPeersToTorrents(instanceId, [torrent.hash], peers)
    },
    onSuccess: () => {
      toast.success("Peers added successfully")
      setShowAddPeersDialog(false)
      setPeersToAdd("")
      queryClient.invalidateQueries({ queryKey: ["torrent-peers", instanceId, torrent?.hash] })
    },
    onError: (error) => {
      toast.error(`Failed to add peers: ${error.message}`)
    },
  })

  // Ban peer mutation
  const banPeerMutation = useMutation({
    mutationFn: async (peer: string) => {
      await api.banPeers(instanceId, [peer])
    },
    onSuccess: () => {
      toast.success("Peer banned successfully")
      setShowBanPeerDialog(false)
      setPeerToBan(null)
      queryClient.invalidateQueries({ queryKey: ["torrent-peers", instanceId, torrent?.hash] })
    },
    onError: (error) => {
      toast.error(`Failed to ban peer: ${error.message}`)
    },
  })

  // Edit tracker mutation - for single torrent tracker URL editing
  const editTrackerMutation = useMutation({
    mutationFn: async ({ oldURL, newURL }: { oldURL: string; newURL: string }) => {
      if (!torrent) throw new Error("No torrent selected")
      await api.bulkAction(instanceId, {
        hashes: [torrent.hash],
        action: "editTrackers",
        trackerOldURL: oldURL,
        trackerNewURL: newURL,
      })
    },
    onSuccess: () => {
      toast.success("Tracker URL updated successfully")
      setShowEditTrackerDialog(false)
      setTrackerToEdit(null)
      queryClient.invalidateQueries({ queryKey: ["torrent-trackers", instanceId, torrent?.hash] })
    },
    onError: (error: Error) => {
      toast.error("Failed to update tracker", {
        description: error.message,
      })
    },
  })

  // Handle edit tracker click
  const handleEditTrackerClick = useCallback((tracker: TorrentTracker) => {
    setTrackerToEdit(tracker)
    setShowEditTrackerDialog(true)
  }, [])

  // Get tracker domain from URL for display
  const getTrackerDomain = useCallback((url: string): string => {
    try {
      return new URL(url).hostname
    } catch {
      return url
    }
  }, [])

  // Rename file state
  const [showRenameFileDialog, setShowRenameFileDialog] = useState(false)
  const [renameFilePath, setRenameFilePath] = useState<string | null>(null)

  // Rename file mutation
  const renameFileMutation = useMutation<void, unknown, { hash: string; oldPath: string; newPath: string }>({
    mutationFn: async ({ hash, oldPath, newPath }) => {
      await api.renameTorrentFile(instanceId, hash, oldPath, newPath)
    },
    onSuccess: async (_data, variables) => {
      toast.success("File renamed successfully")
      setShowRenameFileDialog(false)
      setRenameFilePath(null)
      // Small delay to let qBittorrent process the rename internally
      await new Promise(resolve => setTimeout(resolve, 500))
      // Invalidate to trigger refetch with fresh data
      await queryClient.invalidateQueries({ queryKey: ["torrent-files", instanceId, variables.hash] })
    },
    onError: (error) => {
      const message = error instanceof Error ? error.message : "Failed to rename file"
      toast.error(message)
    },
  })

  // Rename folder state
  const [showRenameFolderDialog, setShowRenameFolderDialog] = useState(false)
  const [renameFolderPath, setRenameFolderPath] = useState<string | null>(null)

  // Rename folder mutation
  const renameFolderMutation = useMutation<void, unknown, { hash: string; oldPath: string; newPath: string }>({
    mutationFn: async ({ hash, oldPath, newPath }) => {
      await api.renameTorrentFolder(instanceId, hash, oldPath, newPath)
    },
    onSuccess: async (_data, variables) => {
      toast.success("Folder renamed successfully")
      setShowRenameFolderDialog(false)
      setRenameFolderPath(null)
      // Small delay to let qBittorrent process the rename internally
      await new Promise(resolve => setTimeout(resolve, 500))
      // Invalidate to trigger refetch with fresh data
      await queryClient.invalidateQueries({ queryKey: ["torrent-files", instanceId, variables.hash] })
    },
    onError: (error) => {
      const message = error instanceof Error ? error.message : "Failed to rename folder"
      toast.error(message)
    },
  })

  const refreshTorrentFiles = useCallback(async () => {
    if (!torrent) return
    await queryClient.invalidateQueries({ queryKey: ["torrent-files", instanceId, torrent.hash] })
  }, [instanceId, queryClient, torrent])

  // Handle copy peer IP:port
  const handleCopyPeer = useCallback(async (peer: TorrentPeer) => {
    const peerAddress = `${peer.ip}:${peer.port}`
    try {
      await copyTextToClipboard(peerAddress)
      toast.success(`Copied ${peerAddress} to clipboard`)
    } catch (err) {
      console.error("Failed to copy to clipboard:", err)
      toast.error("Failed to copy to clipboard")
    }
  }, [])

  // Handle ban peer click
  const handleBanPeerClick = useCallback((peer: TorrentPeer) => {
    setPeerToBan(peer)
    setShowBanPeerDialog(true)
  }, [])

  // Handle ban peer confirmation
  const handleBanPeerConfirm = useCallback(() => {
    if (peerToBan) {
      const peerAddress = `${peerToBan.ip}:${peerToBan.port}`
      banPeerMutation.mutate(peerAddress)
    }
  }, [peerToBan, banPeerMutation])

  // Handle add peers submit
  const handleAddPeersSubmit = useCallback(() => {
    const peers = peersToAdd.split(/[\n,]/).map(p => p.trim()).filter(p => p)
    if (peers.length > 0) {
      addPeersMutation.mutate(peers)
    }
  }, [peersToAdd, addPeersMutation])

  // Handle cross-seed torrent selection
  const handleToggleCrossSeedSelection = useCallback((key: string) => {
    setSelectedCrossSeedTorrents(prev => {
      const next = new Set(prev)
      if (next.has(key)) {
        next.delete(key)
      } else {
        next.add(key)
      }
      return next
    })
  }, [])

  const handleSelectAllCrossSeed = useCallback(() => {
    const allKeys = matchingTorrents.map(m => `${m.instanceId}-${m.hash}`)
    setSelectedCrossSeedTorrents(new Set(allKeys))
  }, [matchingTorrents])

  const handleDeselectAllCrossSeed = useCallback(() => {
    setSelectedCrossSeedTorrents(new Set())
  }, [])

  // Handle cross-seed deletion
  const handleDeleteCrossSeed = useCallback(async () => {
    const torrentsToDelete = matchingTorrents.filter(m =>
      selectedCrossSeedTorrents.has(`${m.instanceId}-${m.hash}`)
    )

    if (torrentsToDelete.length === 0) return

    try {
      // Group by instance for efficient bulk deletion
      const byInstance = new Map<number, string[]>()
      for (const t of torrentsToDelete) {
        const hashes = byInstance.get(t.instanceId) || []
        hashes.push(t.hash)
        byInstance.set(t.instanceId, hashes)
      }

      // Delete from each instance
      await Promise.all(
        Array.from(byInstance.entries()).map(([instId, hashes]) =>
          api.bulkAction(instId, {
            hashes,
            action: "delete",
            deleteFiles: deleteCrossSeedFiles
          })
        )
      )

      toast.success(`Deleted ${torrentsToDelete.length} torrent${torrentsToDelete.length > 1 ? 's' : ''}`)

      // Refresh all instances
      for (const instId of byInstance.keys()) {
        queryClient.invalidateQueries({ queryKey: ["torrents", instId] })
      }

      setSelectedCrossSeedTorrents(new Set())
      setShowDeleteCrossSeedDialog(false)
    } catch (error) {
      toast.error(`Failed to delete: ${error instanceof Error ? error.message : 'Unknown error'}`)
    }
  }, [selectedCrossSeedTorrents, matchingTorrents, deleteCrossSeedFiles, queryClient])

  const handleDeleteCurrent = useCallback(async () => {
    if (!torrent) return

    try {
      await api.bulkAction(instanceId, {
        hashes: [torrent.hash],
        action: "delete",
        deleteFiles: deleteCurrentFiles
      })

      toast.success(`Deleted torrent: ${torrent.name}`)
      queryClient.invalidateQueries({ queryKey: ["torrents", instanceId] })
      setShowDeleteCurrentDialog(false)

      // Close the details panel by clearing selection (parent component should handle this)
      // The user will be returned to the torrent list
    } catch (error) {
      toast.error(`Failed to delete: ${error instanceof Error ? error.message : 'Unknown error'}`)
    }
  }, [torrent, instanceId, deleteCurrentFiles, queryClient])

  const handleRenameFileDialogOpenChange = useCallback((open: boolean) => {
    setShowRenameFileDialog(open)
    if (!open) {
      setRenameFilePath(null)
    }
  }, [])

  const handleRenameFileClick = useCallback(async (filePath: string) => {
    await refreshTorrentFiles()
    setRenameFilePath(filePath)
    setShowRenameFileDialog(true)
  }, [refreshTorrentFiles])

  // Handle rename file
  const handleRenameFileConfirm = useCallback(({ oldPath, newPath }: { oldPath: string; newPath: string }) => {
    if (!torrent) return
    renameFileMutation.mutate({ hash: torrent.hash, oldPath, newPath })
  }, [renameFileMutation, torrent])

  // Handle rename folder
  const handleRenameFolderConfirm = useCallback(({ oldPath, newPath }: { oldPath: string; newPath: string }) => {
    if (!torrent) return
    renameFolderMutation.mutate({ hash: torrent.hash, oldPath, newPath })
  }, [renameFolderMutation, torrent])

  const handleRenameFolderDialogOpen = useCallback(async (folderPath?: string) => {
    await refreshTorrentFiles()
    setRenameFolderPath(folderPath ?? null)
    setShowRenameFolderDialog(true)
  }, [refreshTorrentFiles])

  // Extract all unique folder paths (including subfolders) from file paths
  const folders = useMemo(() => {
    const folderSet = new Set<string>()
    if (files) {
      files.forEach(file => {
        const parts = file.name.split('/').filter(Boolean)
        if (parts.length <= 1) return

        // Build all folder paths progressively
        let current = ''
        for (let i = 0; i < parts.length - 1; i++) {
          current = current ? `${current}/${parts[i]}` : parts[i]
          folderSet.add(current)
        }
      })
    }
    return Array.from(folderSet)
      .sort((a, b) => a.localeCompare(b))
      .map(name => ({ name }))
  }, [files])

  if (!torrent) return null

  const displayCreatedBy = incognitoMode && properties?.created_by ? getLinuxCreatedBy(torrent.hash) : properties?.created_by
  const displayComment = incognitoMode && properties?.comment ? getLinuxComment(torrent.hash) : properties?.comment
  const displayInfohashV1 = incognitoMode && resolvedInfohashV1 ? incognitoHash : resolvedInfohashV1
  const displayInfohashV2 = incognitoMode && resolvedInfohashV2 ? incognitoHash : resolvedInfohashV2
  const displaySavePath = incognitoMode && properties?.save_path ? getLinuxSavePath(torrent.hash) : properties?.save_path
  const tempPathEnabled = Boolean(properties?.download_path)
  const displayTempPath = incognitoMode && properties?.download_path ? getLinuxSavePath(torrent.hash) : properties?.download_path

  const formatLimitLabel = (limit: number | null | undefined) => {
    if (limit == null || !Number.isFinite(limit) || limit <= 0) {
      return "∞"
    }
    return formatSpeedWithUnit(limit, speedUnit)
  }

  const downloadLimitLabel = formatLimitLabel(properties?.dl_limit ?? torrent.dl_limit)
  const uploadLimitLabel = formatLimitLabel(properties?.up_limit ?? torrent.up_limit)

  // Determine layout mode
  const isHorizontal = layout === "horizontal"

  // Show minimal loading state while waiting for initial data
  const isInitialLoad = !isReady || (loadingProperties && !properties)
  if (isInitialLoad) {
    return (
      <div className="h-full flex items-center justify-center">
        <Loader2 className="h-6 w-6 animate-spin" />
      </div>
    )
  }

  return (
    <div className="h-full flex flex-col">
      <Tabs value={activeTab} onValueChange={handleTabChange} className="flex-1 flex flex-col overflow-hidden">
        <TabsList className="w-full justify-start rounded-none border-b h-8 bg-background px-4 sm:px-6 py-0">
          <TabsTrigger
            value="general"
            className="relative text-xs rounded-none data-[state=active]:bg-transparent data-[state=active]:shadow-none hover:bg-accent/50 transition-all px-3 sm:px-4 cursor-pointer focus-visible:outline-none focus-visible:ring-0 after:absolute after:bottom-0 after:left-0 after:right-0 after:h-[2px] after:bg-primary after:scale-x-0 data-[state=active]:after:scale-x-100 after:transition-transform"
          >
            General
          </TabsTrigger>
          <TabsTrigger
            value="trackers"
            className="relative text-xs rounded-none data-[state=active]:bg-transparent data-[state=active]:shadow-none hover:bg-accent/50 transition-all px-3 sm:px-4 cursor-pointer focus-visible:outline-none focus-visible:ring-0 after:absolute after:bottom-0 after:left-0 after:right-0 after:h-[2px] after:bg-primary after:scale-x-0 data-[state=active]:after:scale-x-100 after:transition-transform"
          >
            Trackers
          </TabsTrigger>
          <TabsTrigger
            value="peers"
            className="relative text-xs rounded-none data-[state=active]:bg-transparent data-[state=active]:shadow-none hover:bg-accent/50 transition-all px-3 sm:px-4 cursor-pointer focus-visible:outline-none focus-visible:ring-0 after:absolute after:bottom-0 after:left-0 after:right-0 after:h-[2px] after:bg-primary after:scale-x-0 data-[state=active]:after:scale-x-100 after:transition-transform"
          >
            Peers
          </TabsTrigger>
          {hasWebseeds && (
            <TabsTrigger
              value="webseeds"
              className="relative text-xs rounded-none data-[state=active]:bg-transparent data-[state=active]:shadow-none hover:bg-accent/50 transition-all px-3 sm:px-4 cursor-pointer focus-visible:outline-none focus-visible:ring-0 after:absolute after:bottom-0 after:left-0 after:right-0 after:h-[2px] after:bg-primary after:scale-x-0 data-[state=active]:after:scale-x-100 after:transition-transform"
            >
              HTTP Sources
            </TabsTrigger>
          )}
          <TabsTrigger
            value="content"
            className="relative text-xs rounded-none data-[state=active]:bg-transparent data-[state=active]:shadow-none hover:bg-accent/50 transition-all px-3 sm:px-4 cursor-pointer focus-visible:outline-none focus-visible:ring-0 after:absolute after:bottom-0 after:left-0 after:right-0 after:h-[2px] after:bg-primary after:scale-x-0 data-[state=active]:after:scale-x-100 after:transition-transform"
          >
            Content
          </TabsTrigger>
          <TabsTrigger
            value="crossseed"
            className="relative text-xs rounded-none data-[state=active]:bg-transparent data-[state=active]:shadow-none hover:bg-accent/50 transition-all px-3 sm:px-4 cursor-pointer focus-visible:outline-none focus-visible:ring-0 after:absolute after:bottom-0 after:left-0 after:right-0 after:h-[2px] after:bg-primary after:scale-x-0 data-[state=active]:after:scale-x-100 after:transition-transform"
          >
            Cross-Seed
          </TabsTrigger>
          {onClose && (
            <Button
              variant="ghost"
              size="icon"
              className="h-5 w-10 shrink-0"
              onClick={onClose}
              aria-label="Close details panel"
            >
              <X className="h-3 w-3" />
            </Button>
          )}
        </TabsList>


        <div className="flex-1 min-h-0 overflow-hidden">
          <TabsContent value="general" className="m-0 h-full">
            {isHorizontal ? (
              <GeneralTabHorizontal
                torrent={displayTorrent!}
                properties={properties}
                loading={loadingProperties}
                speedUnit={speedUnit}
                downloadLimit={properties?.dl_limit ?? displayTorrent!.dl_limit ?? 0}
                uploadLimit={properties?.up_limit ?? displayTorrent!.up_limit ?? 0}
                displayName={displayName}
                displaySavePath={displaySavePath || ""}
                displayTempPath={displayTempPath}
                tempPathEnabled={tempPathEnabled}
                displayInfohashV1={displayInfohashV1 || ""}
                displayInfohashV2={displayInfohashV2}
                displayComment={displayComment}
                displayCreatedBy={displayCreatedBy}
                queueingEnabled={metadata?.preferences?.queueing_enabled}
                maxActiveDownloads={metadata?.preferences?.max_active_downloads}
                maxActiveUploads={metadata?.preferences?.max_active_uploads}
                maxActiveTorrents={metadata?.preferences?.max_active_torrents}
              />
            ) : (
              <ScrollArea className="h-full">
                <div className="p-4 sm:p-6">
                  {loadingProperties && !properties ? (
                    <div className="flex items-center justify-center p-8">
                      <Loader2 className="h-6 w-6 animate-spin" />
                    </div>
                  ) : properties ? (
                    <div className="space-y-6">
                      {/* Transfer Statistics Section */}
                      <div className="space-y-3">
                        <h3 className="text-xs font-semibold uppercase tracking-wider text-muted-foreground">Transfer Statistics</h3>
                        <div className="bg-card/50 backdrop-blur-sm rounded-lg p-4 space-y-4 border border-border/50">
                          <div className="grid grid-cols-1 sm:grid-cols-2 gap-4">
                            <div className="space-y-1">
                              <p className="text-xs text-muted-foreground">Total Size</p>
                              <p className="text-lg font-semibold">{formatBytes(properties.total_size || torrent.size)}</p>
                            </div>
                            <div className="space-y-1">
                              <p className="text-xs text-muted-foreground">Share Ratio</p>
                              <p className="text-lg font-semibold">{(properties.share_ratio || 0).toFixed(2)}</p>
                            </div>
                            <div className="space-y-1">
                              <p className="text-xs text-muted-foreground">Downloaded</p>
                              <p className="text-base font-medium">{formatBytes(properties.total_downloaded || 0)}</p>
                            </div>
                            <div className="space-y-1">
                              <p className="text-xs text-muted-foreground">Uploaded</p>
                              <p className="text-base font-medium">{formatBytes(properties.total_uploaded || 0)}</p>
                            </div>
                          </div>

                          <Separator className="opacity-50" />

                          <div className="grid grid-cols-1 sm:grid-cols-2 gap-4">
                            <div className="space-y-1">
                              <p className="text-xs text-muted-foreground">Pieces</p>
                              <p className="text-sm font-medium">{properties.pieces_have || 0} / {properties.pieces_num || 0}</p>
                              <p className="text-xs text-muted-foreground">({formatBytes(properties.piece_size || 0)} each)</p>
                            </div>
                            <div className="space-y-1">
                              <p className="text-xs text-muted-foreground">Wasted</p>
                              <p className="text-sm font-medium">{formatBytes(properties.total_wasted || 0)}</p>
                            </div>
                          </div>
                        </div>
                      </div>

                      {/* Speed Section */}
                      <div className="space-y-3">
                        <h3 className="text-xs font-semibold uppercase tracking-wider text-muted-foreground">Speed</h3>
                        <div className="bg-card/50 backdrop-blur-sm rounded-lg p-4 border border-border/50">
                          <div className="grid grid-cols-1 sm:grid-cols-2 gap-4">
                            <div className="space-y-1">
                              <p className="text-xs text-muted-foreground">Download Speed</p>
                              <p className="text-base font-semibold text-green-500">{formatSpeedWithUnit(properties.dl_speed || 0, speedUnit)}</p>
                              <p className="text-xs text-muted-foreground">avg: {formatSpeedWithUnit(properties.dl_speed_avg || 0, speedUnit)}</p>
                              <p className="text-xs text-muted-foreground">Limit: {downloadLimitLabel}</p>
                            </div>
                            <div className="space-y-1">
                              <p className="text-xs text-muted-foreground">Upload Speed</p>
                              <p className="text-base font-semibold text-blue-500">{formatSpeedWithUnit(properties.up_speed || 0, speedUnit)}</p>
                              <p className="text-xs text-muted-foreground">avg: {formatSpeedWithUnit(properties.up_speed_avg || 0, speedUnit)}</p>
                              <p className="text-xs text-muted-foreground">Limit: {uploadLimitLabel}</p>
                            </div>
                          </div>
                        </div>
                      </div>

                      {/* Peers Section */}
                      <div className="space-y-3">
                        <h3 className="text-xs font-semibold uppercase tracking-wider text-muted-foreground">Network</h3>
                        <div className="bg-card/50 backdrop-blur-sm rounded-lg p-4 border border-border/50">
                          <div className="grid grid-cols-2 gap-4">
                            <div className="space-y-1">
                              <p className="text-xs text-muted-foreground">Seeds</p>
                              <p className="text-base font-semibold">{properties.seeds || 0} <span className="text-sm font-normal text-muted-foreground">/ {properties.seeds_total || 0}</span></p>
                            </div>
                            <div className="space-y-1">
                              <p className="text-xs text-muted-foreground">Peers</p>
                              <p className="text-base font-semibold">{properties.peers || 0} <span className="text-sm font-normal text-muted-foreground">/ {properties.peers_total || 0}</span></p>
                            </div>
                          </div>
                        </div>
                      </div>

                      {/* Queue Information */}
                      {metadata?.preferences?.queueing_enabled && (
                        <div className="space-y-3">
                          <h3 className="text-xs font-semibold uppercase tracking-wider text-muted-foreground">Queue Management</h3>
                          <div className="bg-card/50 backdrop-blur-sm rounded-lg p-4 border border-border/50 space-y-3">
                            <div className="flex items-center justify-between">
                              <span className="text-sm text-muted-foreground">Priority</span>
                              <div className="flex items-center gap-2">
                                <span className="text-sm font-semibold">
                                  {displayTorrent?.priority && displayTorrent.priority > 0 ? displayTorrent.priority : "Normal"}
                                </span>
                                {(displayTorrent?.state === "queuedDL" || displayTorrent?.state === "queuedUP") && (
                                  <Badge variant="secondary" className="text-xs">
                                    Queued {displayTorrent.state === "queuedDL" ? "DL" : "UP"}
                                  </Badge>
                                )}
                              </div>
                            </div>
                            {(metadata.preferences.max_active_downloads > 0 ||
                              metadata.preferences.max_active_uploads > 0 ||
                              metadata.preferences.max_active_torrents > 0) && (
                                <>
                                  <Separator className="opacity-50" />
                                  <div className="grid grid-cols-1 sm:grid-cols-3 gap-3 text-xs">
                                    {metadata.preferences.max_active_downloads > 0 && (
                                      <div className="space-y-1">
                                        <p className="text-muted-foreground">Max Downloads</p>
                                        <p className="font-medium">{metadata.preferences.max_active_downloads}</p>
                                      </div>
                                    )}
                                    {metadata.preferences.max_active_uploads > 0 && (
                                      <div className="space-y-1">
                                        <p className="text-muted-foreground">Max Uploads</p>
                                        <p className="font-medium">{metadata.preferences.max_active_uploads}</p>
                                      </div>
                                    )}
                                    {metadata.preferences.max_active_torrents > 0 && (
                                      <div className="space-y-1">
                                        <p className="text-muted-foreground">Max Active</p>
                                        <p className="font-medium">{metadata.preferences.max_active_torrents}</p>
                                      </div>
                                    )}
                                  </div>
                                </>
                              )}
                          </div>
                        </div>
                      )}

                      {/* Time Information */}
                      <div className="space-y-3">
                        <h3 className="text-xs font-semibold uppercase tracking-wider text-muted-foreground">Time Information</h3>
                        <div className="bg-card/50 backdrop-blur-sm rounded-lg p-4 border border-border/50">
                          <div className="grid grid-cols-2 gap-4">
                            <div className="space-y-1">
                              <p className="text-xs text-muted-foreground">Time Active</p>
                              <p className="text-sm font-medium">{formatDuration(properties.time_elapsed || 0)}</p>
                            </div>
                            <div className="space-y-1">
                              <p className="text-xs text-muted-foreground">Seeding Time</p>
                              <p className="text-sm font-medium">{formatDuration(properties.seeding_time || 0)}</p>
                            </div>
                          </div>
                        </div>
                      </div>

                      {/* Save Path */}
                      <div className="space-y-3">
                        <h3 className="text-xs font-semibold uppercase tracking-wider text-muted-foreground">Save Path</h3>
                        <div className="bg-card/50 backdrop-blur-sm rounded-lg p-4 border border-border/50">
                          <div className="flex items-center gap-2">
                            <div className="font-mono text-xs sm:text-sm break-all text-muted-foreground bg-background/50 rounded px-2.5 py-2 select-text flex-1">
                              {displaySavePath || "N/A"}
                            </div>
                            {displaySavePath && (
                              <Button
                                variant="ghost"
                                size="icon"
                                className="h-8 w-8 shrink-0"
                                onClick={() => copyToClipboard(displaySavePath, "File location")}
                              >
                                <Copy className="h-3.5 w-3.5" />
                              </Button>
                            )}
                          </div>
                        </div>
                      </div>

                      {/* Temporary Download Path - shown if temp_path_enabled */}
                      {tempPathEnabled && (
                        <div className="space-y-3">
                          <h3 className="text-xs font-semibold uppercase tracking-wider text-muted-foreground">Download Path</h3>
                          <div className="bg-card/50 backdrop-blur-sm rounded-lg p-4 border border-border/50">
                            <div className="flex items-center gap-2">
                              <div className="font-mono text-xs sm:text-sm break-all text-muted-foreground bg-background/50 rounded px-2.5 py-2 select-text flex-1">
                                {displayTempPath || "N/A"}
                              </div>
                              {displayTempPath && (
                                <Button
                                  variant="ghost"
                                  size="icon"
                                  className="h-8 w-8 shrink-0"
                                  onClick={() => copyToClipboard(displayTempPath, "Temporary path")}
                                >
                                  <Copy className="h-3.5 w-3.5" />
                                </Button>
                              )}
                            </div>
                          </div>
                        </div>
                      )}

                      {/* Info Hash Display */}
                      <div className="space-y-3">
                        <h3 className="text-xs font-semibold uppercase tracking-wider text-muted-foreground">Torrent Identifiers</h3>
                        <div className="bg-card/50 backdrop-blur-sm rounded-lg p-4 border border-border/50 space-y-4">
                          <div className="space-y-2">
                            <p className="text-xs text-muted-foreground">Info Hash v1</p>
                            <div className="flex items-center gap-2">
                              <div className="text-xs font-mono bg-background/50 p-2.5 rounded flex-1 break-all select-text">
                                {displayInfohashV1 || "N/A"}
                              </div>
                              {displayInfohashV1 && (
                                <Button
                                  variant="ghost"
                                  size="icon"
                                  className="h-8 w-8 shrink-0"
                                  onClick={() => copyToClipboard(displayInfohashV1, "Info Hash v1")}
                                >
                                  <Copy className="h-3.5 w-3.5" />
                                </Button>
                              )}
                            </div>
                          </div>
                          {displayInfohashV2 && (
                            <>
                              <Separator className="opacity-50" />
                              <div className="space-y-2">
                                <p className="text-xs text-muted-foreground">Info Hash v2</p>
                                <div className="flex items-center gap-2">
                                  <div className="text-xs font-mono bg-background/50 p-2.5 rounded flex-1 break-all select-text">
                                    {displayInfohashV2}
                                  </div>
                                  <Button
                                    variant="ghost"
                                    size="icon"
                                    className="h-8 w-8 shrink-0"
                                    onClick={() => copyToClipboard(displayInfohashV2, "Info Hash v2")}
                                  >
                                    <Copy className="h-3.5 w-3.5" />
                                  </Button>
                                </div>
                              </div>
                            </>
                          )}
                        </div>
                      </div>

                      {/* Timestamps */}
                      <div className="space-y-3">
                        <h3 className="text-xs font-semibold uppercase tracking-wider text-muted-foreground">Timestamps</h3>
                        <div className="bg-card/50 backdrop-blur-sm rounded-lg p-4 border border-border/50">
                          <div className="grid grid-cols-1 sm:grid-cols-3 gap-4">
                            <div className="space-y-1">
                              <p className="text-xs text-muted-foreground">Added</p>
                              <p className="text-sm">{formatTimestamp(properties.addition_date)}</p>
                            </div>
                            {properties.completion_date && properties.completion_date !== -1 && (
                              <div className="space-y-1">
                                <p className="text-xs text-muted-foreground">Completed</p>
                                <p className="text-sm">{formatTimestamp(properties.completion_date)}</p>
                              </div>
                            )}
                            {properties.creation_date && properties.creation_date !== -1 && (
                              <div className="space-y-1">
                                <p className="text-xs text-muted-foreground">Created</p>
                                <p className="text-sm">{formatTimestamp(properties.creation_date)}</p>
                              </div>
                            )}
                          </div>
                        </div>
                      </div>

                      {/* Additional Information */}
                      {(displayComment || displayCreatedBy) && (
                        <div className="space-y-3">
                          <h3 className="text-xs font-semibold uppercase tracking-wider text-muted-foreground">Additional Information</h3>
                          <div className="bg-card/50 backdrop-blur-sm rounded-lg p-4 border border-border/50 space-y-3">
                            {displayCreatedBy && (
                              <div>
                                <p className="text-xs text-muted-foreground mb-1">Created By</p>
                                <div className="text-sm">{renderTextWithLinks(displayCreatedBy)}</div>
                              </div>
                            )}
                            {displayComment && (
                              <>
                                {displayCreatedBy && <Separator className="opacity-50" />}
                                <div>
                                  <p className="text-xs text-muted-foreground mb-2">Comment</p>
                                  <div className="text-sm bg-background/50 p-3 rounded break-words">
                                    {renderTextWithLinks(displayComment)}
                                  </div>
                                </div>
                              </>
                            )}
                          </div>
                        </div>
                      )}
                    </div>
                  ) : null}
                </div>
              </ScrollArea>
            )}
          </TabsContent>

          <TabsContent value="trackers" className="m-0 h-full">
            {isHorizontal ? (
              <TrackersTable
                trackers={trackers}
                loading={loadingTrackers}
                incognitoMode={incognitoMode}
                onEditTracker={handleEditTrackerClick}
                supportsTrackerEditing={supportsTrackerEditing}
              />
            ) : (
              <ScrollArea className="h-full">
                <div className="p-4 sm:p-6">
                  {activeTab === "trackers" && loadingTrackers && !trackers ? (
                    <div className="flex items-center justify-center p-8">
                      <Loader2 className="h-6 w-6 animate-spin" />
                    </div>
                  ) : trackers && trackers.length > 0 ? (
                    <div className="space-y-3">
                      <div className="flex items-center justify-between mb-1">
                        <h3 className="text-xs font-semibold uppercase tracking-wider text-muted-foreground">Active Trackers</h3>
                        <span className="text-xs text-muted-foreground">{trackers.length} tracker{trackers.length !== 1 ? "s" : ""}</span>
                      </div>
                      <div className="space-y-2">
                        {trackers
                          .sort((a, b) => {
                            // Sort disabled trackers (status 0) to the end
                            if (a.status === 0 && b.status !== 0) return 1
                            if (a.status !== 0 && b.status === 0) return -1
                            // Then sort by status (working trackers first)
                            if (a.status === 2 && b.status !== 2) return -1
                            if (a.status !== 2 && b.status === 2) return 1
                            return 0
                          })
                          .map((tracker, index) => {
                            const displayUrl = incognitoMode ? getLinuxTracker(`${torrent.hash}-${index}`) : tracker.url
                            const shouldRenderMessage = Boolean(tracker.msg)
                            const messageContent = incognitoMode && shouldRenderMessage ? "Tracker message hidden in incognito mode" : tracker.msg

                            return (
                              <TrackerContextMenu
                                key={index}
                                tracker={tracker}
                                onEditTracker={handleEditTrackerClick}
                                supportsTrackerEditing={supportsTrackerEditing}
                              >
                                <div
                                  className={`backdrop-blur-sm border ${tracker.status === 0 ? "bg-card/30 border-border/30 opacity-60" : "bg-card/50 border-border/50"} hover:border-border transition-all rounded-lg p-4 space-y-3`}
                                >
                                  <div className="flex flex-col sm:flex-row sm:items-start justify-between gap-2">
                                    <div className="flex-1 space-y-1">
                                      <div className="flex items-center gap-2">
                                        {getTrackerStatusBadge(tracker.status)}
                                      </div>
                                      <p className="text-xs font-mono text-muted-foreground break-all">{displayUrl}</p>
                                    </div>
                                  </div>
                                  <Separator className="opacity-50" />
                                  <div className="grid grid-cols-2 sm:grid-cols-4 gap-3">
                                    <div className="space-y-1">
                                      <p className="text-xs text-muted-foreground">Seeds</p>
                                      <p className="text-sm font-medium">{tracker.num_seeds}</p>
                                    </div>
                                    <div className="space-y-1">
                                      <p className="text-xs text-muted-foreground">Peers</p>
                                      <p className="text-sm font-medium">{tracker.num_peers}</p>
                                    </div>
                                    <div className="space-y-1">
                                      <p className="text-xs text-muted-foreground">Leechers</p>
                                      <p className="text-sm font-medium">{tracker.num_leeches}</p>
                                    </div>
                                    <div className="space-y-1">
                                      <p className="text-xs text-muted-foreground">Downloaded</p>
                                      <p className="text-sm font-medium">{tracker.num_downloaded}</p>
                                    </div>
                                  </div>
                                  {shouldRenderMessage && messageContent && (
                                    <>
                                      <Separator className="opacity-50" />
                                      <div className="bg-background/50 p-2 rounded">
                                        <div className="text-xs text-muted-foreground break-words">
                                          {renderTextWithLinks(messageContent)}
                                        </div>
                                      </div>
                                    </>
                                  )}
                                </div>
                              </TrackerContextMenu>
                            )
                          })}
                      </div>
                    </div>
                  ) : (
                    <div className="flex items-center justify-center h-32 text-sm text-muted-foreground">
                      No trackers found
                    </div>
                  )}
                </div>
              </ScrollArea>
            )}
          </TabsContent>

          <TabsContent value="peers" className="m-0 h-full">
            {isHorizontal ? (
              <div className="h-full flex flex-col">
                <div className="flex items-center justify-between px-3 py-1.5 border-b text-xs">
                  <span className="text-muted-foreground">
                    {peersData?.sorted_peers?.length ?? 0} peer{(peersData?.sorted_peers?.length ?? 0) !== 1 ? "s" : ""} connected
                  </span>
                  <Button
                    variant="outline"
                    size="sm"
                    className="h-6 text-xs"
                    onClick={() => setShowAddPeersDialog(true)}
                  >
                    <UserPlus className="h-3 w-3 mr-1.5" />
                    Add Peers
                  </Button>
                </div>
                <div className="flex-1 overflow-hidden">
                  <PeersTable
                    peers={peersData?.sorted_peers}
                    loading={loadingPeers}
                    speedUnit={speedUnit}
                    showFlags={true}
                    incognitoMode={incognitoMode}
                    onBanPeer={handleBanPeerClick}
                  />
                </div>
              </div>
            ) : (
              <ScrollArea className="h-full">
                <div className="p-4 sm:p-6">
                  {activeTab === "peers" && loadingPeers && !peersData ? (
                    <div className="flex items-center justify-center p-8">
                      <Loader2 className="h-6 w-6 animate-spin" />
                    </div>
                  ) : peersData && peersData.peers && typeof peersData.peers === "object" && Object.keys(peersData.peers).length > 0 ? (
                    <div className="space-y-3">
                      <div className="flex items-center justify-between mb-1">
                        <div>
                          <h3 className="text-xs font-semibold uppercase tracking-wider text-muted-foreground">Connected Peers</h3>
                          <p className="text-xs text-muted-foreground mt-1">{Object.keys(peersData.peers).length} peer{Object.keys(peersData.peers).length !== 1 ? "s" : ""} connected</p>
                        </div>
                        <Button
                          variant="outline"
                          size="sm"
                          onClick={() => setShowAddPeersDialog(true)}
                        >
                          <UserPlus className="h-4 w-4 mr-2" />
                          Add Peers
                        </Button>
                      </div>
                      <div className="space-y-4 mt-4">
                        {(peersData.sorted_peers ||
                          Object.entries(peersData.peers).map(([key, peer]) => ({ key, ...peer }))
                        ).map((peerWithKey) => {
                          const peerKey = peerWithKey.key
                          const peer = peerWithKey
                          const isActive = (peer.dl_speed || 0) > 0 || (peer.up_speed || 0) > 0
                          // Progress is a float between 0 and 1, where 1 = 100%
                          // Note: qBittorrent API doesn't expose the actual seed status, so we rely on progress
                          const progressValue = peer.progress || 0

                          // Match qBittorrent's own WebUI logic for displaying progress
                          let progressPercent = Math.round(progressValue * 100 * 10) / 10 // Round to 1 decimal
                          // If progress rounds to 100% but isn't exactly 1.0, show as 99.9%
                          if (progressPercent === 100.0 && progressValue !== 1.0) {
                            progressPercent = 99.9
                          }

                          // A seeder has exactly 1.0 progress
                          const isSeeder = progressValue === 1.0
                          const flagDetails = getPeerFlagDetails(peer.flags, peer.flags_desc)
                          const hasFlagDetails = flagDetails.length > 0

                          return (
                            <ContextMenu key={peerKey}>
                              <ContextMenuTrigger asChild>
                                <div className={`bg-card/50 backdrop-blur-sm border ${isActive ? "border-border/70" : "border-border/30"} hover:border-border transition-all rounded-lg p-4 space-y-3`}>
                                  {/* Peer Header */}
                                  <div className="flex items-start justify-between gap-3">
                                    <div className="flex-1 space-y-1">
                                      <div className="flex items-center gap-2 flex-wrap">
                                        <span className="font-mono text-sm cursor-context-menu">{peer.ip}:{peer.port}</span>
                                        {peer.country_code && (
                                          <span
                                            className={`fi fi-${peer.country_code.toLowerCase()} rounded text-sm`}
                                            title={peer.country || peer.country_code}
                                          />
                                        )}
                                        {isSeeder && (
                                          <Badge variant="secondary" className="text-xs">Seeder</Badge>
                                        )}
                                      </div>
                                      <p className="text-xs text-muted-foreground">{peer.client || "Unknown client"}</p>
                                    </div>
                                  </div>

                                  <Separator className="opacity-50" />

                                  {/* Progress Bar */}
                                  <div className="space-y-1">
                                    <p className="text-xs text-muted-foreground">Peer Progress</p>
                                    <div className="flex items-center gap-2">
                                      <Progress value={progressPercent} className="flex-1 h-1.5" />
                                      <span className={`text-xs font-medium ${isSeeder ? "text-green-500" : ""}`}>
                                        {progressPercent}%
                                      </span>
                                    </div>
                                  </div>

                                  {/* Transfer Speeds */}
                                  <div className="grid grid-cols-2 gap-3">
                                    <div className="space-y-1">
                                      <p className="text-xs text-muted-foreground">Download Speed</p>
                                      <p className={`text-sm font-medium ${peer.dl_speed && peer.dl_speed > 0 ? "text-green-500" : ""}`}>
                                        {formatSpeedWithUnit(peer.dl_speed || 0, speedUnit)}
                                      </p>
                                    </div>
                                    <div className="space-y-1">
                                      <p className="text-xs text-muted-foreground">Upload Speed</p>
                                      <p className={`text-sm font-medium ${peer.up_speed && peer.up_speed > 0 ? "text-blue-500" : ""}`}>
                                        {formatSpeedWithUnit(peer.up_speed || 0, speedUnit)}
                                      </p>
                                    </div>
                                  </div>

                                  {/* Data Transfer Info */}
                                  <div className="grid grid-cols-2 gap-3 text-xs">
                                    <div className="space-y-1">
                                      <p className="text-muted-foreground">Downloaded</p>
                                      <p className="font-medium">{formatBytes(peer.downloaded || 0)}</p>
                                    </div>
                                    <div className="space-y-1">
                                      <p className="text-muted-foreground">Uploaded</p>
                                      <p className="font-medium">{formatBytes(peer.uploaded || 0)}</p>
                                    </div>
                                  </div>

                                  {/* Connection Info */}
                                  {(peer.connection || hasFlagDetails) && (
                                    <>
                                      <Separator className="opacity-50" />
                                      <div className="flex flex-wrap gap-4 text-xs text-muted-foreground">
                                        {peer.connection && (
                                          <div>
                                            <span className="opacity-70">Connection:</span> {peer.connection}
                                          </div>
                                        )}
                                        {hasFlagDetails && (
                                          <div className="flex items-center gap-2">
                                            <span className="opacity-70">Flags:</span>
                                            <span className="inline-flex flex-wrap gap-1">
                                              {flagDetails.map(({ flag, description }, index) => {
                                                const flagKey = `${flag}-${index}`
                                                const badgeClass =
                                                  "inline-flex items-center justify-center rounded border border-border/60 bg-muted/20 px-1 text-[12px] font-semibold leading-none text-foreground cursor-pointer"

                                                if (!description) {
                                                  return (
                                                    <span
                                                      key={flagKey}
                                                      className={badgeClass}
                                                      aria-label={`Flag ${flag}`}
                                                    >
                                                      {flag}
                                                    </span>
                                                  )
                                                }

                                                return (
                                                  <Tooltip key={flagKey}>
                                                    <TooltipTrigger asChild>
                                                      <span
                                                        className={badgeClass}
                                                        aria-label={description}
                                                      >
                                                        {flag}
                                                      </span>
                                                    </TooltipTrigger>
                                                    <TooltipContent side="top">
                                                      {description}
                                                    </TooltipContent>
                                                  </Tooltip>
                                                )
                                              })}
                                            </span>
                                          </div>
                                        )}
                                      </div>
                                    </>
                                  )}
                                </div>
                              </ContextMenuTrigger>
                              <ContextMenuContent>
                                <ContextMenuItem
                                  onClick={() => handleCopyPeer(peer)}
                                >
                                  <Copy className="h-4 w-4 mr-2" />
                                  Copy IP:port
                                </ContextMenuItem>
                                <ContextMenuSeparator />
                                <ContextMenuItem
                                  onClick={() => handleBanPeerClick(peer)}
                                  className="text-destructive focus:text-destructive"
                                >
                                  <Ban className="h-4 w-4 mr-2" />
                                  Ban peer permanently
                                </ContextMenuItem>
                              </ContextMenuContent>
                            </ContextMenu>
                          )
                        })}
                      </div>
                    </div>
                  ) : (
                    <div className="flex flex-col items-center justify-center h-32 text-sm text-muted-foreground gap-3">
                      <p>No peers connected</p>
                      <Button
                        variant="outline"
                        size="sm"
                        onClick={() => setShowAddPeersDialog(true)}
                      >
                        <UserPlus className="h-4 w-4 mr-2" />
                        Add Peers
                      </Button>
                    </div>
                  )}
                </div>
              </ScrollArea>
            )}
          </TabsContent>

          <TabsContent value="webseeds" className="m-0 h-full">
            {isHorizontal ? (
              <WebSeedsTable
                webseeds={webseedsData}
                loading={loadingWebseeds}
                incognitoMode={incognitoMode}
              />
            ) : (
              <ScrollArea className="h-full">
                <div className="p-4 sm:p-6">
                  {activeTab === "webseeds" && loadingWebseeds && !webseedsData ? (
                    <div className="flex items-center justify-center p-8">
                      <Loader2 className="h-6 w-6 animate-spin" />
                    </div>
                  ) : webseedsData && webseedsData.length > 0 ? (
                    <div className="space-y-3">
                      <div>
                        <h3 className="text-xs font-semibold uppercase tracking-wider text-muted-foreground">HTTP Sources</h3>
                        <p className="text-xs text-muted-foreground mt-1">{webseedsData.length} source{webseedsData.length !== 1 ? "s" : ""}</p>
                      </div>
                      <div className="space-y-2 mt-4">
                        {webseedsData.map((webseed, index) => (
                          <ContextMenu key={index}>
                            <ContextMenuTrigger asChild>
                              <div className="p-3 rounded-lg border bg-card hover:bg-muted/30 transition-colors cursor-default">
                                <p className="font-mono text-xs break-all">
                                  {incognitoMode ? "***masked***" : renderTextWithLinks(webseed.url)}
                                </p>
                              </div>
                            </ContextMenuTrigger>
                            <ContextMenuContent>
                              <ContextMenuItem
                                onClick={() => {
                                  if (!incognitoMode) {
                                    copyTextToClipboard(webseed.url)
                                    toast.success("URL copied to clipboard")
                                  }
                                }}
                                disabled={incognitoMode}
                              >
                                <Copy className="h-3.5 w-3.5 mr-2" />
                                Copy URL
                              </ContextMenuItem>
                            </ContextMenuContent>
                          </ContextMenu>
                        ))}
                      </div>
                    </div>
                  ) : (
                    <div className="flex items-center justify-center h-32 text-sm text-muted-foreground">
                      No HTTP sources
                    </div>
                  )}
                </div>
              </ScrollArea>
            )}
          </TabsContent>

          <TabsContent value="content" className="m-0 h-full flex flex-col overflow-hidden">
            {isHorizontal ? (
              <TorrentFileTable
                files={files}
                loading={loadingFiles}
                supportsFilePriority={supportsFilePriority}
                pendingFileIndices={pendingFileIndices}
                incognitoMode={incognitoMode}
                torrentHash={torrent.hash}
                onToggleFile={handleToggleFileDownload}
                onToggleFolder={handleToggleFolderDownload}
                onRenameFile={handleRenameFileClick}
                onRenameFolder={(folderPath) => { void handleRenameFolderDialogOpen(folderPath) }}
              />
            ) : activeTab === "content" && loadingFiles && !files ? (
              <div className="flex items-center justify-center p-8 flex-1">
                <Loader2 className="h-6 w-6 animate-spin" />
              </div>
            ) : files && files.length > 0 ? (
              <>
                <div className="flex items-start justify-between gap-3 px-4 sm:px-6 py-3 border-b bg-background/95 backdrop-blur supports-[backdrop-filter]:bg-background/60">
                  <div>
                    <h3 className="text-xs font-semibold uppercase tracking-wider text-muted-foreground">File Contents</h3>
                    <span className="text-xs text-muted-foreground">
                      {supportsFilePriority
                        ? `${selectedFileCount} of ${totalFiles} selected`
                        : `${files.length} file${files.length !== 1 ? "s" : ""}`}
                    </span>
                  </div>
                  <div className="flex items-center gap-1">
                    {supportsFilePriority && (
                      <>
                        <Button
                          variant="outline"
                          size="sm"
                          className="h-7 px-2 text-xs"
                          onClick={handleSelectAllFiles}
                          disabled={!canSelectAll || setFilePriorityMutation.isPending}
                        >
                          All
                        </Button>
                        <Button
                          variant="ghost"
                          size="sm"
                          className="h-7 px-2 text-xs"
                          onClick={handleDeselectAllFiles}
                          disabled={!canDeselectAll || setFilePriorityMutation.isPending}
                        >
                          None
                        </Button>
                      </>
                    )}
                  </div>
                </div>
                <ScrollArea className="flex-1 min-h-0 w-full [&>[data-slot=scroll-area-viewport]]:!overflow-x-hidden">
                  <div className="p-4 sm:p-6 pb-8">
                    <TorrentFileTree
                      key={torrent.hash}
                      files={files}
                      supportsFilePriority={supportsFilePriority}
                      pendingFileIndices={pendingFileIndices}
                      incognitoMode={incognitoMode}
                      torrentHash={torrent.hash}
                      onToggleFile={handleToggleFileDownload}
                      onToggleFolder={handleToggleFolderDownload}
                      onRenameFile={handleRenameFileClick}
                      onRenameFolder={(folderPath) => { void handleRenameFolderDialogOpen(folderPath) }}
                    />
                  </div>
                </ScrollArea>
              </>
            ) : (
              <div className="flex items-center justify-center h-32 text-sm text-muted-foreground">
                No files found
              </div>
            )}
          </TabsContent>

          <TabsContent value="crossseed" className="m-0 h-full">
            {isHorizontal ? (
              <CrossSeedTable
                matches={matchingTorrents}
                loading={isLoadingMatches}
                incognitoMode={incognitoMode}
                selectedTorrents={selectedCrossSeedTorrents}
                onToggleSelection={handleToggleCrossSeedSelection}
                onSelectAll={handleSelectAllCrossSeed}
                onDeselectAll={handleDeselectAllCrossSeed}
                onDeleteMatches={() => setShowDeleteCrossSeedDialog(true)}
                onDeleteCurrent={() => setShowDeleteCurrentDialog(true)}
<<<<<<< HEAD
                instanceById={instanceById}
=======
                onNavigateToTorrent={onNavigateToTorrent}
>>>>>>> 88e9adca
              />
            ) : (
              <ScrollArea className="h-full">
                <div className="p-4 sm:p-6">
                  {isLoadingMatches ? (
                    <div className="flex items-center justify-center p-8">
                      <Loader2 className="h-6 w-6 animate-spin" />
                    </div>
                  ) : matchingTorrents.length > 0 ? (
                    <div className="space-y-4">
                      <div className="flex flex-col gap-3">
                        <div className="flex flex-col gap-1">
                          <div className="flex items-center gap-2">
                            <h3 className="text-xs font-semibold uppercase tracking-wider text-muted-foreground">Cross-Seed Matches</h3>
                            {isLoadingMatches && (
                              <Loader2 className="h-3 w-3 animate-spin text-muted-foreground" />
                            )}
                          </div>
                          <span className="text-xs text-muted-foreground">
                            {selectedCrossSeedTorrents.size > 0
                              ? `${selectedCrossSeedTorrents.size} of ${matchingTorrents.length} selected`
                              : isLoadingMatches
                                ? `${matchingTorrents.length} matching torrent${matchingTorrents.length !== 1 ? 's' : ''} found, checking more instances...`
                                : `${matchingTorrents.length} matching torrent${matchingTorrents.length !== 1 ? 's' : ''} found across all instances`}
                          </span>
                        </div>
                        <div className="flex flex-wrap items-center gap-2">
                          {selectedCrossSeedTorrents.size > 0 ? (
                            <>
                              <Button
                                variant="ghost"
                                size="sm"
                                onClick={handleDeselectAllCrossSeed}
                              >
                                Deselect All
                              </Button>
                              <Button
                                variant="destructive"
                                size="sm"
                                onClick={() => setShowDeleteCrossSeedDialog(true)}
                              >
                                <Trash2 className="h-4 w-4 mr-2" />
                                Delete Matches ({selectedCrossSeedTorrents.size})
                              </Button>
                            </>
                          ) : (
                            <Button
                              variant="outline"
                              size="sm"
                              onClick={handleSelectAllCrossSeed}
                            >
                              Select All
                            </Button>
                          )}
                          <Button
                            variant="destructive"
                            size="sm"
                            onClick={() => setShowDeleteCurrentDialog(true)}
                          >
                            <Trash2 className="h-4 w-4 mr-2" />
                            Delete This Torrent
                          </Button>
                        </div>
                      </div>
                      <div className="space-y-2">
                        {matchingTorrents.map((match) => {
                          const displayName = incognitoMode ? getLinuxFileName(match.hash, 0) : match.name
                          const progressPercent = match.progress * 100
                          const isComplete = progressPercent === 100
                          const torrentKey = `${match.instanceId}-${match.hash}`
                          const isSelected = selectedCrossSeedTorrents.has(torrentKey)

                          // Extract tracker hostname
                          let trackerHostname = match.tracker
                          if (match.tracker) {
                            try {
                              trackerHostname = new URL(match.tracker).hostname
                            } catch {
                              // Keep original if parsing fails
                            }
                          }

                          // Get enriched status (tracker-aware)
                          const trackerHealth = match.tracker_health ?? null
                          let statusLabel = getStateLabel(match.state)
                          let statusVariant: "default" | "secondary" | "destructive" | "outline" = "outline"
                          let statusClass = ""

                          // Check tracker health first (if supported)
                          if (trackerHealth === "unregistered") {
                            statusLabel = "Unregistered"
                            statusVariant = "outline"
                            statusClass = "text-destructive border-destructive/40 bg-destructive/10"
                          } else if (trackerHealth === "tracker_down") {
                            statusLabel = "Tracker Down"
                            statusVariant = "outline"
                            statusClass = "text-yellow-500 border-yellow-500/40 bg-yellow-500/10"
                          } else {
                            // Normal state-based styling
                            if (match.state === "downloading" || match.state === "uploading") {
                              statusVariant = "default"
                            } else if (
                              match.state === "stalledDL" ||
                              match.state === "stalledUP" ||
                              match.state === "pausedDL" ||
                              match.state === "pausedUP" ||
                              match.state === "queuedDL" ||
                              match.state === "queuedUP"
                            ) {
                              statusVariant = "secondary"
                            } else if (match.state === "error" || match.state === "missingFiles") {
                              statusVariant = "destructive"
                            }
                          }

                          // Match type display
                          const matchType = match.matchType as 'infohash' | 'content_path' | 'save_path' | 'name'
                          const matchLabel = matchType === 'infohash' ? 'Info Hash'
                            : matchType === 'content_path' ? 'Content Path'
                              : matchType === 'save_path' ? 'Save Path'
                                : 'Name'
                          const matchDescription = matchType === 'infohash' ? 'Exact same torrent (same info hash)'
                            : matchType === 'content_path' ? 'Same content location on disk'
                              : matchType === 'save_path' ? 'Same save directory and filename'
                                : 'Same torrent name'

                          return (
                            <div
                              key={torrentKey}
                              className={cn(
                                "rounded-lg border bg-card p-4 space-y-3",
                                onNavigateToTorrent && "cursor-pointer hover:bg-muted/30"
                              )}
                              onClick={(e) => {
                                // Don't navigate if clicking checkbox
                                if ((e.target as HTMLElement).closest('[role="checkbox"]')) return
                                onNavigateToTorrent?.(match.instanceId, match.hash)
                              }}
                            >
                              <div className="space-y-2">
                                <div className="flex items-start gap-3">
                                  <Checkbox
                                    checked={isSelected}
                                    onCheckedChange={() => handleToggleCrossSeedSelection(torrentKey)}
                                    className="mt-0.5 shrink-0"
                                    aria-label={`Select ${displayName}`}
                                  />
                                  <div className="flex-1 min-w-0 space-y-1">
                                    <div className="flex items-start gap-2">
                                      <p className="text-sm font-medium break-words" title={displayName}>{displayName}</p>
                                      {isHardlinkManaged(match, instanceById.get(match.instanceId)) && (
                                        <Tooltip>
                                          <TooltipTrigger asChild>
                                            <Badge variant="outline" className="text-[9px] px-1 py-0 shrink-0 text-blue-500 border-blue-500/40">
                                              Hardlink
                                            </Badge>
                                          </TooltipTrigger>
                                          <TooltipContent>
                                            <p className="text-xs">Files stored in hardlink directory (separate from source)</p>
                                          </TooltipContent>
                                        </Tooltip>
                                      )}
                                    </div>
                                    <div className="flex flex-wrap items-center gap-x-2 gap-y-1 text-xs text-muted-foreground">
                                      <span className="shrink-0">Instance: {match.instanceName}</span>
                                      <span className="shrink-0">•</span>
                                      <Tooltip>
                                        <TooltipTrigger asChild>
                                          <span className="cursor-help underline decoration-dotted shrink-0">
                                            Match: {matchLabel}
                                          </span>
                                        </TooltipTrigger>
                                        <TooltipContent>
                                          <p>{matchDescription}</p>
                                        </TooltipContent>
                                      </Tooltip>
                                      {trackerHostname && (
                                        <>
                                          <span className="shrink-0">•</span>
                                          <span className="break-all">Tracker: {incognitoMode ? getLinuxTracker(`${match.hash}-0`) : trackerHostname}</span>
                                        </>
                                      )}
                                      {match.category && (
                                        <>
                                          <span className="shrink-0">•</span>
                                          <span className="break-all">Category: {incognitoMode ? getLinuxCategory(match.hash) : match.category}</span>
                                        </>
                                      )}
                                      {match.tags && (
                                        <>
                                          <span className="shrink-0">•</span>
                                          <span className="break-all">Tags: {incognitoMode ? getLinuxTags(match.hash) : match.tags}</span>
                                        </>
                                      )}
                                    </div>
                                  </div>
                                  <div className="flex flex-col gap-1.5 shrink-0">
                                    <Badge variant={statusVariant} className={cn("text-xs whitespace-nowrap", statusClass)}>
                                      {statusLabel}
                                    </Badge>
                                    <Badge variant="outline" className="text-xs whitespace-nowrap">
                                      {formatBytes(match.size)}
                                    </Badge>
                                  </div>
                                </div>
                                <div className="flex items-center gap-3">
                                  <Progress value={progressPercent} className="flex-1 h-1.5" />
                                  <span className={cn("text-xs font-medium", isComplete ? "text-green-500" : "text-muted-foreground")}>
                                    {Math.round(progressPercent)}%
                                  </span>
                                </div>
                                {(match.upspeed > 0 || match.dlspeed > 0) && (
                                  <div className="flex gap-4 text-xs text-muted-foreground">
                                    {match.dlspeed > 0 && (
                                      <span>↓ {formatSpeedWithUnit(match.dlspeed, speedUnit)}</span>
                                    )}
                                    {match.upspeed > 0 && (
                                      <span>↑ {formatSpeedWithUnit(match.upspeed, speedUnit)}</span>
                                    )}
                                  </div>
                                )}
                              </div>
                            </div>
                          )
                        })}
                      </div>
                      {isLoadingMatches && (
                        <div className="flex items-center justify-center gap-2 p-3 rounded-lg bg-muted/50 text-xs text-muted-foreground">
                          <Loader2 className="h-3 w-3 animate-spin" />
                          <span>
                            Checking more instances...
                          </span>
                        </div>
                      )}
                    </div>
                  ) : (
                    <div className="flex items-center justify-center h-32 text-sm text-muted-foreground">
                      No matching torrents found on other instances
                    </div>
                  )}
                </div>
              </ScrollArea>
            )}
          </TabsContent>
        </div>
      </Tabs>

      {/* Add Peers Dialog */}
      <Dialog open={showAddPeersDialog} onOpenChange={setShowAddPeersDialog}>
        <DialogContent>
          <DialogHeader>
            <DialogTitle>Add Peers</DialogTitle>
            <DialogDescription>
              Add one or more peers to this torrent. Enter each peer as IP:port, one per line or comma-separated.
            </DialogDescription>
          </DialogHeader>
          <div className="space-y-4">
            <div className="space-y-2">
              <Label htmlFor="peers">Peers</Label>
              <Textarea
                id="peers"
                className="min-h-[100px]"
                placeholder={`192.168.1.100:51413
10.0.0.5:6881
tracker.example.com:8080
[2001:db8::1]:6881`}
                value={peersToAdd}
                onChange={(e) => setPeersToAdd(e.target.value)}
              />
            </div>
          </div>
          <DialogFooter>
            <Button variant="outline" onClick={() => setShowAddPeersDialog(false)}>
              Cancel
            </Button>
            <Button
              onClick={handleAddPeersSubmit}
              disabled={!peersToAdd.trim() || addPeersMutation.isPending}
            >
              {addPeersMutation.isPending && <Loader2 className="h-4 w-4 mr-2 animate-spin" />}
              Add Peers
            </Button>
          </DialogFooter>
        </DialogContent>
      </Dialog>

      {/* Ban Peer Confirmation Dialog */}
      <Dialog open={showBanPeerDialog} onOpenChange={setShowBanPeerDialog}>
        <DialogContent>
          <DialogHeader>
            <DialogTitle>Ban Peer Permanently</DialogTitle>
            <DialogDescription>
              Are you sure you want to permanently ban this peer? This action cannot be undone.
            </DialogDescription>
          </DialogHeader>
          {peerToBan && (
            <div className="space-y-2 text-sm">
              <div>
                <span className="text-muted-foreground">IP Address:</span>
                <span className="ml-2 font-mono">{peerToBan.ip}:{peerToBan.port}</span>
              </div>
              {peerToBan.client && (
                <div>
                  <span className="text-muted-foreground">Client:</span>
                  <span className="ml-2">{peerToBan.client}</span>
                </div>
              )}
              {peerToBan.country && (
                <div>
                  <span className="text-muted-foreground">Country:</span>
                  <span className="ml-2">{peerToBan.country}</span>
                </div>
              )}
            </div>
          )}
          <DialogFooter>
            <Button
              variant="outline"
              onClick={() => {
                setShowBanPeerDialog(false)
                setPeerToBan(null)
              }}
            >
              Cancel
            </Button>
            <Button
              variant="destructive"
              onClick={handleBanPeerConfirm}
              disabled={banPeerMutation.isPending}
            >
              {banPeerMutation.isPending && <Loader2 className="h-4 w-4 mr-2 animate-spin" />}
              Ban Peer
            </Button>
          </DialogFooter>
        </DialogContent>
      </Dialog>

      {/* Delete Cross-Seed Torrents Dialog */}
      <Dialog open={showDeleteCrossSeedDialog} onOpenChange={setShowDeleteCrossSeedDialog}>
        <DialogContent>
          <DialogHeader>
            <DialogTitle>Delete Selected Torrents</DialogTitle>
            <DialogDescription>
              Are you sure you want to delete {selectedCrossSeedTorrents.size} torrent{selectedCrossSeedTorrents.size !== 1 ? 's' : ''}?
            </DialogDescription>
          </DialogHeader>
          <div className="space-y-4">
            <div className="flex items-center space-x-2">
              <Checkbox
                id="delete-files"
                checked={deleteCrossSeedFiles}
                onCheckedChange={(checked) => setDeleteCrossSeedFiles(checked === true)}
              />
              <Label
                htmlFor="delete-files"
                className="text-sm font-medium leading-none peer-disabled:cursor-not-allowed peer-disabled:opacity-70"
              >
                Also delete files from disk
              </Label>
            </div>
            <div className="text-sm text-muted-foreground">
              {deleteCrossSeedFiles ? (
                <p className="text-destructive">⚠️ This will permanently delete the torrent files from disk!</p>
              ) : (
                <p>Torrents will be removed but files will remain on disk.</p>
              )}
            </div>
          </div>
          <DialogFooter>
            <Button
              variant="outline"
              onClick={() => setShowDeleteCrossSeedDialog(false)}
            >
              Cancel
            </Button>
            <Button
              variant="destructive"
              onClick={handleDeleteCrossSeed}
            >
              <Trash2 className="h-4 w-4 mr-2" />
              Delete {selectedCrossSeedTorrents.size} Torrent{selectedCrossSeedTorrents.size !== 1 ? 's' : ''}
            </Button>
          </DialogFooter>
        </DialogContent>
      </Dialog>

      {/* Delete Current Torrent Dialog */}
      <Dialog open={showDeleteCurrentDialog} onOpenChange={setShowDeleteCurrentDialog}>
        <DialogContent>
          <DialogHeader>
            <DialogTitle>Delete This Torrent</DialogTitle>
            <DialogDescription>
              Are you sure you want to delete "{incognitoMode ? getLinuxFileName(torrent?.hash ?? "", 0) : torrent?.name}"?
            </DialogDescription>
          </DialogHeader>
          <div className="space-y-4">
            <div className="flex items-center space-x-2">
              <Checkbox
                id="delete-current-files"
                checked={deleteCurrentFiles}
                onCheckedChange={(checked) => setDeleteCurrentFiles(checked === true)}
              />
              <Label
                htmlFor="delete-current-files"
                className="text-sm font-medium leading-none peer-disabled:cursor-not-allowed peer-disabled:opacity-70"
              >
                Also delete files from disk
              </Label>
            </div>
            <div className="text-sm text-muted-foreground">
              {deleteCurrentFiles ? (
                <p className="text-destructive">⚠️ This will permanently delete the torrent files from disk!</p>
              ) : (
                <p>Torrent will be removed but files will remain on disk.</p>
              )}
            </div>
          </div>
          <DialogFooter>
            <Button
              variant="outline"
              onClick={() => setShowDeleteCurrentDialog(false)}
            >
              Cancel
            </Button>
            <Button
              variant="destructive"
              onClick={handleDeleteCurrent}
            >
              <Trash2 className="h-4 w-4 mr-2" />
              Delete Torrent
            </Button>
          </DialogFooter>
        </DialogContent>
      </Dialog>

      {/* Rename File Dialog */}
      <RenameTorrentFileDialog
        open={showRenameFileDialog}
        onOpenChange={handleRenameFileDialogOpenChange}
        files={files || []}
        isLoading={loadingFiles}
        onConfirm={handleRenameFileConfirm}
        isPending={renameFileMutation.isPending}
        initialPath={renameFilePath ?? undefined}
      />

      {/* Rename Folder Dialog */}
      <RenameTorrentFolderDialog
        open={showRenameFolderDialog}
        onOpenChange={setShowRenameFolderDialog}
        folders={folders}
        isLoading={loadingFiles}
        onConfirm={handleRenameFolderConfirm}
        isPending={renameFolderMutation.isPending}
        initialPath={renameFolderPath ?? undefined}
      />

      {/* Edit Tracker Dialog */}
      <EditTrackerDialog
        open={showEditTrackerDialog}
        onOpenChange={setShowEditTrackerDialog}
        instanceId={instanceId}
        tracker={trackerToEdit ? getTrackerDomain(trackerToEdit.url) : ""}
        trackerURLs={trackerToEdit ? [trackerToEdit.url] : []}
        selectedHashes={torrent ? [torrent.hash] : []}
        onConfirm={(oldURL, newURL) => editTrackerMutation.mutate({ oldURL, newURL })}
        isPending={editTrackerMutation.isPending}
      />
    </div>
  )
});<|MERGE_RESOLUTION|>--- conflicted
+++ resolved
@@ -1580,11 +1580,8 @@
                 onDeselectAll={handleDeselectAllCrossSeed}
                 onDeleteMatches={() => setShowDeleteCrossSeedDialog(true)}
                 onDeleteCurrent={() => setShowDeleteCurrentDialog(true)}
-<<<<<<< HEAD
                 instanceById={instanceById}
-=======
                 onNavigateToTorrent={onNavigateToTorrent}
->>>>>>> 88e9adca
               />
             ) : (
               <ScrollArea className="h-full">
