/*
 * Copyright (c) 2025, s0up and the autobrr contributors.
 * SPDX-License-Identifier: GPL-2.0-or-later
 */

import { Badge } from "@/components/ui/badge"
import { Button } from "@/components/ui/button"
import { Checkbox } from "@/components/ui/checkbox"
import { ContextMenu, ContextMenuContent, ContextMenuItem, ContextMenuSeparator, ContextMenuTrigger } from "@/components/ui/context-menu"
import { Dialog, DialogContent, DialogDescription, DialogFooter, DialogHeader, DialogTitle } from "@/components/ui/dialog"
import { Label } from "@/components/ui/label"
import { Progress } from "@/components/ui/progress"
import { ScrollArea } from "@/components/ui/scroll-area"
import { Separator } from "@/components/ui/separator"
import { Tabs, TabsContent, TabsList, TabsTrigger } from "@/components/ui/tabs"
import { Textarea } from "@/components/ui/textarea"
import { Tooltip, TooltipContent, TooltipTrigger } from "@/components/ui/tooltip"
import { useDateTimeFormatters } from "@/hooks/useDateTimeFormatters"
import { useInstanceCapabilities } from "@/hooks/useInstanceCapabilities"
import { useInstanceMetadata } from "@/hooks/useInstanceMetadata"
import { usePersistedTabState } from "@/hooks/usePersistedTabState"
import { api } from "@/lib/api"
import { useCrossSeedMatches } from "@/lib/cross-seed-utils"
import { getLinuxCategory, getLinuxComment, getLinuxCreatedBy, getLinuxFileName, getLinuxHash, getLinuxIsoName, getLinuxSavePath, getLinuxTags, getLinuxTracker, useIncognitoMode } from "@/lib/incognito"
import { renderTextWithLinks } from "@/lib/linkUtils"
import { formatSpeedWithUnit, useSpeedUnits } from "@/lib/speedUnits"
import { getPeerFlagDetails } from "@/lib/torrent-peer-flags"
import { getStateLabel } from "@/lib/torrent-state-utils"
import { resolveTorrentHashes } from "@/lib/torrent-utils"
import { cn, copyTextToClipboard, formatBytes, formatDuration } from "@/lib/utils"
import type { SortedPeersResponse, Torrent, TorrentFile, TorrentPeer } from "@/types"
import { useMutation, useQuery, useQueryClient } from "@tanstack/react-query"
import "flag-icons/css/flag-icons.min.css"
<<<<<<< HEAD
import { Ban, Copy, FolderPen, Loader2, Pencil, UserPlus } from "lucide-react"
=======
import { Ban, Copy, Loader2, Trash2, UserPlus } from "lucide-react"
>>>>>>> 2438fc6c
import { memo, useCallback, useEffect, useMemo, useState } from "react"
import { toast } from "sonner"
import { RenameTorrentFileDialog, RenameTorrentFolderDialog } from "./TorrentDialogs"

interface TorrentDetailsPanelProps {
  instanceId: number;
  torrent: Torrent | null;
}

const TAB_VALUES = ["general", "trackers", "peers", "content", "crossseed"] as const
type TabValue = typeof TAB_VALUES[number]
const DEFAULT_TAB: TabValue = "general"
const TAB_STORAGE_KEY = "torrent-details-last-tab"

function isTabValue(value: string): value is TabValue {
  return TAB_VALUES.includes(value as TabValue)
}



function getTrackerStatusBadge(status: number) {
  switch (status) {
    case 0:
      return <Badge variant="secondary">Disabled</Badge>
    case 1:
      return <Badge variant="secondary">Not contacted</Badge>
    case 2:
      return <Badge variant="default">Working</Badge>
    case 3:
      return <Badge variant="default">Updating</Badge>
    case 4:
      return <Badge variant="destructive">Error</Badge>
    default:
      return <Badge variant="outline">Unknown</Badge>
  }
}

export const TorrentDetailsPanel = memo(function TorrentDetailsPanel({ instanceId, torrent }: TorrentDetailsPanelProps) {
  const [activeTab, setActiveTab] = usePersistedTabState<TabValue>(TAB_STORAGE_KEY, DEFAULT_TAB, isTabValue)
  const [showAddPeersDialog, setShowAddPeersDialog] = useState(false)
  const { formatTimestamp } = useDateTimeFormatters()
  const [showBanPeerDialog, setShowBanPeerDialog] = useState(false)
  const [peersToAdd, setPeersToAdd] = useState("")
  const [peerToBan, setPeerToBan] = useState<TorrentPeer | null>(null)
  const [isReady, setIsReady] = useState(false)
  const { data: metadata } = useInstanceMetadata(instanceId)
  const { data: capabilities } = useInstanceCapabilities(instanceId)
  const queryClient = useQueryClient()
  const [speedUnit] = useSpeedUnits()
  const [incognitoMode] = useIncognitoMode()
  const displayName = incognitoMode ? getLinuxIsoName(torrent?.hash ?? "") : torrent?.name
  const incognitoHash = incognitoMode && torrent?.hash ? getLinuxHash(torrent.hash) : undefined
  const [pendingFileIndices, setPendingFileIndices] = useState<Set<number>>(() => new Set())
  const supportsFilePriority = capabilities?.supportsFilePriority ?? false
  const [selectedCrossSeedTorrents, setSelectedCrossSeedTorrents] = useState<Set<string>>(() => new Set())
  const [showDeleteCrossSeedDialog, setShowDeleteCrossSeedDialog] = useState(false)
  const [deleteCrossSeedFiles, setDeleteCrossSeedFiles] = useState(false)
  const [showDeleteCurrentDialog, setShowDeleteCurrentDialog] = useState(false)
  const [deleteCurrentFiles, setDeleteCurrentFiles] = useState(false)
  const copyToClipboard = useCallback(async (text: string, type: string) => {
    try {
      await copyTextToClipboard(text)
      toast.success(`${type} copied to clipboard`)
    } catch {
      toast.error("Failed to copy to clipboard")
    }
  }, [])
  // Wait for component animation before enabling queries when torrent changes
  useEffect(() => {
    setIsReady(false)
    // Small delay to ensure parent component animations complete
    const timer = setTimeout(() => setIsReady(true), 150)
    return () => clearTimeout(timer)
  }, [torrent?.hash])

  // Clear cross-seed selection when torrent changes
  useEffect(() => {
    setSelectedCrossSeedTorrents(new Set())
  }, [torrent?.hash])

  const handleTabChange = useCallback((value: string) => {
    const nextTab = isTabValue(value) ? value : DEFAULT_TAB
    setActiveTab(nextTab)
  }, [setActiveTab])

  const isContentTabActive = activeTab === "content"
  const isCrossSeedTabActive = activeTab === "crossseed"
  
  // Fetch torrent properties
  const { data: properties, isLoading: loadingProperties } = useQuery({
    queryKey: ["torrent-properties", instanceId, torrent?.hash],
    queryFn: () => api.getTorrentProperties(instanceId, torrent!.hash),
    enabled: !!torrent && isReady,
    staleTime: 30000, // Cache for 30 seconds
    gcTime: 5 * 60 * 1000, // Keep in cache for 5 minutes
  })

  const { infohashV1: resolvedInfohashV1, infohashV2: resolvedInfohashV2 } = resolveTorrentHashes(properties as { hash?: string; infohash_v1?: string; infohash_v2?: string } | undefined, torrent ?? undefined)



  // Use the cross-seed hook to find matching torrents
  const { matchingTorrents, isLoadingMatches } = useCrossSeedMatches(instanceId, torrent, isCrossSeedTabActive)

  // Create a stable key string for detecting changes in matching torrents
  const matchingTorrentsKeys = useMemo(() => {
    return matchingTorrents.map(t => `${t.instanceId}-${t.hash}`).sort().join(',')
  }, [matchingTorrents])

  // Prune stale selections when matching torrents change
  useEffect(() => {
    const validKeysArray = matchingTorrentsKeys.split(',').filter(k => k)
    
    setSelectedCrossSeedTorrents(prev => {
      if (validKeysArray.length === 0 && prev.size === 0) {
        // Already empty, no change needed
        return prev
      }
      
      if (validKeysArray.length === 0) {
        // No matches, clear all selections
        return new Set()
      }
      
      // Remove selections for torrents that no longer exist in matches
      const validKeys = new Set(validKeysArray)
      const updated = new Set(Array.from(prev).filter(key => validKeys.has(key)))
      
      // Only update if something changed to avoid infinite loops
      return updated.size !== prev.size ? updated : prev
    })
  }, [matchingTorrentsKeys])

  // Fetch torrent trackers
  const { data: trackers, isLoading: loadingTrackers } = useQuery({
    queryKey: ["torrent-trackers", instanceId, torrent?.hash],
    queryFn: () => api.getTorrentTrackers(instanceId, torrent!.hash),
    enabled: !!torrent && isReady, // Fetch immediately, don't wait for tab
    staleTime: 30000,
    gcTime: 5 * 60 * 1000,
  })

  // Fetch torrent files
  const { data: files, isLoading: loadingFiles } = useQuery({
    queryKey: ["torrent-files", instanceId, torrent?.hash],
    queryFn: () => api.getTorrentFiles(instanceId, torrent!.hash),
    enabled: !!torrent && isReady, // Fetch immediately, don't wait for tab
    staleTime: 30000,
    gcTime: 5 * 60 * 1000,
    refetchInterval: () => {
      if (!isContentTabActive) return false
      if (typeof document !== "undefined" && document.visibilityState === "visible") {
        return 3000
      }
      return false
    },
    refetchOnWindowFocus: isContentTabActive,
    refetchOnReconnect: isContentTabActive,
  })

  const setFilePriorityMutation = useMutation<void, unknown, { indices: number[]; priority: number; hash: string }>({
    mutationFn: async ({ indices, priority, hash }) => {
      await api.setTorrentFilePriority(instanceId, hash, indices, priority)
    },
    onMutate: ({ indices }) => {
      setPendingFileIndices(prev => {
        const next = new Set(prev)
        indices.forEach(index => next.add(index))
        return next
      })
    },
    onSuccess: (_, variables) => {
      queryClient.invalidateQueries({ queryKey: ["torrent-files", instanceId, variables.hash] })
    },
    onError: (error) => {
      const message = error instanceof Error ? error.message : "Failed to update file priorities"
      toast.error(message)
    },
    onSettled: (_, __, variables) => {
      if (!variables) {
        setPendingFileIndices(() => new Set())
        return
      }

      setPendingFileIndices(prev => {
        const next = new Set(prev)
        variables.indices.forEach(index => next.delete(index))
        return next
      })
    },
  })

  const fileSelectionStats = useMemo(() => {
    if (!files) {
      return { totalFiles: 0, selectedFiles: 0 }
    }

    let selected = 0
    for (const file of files) {
      if (file.priority !== 0) {
        selected += 1
      }
    }

    return { totalFiles: files.length, selectedFiles: selected }
  }, [files])

  const totalFiles = fileSelectionStats.totalFiles
  const selectedFileCount = fileSelectionStats.selectedFiles
  const canSelectAll = supportsFilePriority && (files?.some(file => file.priority === 0) ?? false)
  const canDeselectAll = supportsFilePriority && (files?.some(file => file.priority !== 0) ?? false)

  const handleToggleFileDownload = useCallback((file: TorrentFile, nextSelected: boolean) => {
    if (!torrent || !supportsFilePriority) {
      return
    }

    const desiredPriority = nextSelected ? Math.max(file.priority, 1) : 0
    if (file.priority === desiredPriority) {
      return
    }

    setFilePriorityMutation.mutate({ indices: [file.index], priority: desiredPriority, hash: torrent.hash })
  }, [setFilePriorityMutation, supportsFilePriority, torrent])

  const handleSelectAllFiles = useCallback(() => {
    if (!torrent || !supportsFilePriority || !files) {
      return
    }

    const indices = files.filter(file => file.priority === 0).map(file => file.index)
    if (indices.length === 0) {
      return
    }

    setFilePriorityMutation.mutate({ indices, priority: 1, hash: torrent.hash })
  }, [files, setFilePriorityMutation, supportsFilePriority, torrent])

  const handleDeselectAllFiles = useCallback(() => {
    if (!torrent || !supportsFilePriority || !files) {
      return
    }

    const indices = files.filter(file => file.priority !== 0).map(file => file.index)
    if (indices.length === 0) {
      return
    }

    setFilePriorityMutation.mutate({ indices, priority: 0, hash: torrent.hash })
  }, [files, setFilePriorityMutation, supportsFilePriority, torrent])

  // Fetch torrent peers with optimized refetch
  const isPeersTabActive = activeTab === "peers"
  const peersQueryKey = ["torrent-peers", instanceId, torrent?.hash] as const

  const { data: peersData, isLoading: loadingPeers } = useQuery<SortedPeersResponse>({
    queryKey: peersQueryKey,
    queryFn: () => api.getTorrentPeers(instanceId, torrent!.hash),
    enabled: !!torrent && isReady && isPeersTabActive,
    refetchInterval: () => {
      if (!isPeersTabActive) return false
      if (typeof document !== "undefined" && document.visibilityState === "visible") {
        return 2000
      }
      return false
    },
    staleTime: 0,
    gcTime: 5 * 60 * 1000,
  })

  // Add peers mutation
  const addPeersMutation = useMutation({
    mutationFn: async (peers: string[]) => {
      if (!torrent) throw new Error("No torrent selected")
      await api.addPeersToTorrents(instanceId, [torrent.hash], peers)
    },
    onSuccess: () => {
      toast.success("Peers added successfully")
      setShowAddPeersDialog(false)
      setPeersToAdd("")
      queryClient.invalidateQueries({ queryKey: ["torrent-peers", instanceId, torrent?.hash] })
    },
    onError: (error) => {
      toast.error(`Failed to add peers: ${error.message}`)
    },
  })

  // Ban peer mutation
  const banPeerMutation = useMutation({
    mutationFn: async (peer: string) => {
      await api.banPeers(instanceId, [peer])
    },
    onSuccess: () => {
      toast.success("Peer banned successfully")
      setShowBanPeerDialog(false)
      setPeerToBan(null)
      queryClient.invalidateQueries({ queryKey: ["torrent-peers", instanceId, torrent?.hash] })
    },
    onError: (error) => {
      toast.error(`Failed to ban peer: ${error.message}`)
    },
  })

  // Rename file state
  const [showRenameFileDialog, setShowRenameFileDialog] = useState(false)
  const [renameFilePath, setRenameFilePath] = useState<string | null>(null)

  // Rename file mutation
  const renameFileMutation = useMutation<void, unknown, { hash: string; oldPath: string; newPath: string }>({
    mutationFn: async ({ hash, oldPath, newPath }) => {
      await api.renameTorrentFile(instanceId, hash, oldPath, newPath)
    },
    onSuccess: (_data, variables) => {
      toast.success("File renamed successfully")
      setShowRenameFileDialog(false)
      setRenameFilePath(null)
      queryClient.invalidateQueries({ queryKey: ["torrent-files", instanceId, variables.hash] })
    },
    onError: (error) => {
      const message = error instanceof Error ? error.message : "Failed to rename file"
      toast.error(message)
    },
  })

  // Rename folder state
  const [showRenameFolderDialog, setShowRenameFolderDialog] = useState(false)

  // Rename folder mutation
  const renameFolderMutation = useMutation<void, unknown, { hash: string; oldPath: string; newPath: string }>({
    mutationFn: async ({ hash, oldPath, newPath }) => {
      await api.renameTorrentFolder(instanceId, hash, oldPath, newPath)
    },
    onSuccess: (_data, variables) => {
      toast.success("Folder renamed successfully")
      setShowRenameFolderDialog(false)
      queryClient.invalidateQueries({ queryKey: ["torrent-files", instanceId, variables.hash] })
    },
    onError: (error) => {
      const message = error instanceof Error ? error.message : "Failed to rename folder"
      toast.error(message)
    },
  })

  // Handle copy peer IP:port
  const handleCopyPeer = useCallback(async (peer: TorrentPeer) => {
    const peerAddress = `${peer.ip}:${peer.port}`
    try {
      await copyTextToClipboard(peerAddress)
      toast.success(`Copied ${peerAddress} to clipboard`)
    } catch (err) {
      console.error("Failed to copy to clipboard:", err)
      toast.error("Failed to copy to clipboard")
    }
  }, [])

  // Handle ban peer click
  const handleBanPeerClick = useCallback((peer: TorrentPeer) => {
    setPeerToBan(peer)
    setShowBanPeerDialog(true)
  }, [])

  // Handle ban peer confirmation
  const handleBanPeerConfirm = useCallback(() => {
    if (peerToBan) {
      const peerAddress = `${peerToBan.ip}:${peerToBan.port}`
      banPeerMutation.mutate(peerAddress)
    }
  }, [peerToBan, banPeerMutation])

  // Handle add peers submit
  const handleAddPeersSubmit = useCallback(() => {
    const peers = peersToAdd.split(/[\n,]/).map(p => p.trim()).filter(p => p)
    if (peers.length > 0) {
      addPeersMutation.mutate(peers)
    }
  }, [peersToAdd, addPeersMutation])

<<<<<<< HEAD
  const handleRenameFileDialogOpenChange = useCallback((open: boolean) => {
    setShowRenameFileDialog(open)
    if (!open) {
      setRenameFilePath(null)
    }
  }, [])

  const handleRenameFileClick = useCallback((filePath: string) => {
    setRenameFilePath(filePath)
    setShowRenameFileDialog(true)
  }, [])

  // Handle rename file
  const handleRenameFileConfirm = useCallback(({ oldPath, newPath }: { oldPath: string; newPath: string }) => {
    if (!torrent) return
    renameFileMutation.mutate({ hash: torrent.hash, oldPath, newPath })
  }, [renameFileMutation, torrent])

  // Handle rename folder
  const handleRenameFolderConfirm = useCallback(({ oldPath, newPath }: { oldPath: string; newPath: string }) => {
    if (!torrent) return
    renameFolderMutation.mutate({ hash: torrent.hash, oldPath, newPath })
  }, [renameFolderMutation, torrent])

  // Extract all unique folder paths (including subfolders) from file paths
  const folders = useMemo(() => {
    const folderSet = new Set<string>()
    if (files) {
      files.forEach(file => {
        const parts = file.name.split('/')
        if (parts.length <= 1) return

        // Build all folder paths progressively
        let current = ''
        for (let i = 0; i < parts.length - 1; i++) {
          current = current ? `${current}/${parts[i]}` : parts[i]
          folderSet.add(current)
        }
      })
    }
    return Array.from(folderSet)
      .sort((a, b) => a.localeCompare(b))
      .map(name => ({ name }))
  }, [files])
=======
  // Handle cross-seed torrent selection
  const handleToggleCrossSeedSelection = useCallback((key: string) => {
    setSelectedCrossSeedTorrents(prev => {
      const next = new Set(prev)
      if (next.has(key)) {
        next.delete(key)
      } else {
        next.add(key)
      }
      return next
    })
  }, [])

  const handleSelectAllCrossSeed = useCallback(() => {
    const allKeys = matchingTorrents.map(m => `${m.instanceId}-${m.hash}`)
    setSelectedCrossSeedTorrents(new Set(allKeys))
  }, [matchingTorrents])

  const handleDeselectAllCrossSeed = useCallback(() => {
    setSelectedCrossSeedTorrents(new Set())
  }, [])

  // Handle cross-seed deletion
  const handleDeleteCrossSeed = useCallback(async () => {
    const torrentsToDelete = matchingTorrents.filter(m => 
      selectedCrossSeedTorrents.has(`${m.instanceId}-${m.hash}`)
    )

    if (torrentsToDelete.length === 0) return

    try {
      // Group by instance for efficient bulk deletion
      const byInstance = new Map<number, string[]>()
      for (const t of torrentsToDelete) {
        const hashes = byInstance.get(t.instanceId) || []
        hashes.push(t.hash)
        byInstance.set(t.instanceId, hashes)
      }

      // Delete from each instance
      await Promise.all(
        Array.from(byInstance.entries()).map(([instId, hashes]) =>
          api.bulkAction(instId, {
            hashes,
            action: "delete",
            deleteFiles: deleteCrossSeedFiles
          })
        )
      )

      toast.success(`Deleted ${torrentsToDelete.length} torrent${torrentsToDelete.length > 1 ? 's' : ''}`)
      
      // Refresh all instances
      for (const instId of byInstance.keys()) {
        queryClient.invalidateQueries({ queryKey: ["torrents", instId] })
      }

      setSelectedCrossSeedTorrents(new Set())
      setShowDeleteCrossSeedDialog(false)
    } catch (error) {
      toast.error(`Failed to delete: ${error instanceof Error ? error.message : 'Unknown error'}`)
    }
  }, [selectedCrossSeedTorrents, matchingTorrents, deleteCrossSeedFiles, queryClient])

  const handleDeleteCurrent = useCallback(async () => {
    if (!torrent) return

    try {
      await api.bulkAction(instanceId, {
        hashes: [torrent.hash],
        action: "delete",
        deleteFiles: deleteCurrentFiles
      })

      toast.success(`Deleted torrent: ${torrent.name}`)
      queryClient.invalidateQueries({ queryKey: ["torrents", instanceId] })
      setShowDeleteCurrentDialog(false)
      
      // Close the details panel by clearing selection (parent component should handle this)
      // The user will be returned to the torrent list
    } catch (error) {
      toast.error(`Failed to delete: ${error instanceof Error ? error.message : 'Unknown error'}`)
    }
  }, [torrent, instanceId, deleteCurrentFiles, queryClient])
>>>>>>> 2438fc6c

  if (!torrent) return null

  const displayCreatedBy = incognitoMode && properties?.created_by ? getLinuxCreatedBy(torrent.hash) : properties?.created_by
  const displayComment = incognitoMode && properties?.comment ? getLinuxComment(torrent.hash) : properties?.comment
  const displayInfohashV1 = incognitoMode && resolvedInfohashV1 ? incognitoHash : resolvedInfohashV1
  const displayInfohashV2 = incognitoMode && resolvedInfohashV2 ? incognitoHash : resolvedInfohashV2
  const displaySavePath = incognitoMode && properties?.save_path ? getLinuxSavePath(torrent.hash) : properties?.save_path
  const tempPathEnabled = Boolean(properties?.download_path)
  const displayTempPath = incognitoMode && properties?.download_path ? getLinuxSavePath(torrent.hash) : properties?.download_path

  const formatLimitLabel = (limit: number | null | undefined) => {
    if (limit == null || !Number.isFinite(limit) || limit <= 0) {
      return "∞"
    }
    return formatSpeedWithUnit(limit, speedUnit)
  }

  const downloadLimitLabel = formatLimitLabel(properties?.dl_limit ?? torrent.dl_limit)
  const uploadLimitLabel = formatLimitLabel(properties?.up_limit ?? torrent.up_limit)

  // Show minimal loading state while waiting for initial data
  const isInitialLoad = !isReady || (loadingProperties && !properties)
  if (isInitialLoad) {
    return (
      <div className="h-full flex items-center justify-center">
        <Loader2 className="h-6 w-6 animate-spin" />
      </div>
    )
  }

  return (
    <div className="h-full flex flex-col">
      <div className="flex items-center px-4 py-3 sm:px-6 border-b bg-muted/30 gap-2">
        <div className="flex flex-1 items-center gap-2 min-w-0 pr-12">
          <h3 className="text-sm font-semibold truncate flex-1 min-w-0" title={displayName}>
            {displayName}
          </h3>
          {displayName && (
            <Button
              variant="ghost"
              size="icon"
              className="h-8 w-8 shrink-0"
              onClick={() => copyToClipboard(displayName, "Torrent name")}
            >
              <Copy className="h-3.5 w-3.5" />
            </Button>
          )}
        </div>
      </div>

      <Tabs value={activeTab} onValueChange={handleTabChange} className="flex-1 flex flex-col overflow-hidden">
        <TabsList className="w-full justify-start rounded-none border-b h-10 bg-background px-4 sm:px-6 py-0">
          <TabsTrigger
            value="general"
            className="relative text-xs rounded-none data-[state=active]:bg-transparent data-[state=active]:shadow-none hover:bg-accent/50 transition-all px-3 sm:px-4 cursor-pointer focus-visible:outline-none focus-visible:ring-0 after:absolute after:bottom-0 after:left-0 after:right-0 after:h-[2px] after:bg-primary after:scale-x-0 data-[state=active]:after:scale-x-100 after:transition-transform"
          >
            General
          </TabsTrigger>
          <TabsTrigger
            value="trackers"
            className="relative text-xs rounded-none data-[state=active]:bg-transparent data-[state=active]:shadow-none hover:bg-accent/50 transition-all px-3 sm:px-4 cursor-pointer focus-visible:outline-none focus-visible:ring-0 after:absolute after:bottom-0 after:left-0 after:right-0 after:h-[2px] after:bg-primary after:scale-x-0 data-[state=active]:after:scale-x-100 after:transition-transform"
          >
            Trackers
          </TabsTrigger>
          <TabsTrigger
            value="peers"
            className="relative text-xs rounded-none data-[state=active]:bg-transparent data-[state=active]:shadow-none hover:bg-accent/50 transition-all px-3 sm:px-4 cursor-pointer focus-visible:outline-none focus-visible:ring-0 after:absolute after:bottom-0 after:left-0 after:right-0 after:h-[2px] after:bg-primary after:scale-x-0 data-[state=active]:after:scale-x-100 after:transition-transform"
          >
            Peers
          </TabsTrigger>
          <TabsTrigger
            value="content"
            className="relative text-xs rounded-none data-[state=active]:bg-transparent data-[state=active]:shadow-none hover:bg-accent/50 transition-all px-3 sm:px-4 cursor-pointer focus-visible:outline-none focus-visible:ring-0 after:absolute after:bottom-0 after:left-0 after:right-0 after:h-[2px] after:bg-primary after:scale-x-0 data-[state=active]:after:scale-x-100 after:transition-transform"
          >
            Content
          </TabsTrigger>
          <TabsTrigger
            value="crossseed"
            className="relative text-xs rounded-none data-[state=active]:bg-transparent data-[state=active]:shadow-none hover:bg-accent/50 transition-all px-3 sm:px-4 cursor-pointer focus-visible:outline-none focus-visible:ring-0 after:absolute after:bottom-0 after:left-0 after:right-0 after:h-[2px] after:bg-primary after:scale-x-0 data-[state=active]:after:scale-x-100 after:transition-transform"
          >
            Cross-Seed
          </TabsTrigger>
        </TabsList>

        <div className="flex-1 overflow-hidden">
          <TabsContent value="general" className="m-0 h-full">
            <ScrollArea className="h-full">
              <div className="p-4 sm:p-6">
                {loadingProperties && !properties ? (
                  <div className="flex items-center justify-center p-8">
                    <Loader2 className="h-6 w-6 animate-spin" />
                  </div>
                ) : properties ? (
                  <div className="space-y-6">
                    {/* Transfer Statistics Section */}
                    <div className="space-y-3">
                      <h3 className="text-xs font-semibold uppercase tracking-wider text-muted-foreground">Transfer Statistics</h3>
                      <div className="bg-card/50 backdrop-blur-sm rounded-lg p-4 space-y-4 border border-border/50">
                        <div className="grid grid-cols-1 sm:grid-cols-2 gap-4">
                          <div className="space-y-1">
                            <p className="text-xs text-muted-foreground">Total Size</p>
                            <p className="text-lg font-semibold">{formatBytes(properties.total_size || torrent.size)}</p>
                          </div>
                          <div className="space-y-1">
                            <p className="text-xs text-muted-foreground">Share Ratio</p>
                            <p className="text-lg font-semibold">{(properties.share_ratio || 0).toFixed(2)}</p>
                          </div>
                          <div className="space-y-1">
                            <p className="text-xs text-muted-foreground">Downloaded</p>
                            <p className="text-base font-medium">{formatBytes(properties.total_downloaded || 0)}</p>
                          </div>
                          <div className="space-y-1">
                            <p className="text-xs text-muted-foreground">Uploaded</p>
                            <p className="text-base font-medium">{formatBytes(properties.total_uploaded || 0)}</p>
                          </div>
                        </div>

                        <Separator className="opacity-50" />

                        <div className="grid grid-cols-1 sm:grid-cols-2 gap-4">
                          <div className="space-y-1">
                            <p className="text-xs text-muted-foreground">Pieces</p>
                            <p className="text-sm font-medium">{properties.pieces_have || 0} / {properties.pieces_num || 0}</p>
                            <p className="text-xs text-muted-foreground">({formatBytes(properties.piece_size || 0)} each)</p>
                          </div>
                          <div className="space-y-1">
                            <p className="text-xs text-muted-foreground">Wasted</p>
                            <p className="text-sm font-medium">{formatBytes(properties.total_wasted || 0)}</p>
                          </div>
                        </div>
                      </div>
                    </div>

                    {/* Speed Section */}
                    <div className="space-y-3">
                      <h3 className="text-xs font-semibold uppercase tracking-wider text-muted-foreground">Speed</h3>
                      <div className="bg-card/50 backdrop-blur-sm rounded-lg p-4 border border-border/50">
                        <div className="grid grid-cols-1 sm:grid-cols-2 gap-4">
                          <div className="space-y-1">
                            <p className="text-xs text-muted-foreground">Download Speed</p>
                            <p className="text-base font-semibold text-green-500">{formatSpeedWithUnit(properties.dl_speed || 0, speedUnit)}</p>
                            <p className="text-xs text-muted-foreground">avg: {formatSpeedWithUnit(properties.dl_speed_avg || 0, speedUnit)}</p>
                            <p className="text-xs text-muted-foreground">Limit: {downloadLimitLabel}</p>
                          </div>
                          <div className="space-y-1">
                            <p className="text-xs text-muted-foreground">Upload Speed</p>
                            <p className="text-base font-semibold text-blue-500">{formatSpeedWithUnit(properties.up_speed || 0, speedUnit)}</p>
                            <p className="text-xs text-muted-foreground">avg: {formatSpeedWithUnit(properties.up_speed_avg || 0, speedUnit)}</p>
                            <p className="text-xs text-muted-foreground">Limit: {uploadLimitLabel}</p>
                          </div>
                        </div>
                      </div>
                    </div>

                    {/* Peers Section */}
                    <div className="space-y-3">
                      <h3 className="text-xs font-semibold uppercase tracking-wider text-muted-foreground">Network</h3>
                      <div className="bg-card/50 backdrop-blur-sm rounded-lg p-4 border border-border/50">
                        <div className="grid grid-cols-2 gap-4">
                          <div className="space-y-1">
                            <p className="text-xs text-muted-foreground">Seeds</p>
                            <p className="text-base font-semibold">{properties.seeds || 0} <span className="text-sm font-normal text-muted-foreground">/ {properties.seeds_total || 0}</span></p>
                          </div>
                          <div className="space-y-1">
                            <p className="text-xs text-muted-foreground">Peers</p>
                            <p className="text-base font-semibold">{properties.peers || 0} <span className="text-sm font-normal text-muted-foreground">/ {properties.peers_total || 0}</span></p>
                          </div>
                        </div>
                      </div>
                    </div>

                    {/* Queue Information */}
                    {metadata?.preferences?.queueing_enabled && (
                      <div className="space-y-3">
                        <h3 className="text-xs font-semibold uppercase tracking-wider text-muted-foreground">Queue Management</h3>
                        <div className="bg-card/50 backdrop-blur-sm rounded-lg p-4 border border-border/50 space-y-3">
                          <div className="flex items-center justify-between">
                            <span className="text-sm text-muted-foreground">Priority</span>
                            <div className="flex items-center gap-2">
                              <span className="text-sm font-semibold">
                                {torrent?.priority > 0 ? torrent.priority : "Normal"}
                              </span>
                              {(torrent?.state === "queuedDL" || torrent?.state === "queuedUP") && (
                                <Badge variant="secondary" className="text-xs">
                                  Queued {torrent.state === "queuedDL" ? "DL" : "UP"}
                                </Badge>
                              )}
                            </div>
                          </div>
                          {(metadata.preferences.max_active_downloads > 0 ||
                            metadata.preferences.max_active_uploads > 0 ||
                            metadata.preferences.max_active_torrents > 0) && (
                            <>
                              <Separator className="opacity-50" />
                              <div className="grid grid-cols-1 sm:grid-cols-3 gap-3 text-xs">
                                {metadata.preferences.max_active_downloads > 0 && (
                                  <div className="space-y-1">
                                    <p className="text-muted-foreground">Max Downloads</p>
                                    <p className="font-medium">{metadata.preferences.max_active_downloads}</p>
                                  </div>
                                )}
                                {metadata.preferences.max_active_uploads > 0 && (
                                  <div className="space-y-1">
                                    <p className="text-muted-foreground">Max Uploads</p>
                                    <p className="font-medium">{metadata.preferences.max_active_uploads}</p>
                                  </div>
                                )}
                                {metadata.preferences.max_active_torrents > 0 && (
                                  <div className="space-y-1">
                                    <p className="text-muted-foreground">Max Active</p>
                                    <p className="font-medium">{metadata.preferences.max_active_torrents}</p>
                                  </div>
                                )}
                              </div>
                            </>
                          )}
                        </div>
                      </div>
                    )}

                    {/* Time Information */}
                    <div className="space-y-3">
                      <h3 className="text-xs font-semibold uppercase tracking-wider text-muted-foreground">Time Information</h3>
                      <div className="bg-card/50 backdrop-blur-sm rounded-lg p-4 border border-border/50">
                        <div className="grid grid-cols-2 gap-4">
                          <div className="space-y-1">
                            <p className="text-xs text-muted-foreground">Time Active</p>
                            <p className="text-sm font-medium">{formatDuration(properties.time_elapsed || 0)}</p>
                          </div>
                          <div className="space-y-1">
                            <p className="text-xs text-muted-foreground">Seeding Time</p>
                            <p className="text-sm font-medium">{formatDuration(properties.seeding_time || 0)}</p>
                          </div>
                        </div>
                      </div>
                    </div>

                    {/* Save Path */}
                    <div className="space-y-3">
                      <h3 className="text-xs font-semibold uppercase tracking-wider text-muted-foreground">Save Path</h3>
                      <div className="bg-card/50 backdrop-blur-sm rounded-lg p-4 border border-border/50">
                        <div className="flex items-center gap-2">
                          <div className="font-mono text-xs sm:text-sm break-all text-muted-foreground bg-background/50 rounded px-2.5 py-2 select-text flex-1">
                            {displaySavePath || "N/A"}
                          </div>
                          {displaySavePath && (
                            <Button
                              variant="ghost"
                              size="icon"
                              className="h-8 w-8 shrink-0"
                              onClick={() => copyToClipboard(displaySavePath, "File location")}
                            >
                              <Copy className="h-3.5 w-3.5" />
                            </Button>
                          )}
                        </div>
                      </div>
                    </div>

                    {/* Temporary Download Path - shown if temp_path_enabled */}
                    {tempPathEnabled && (
                      <div className="space-y-3">
                        <h3 className="text-xs font-semibold uppercase tracking-wider text-muted-foreground">Download Path</h3>
                        <div className="bg-card/50 backdrop-blur-sm rounded-lg p-4 border border-border/50">
                          <div className="flex items-center gap-2">
                            <div className="font-mono text-xs sm:text-sm break-all text-muted-foreground bg-background/50 rounded px-2.5 py-2 select-text flex-1">
                              {displayTempPath || "N/A"}
                            </div>
                            {displayTempPath && (
                              <Button
                                variant="ghost"
                                size="icon"
                                className="h-8 w-8 shrink-0"
                                onClick={() => copyToClipboard(displayTempPath, "Temporary path")}
                              >
                                <Copy className="h-3.5 w-3.5" />
                              </Button>
                            )}
                          </div>
                        </div>
                      </div>
                    )}

                    {/* Info Hash Display */}
                    <div className="space-y-3">
                      <h3 className="text-xs font-semibold uppercase tracking-wider text-muted-foreground">Torrent Identifiers</h3>
                      <div className="bg-card/50 backdrop-blur-sm rounded-lg p-4 border border-border/50 space-y-4">
                        <div className="space-y-2">
                          <p className="text-xs text-muted-foreground">Info Hash v1</p>
                          <div className="flex items-center gap-2">
                            <div className="text-xs font-mono bg-background/50 p-2.5 rounded flex-1 break-all select-text">
                              {displayInfohashV1 || "N/A"}
                            </div>
                            {displayInfohashV1 && (
                              <Button
                                variant="ghost"
                                size="icon"
                                className="h-8 w-8 shrink-0"
                                onClick={() => copyToClipboard(displayInfohashV1, "Info Hash v1")}
                              >
                                <Copy className="h-3.5 w-3.5" />
                              </Button>
                            )}
                          </div>
                        </div>
                        {displayInfohashV2 && (
                          <>
                            <Separator className="opacity-50" />
                            <div className="space-y-2">
                              <p className="text-xs text-muted-foreground">Info Hash v2</p>
                              <div className="flex items-center gap-2">
                                <div className="text-xs font-mono bg-background/50 p-2.5 rounded flex-1 break-all select-text">
                                  {displayInfohashV2}
                                </div>
                                <Button
                                  variant="ghost"
                                  size="icon"
                                  className="h-8 w-8 shrink-0"
                                  onClick={() => copyToClipboard(displayInfohashV2, "Info Hash v2")}
                                >
                                  <Copy className="h-3.5 w-3.5" />
                                </Button>
                              </div>
                            </div>
                          </>
                        )}
                      </div>
                    </div>

                    {/* Timestamps */}
                    <div className="space-y-3">
                      <h3 className="text-xs font-semibold uppercase tracking-wider text-muted-foreground">Timestamps</h3>
                      <div className="bg-card/50 backdrop-blur-sm rounded-lg p-4 border border-border/50">
                        <div className="grid grid-cols-1 sm:grid-cols-3 gap-4">
                          <div className="space-y-1">
                            <p className="text-xs text-muted-foreground">Added</p>
                            <p className="text-sm">{formatTimestamp(properties.addition_date)}</p>
                          </div>
                          <div className="space-y-1">
                            <p className="text-xs text-muted-foreground">Completed</p>
                            <p className="text-sm">{formatTimestamp(properties.completion_date)}</p>
                          </div>
                          <div className="space-y-1">
                            <p className="text-xs text-muted-foreground">Created</p>
                            <p className="text-sm">{formatTimestamp(properties.creation_date)}</p>
                          </div>
                        </div>
                      </div>
                    </div>

                    {/* Additional Information */}
                    {(displayComment || displayCreatedBy) && (
                      <div className="space-y-3">
                        <h3 className="text-xs font-semibold uppercase tracking-wider text-muted-foreground">Additional Information</h3>
                        <div className="bg-card/50 backdrop-blur-sm rounded-lg p-4 border border-border/50 space-y-3">
                          {displayCreatedBy && (
                            <div>
                              <p className="text-xs text-muted-foreground mb-1">Created By</p>
                              <div className="text-sm">{renderTextWithLinks(displayCreatedBy)}</div>
                            </div>
                          )}
                          {displayComment && (
                            <>
                              {displayCreatedBy && <Separator className="opacity-50" />}
                              <div>
                                <p className="text-xs text-muted-foreground mb-2">Comment</p>
                                <div className="text-sm bg-background/50 p-3 rounded break-words">
                                  {renderTextWithLinks(displayComment)}
                                </div>
                              </div>
                            </>
                          )}
                        </div>
                      </div>
                    )}
                  </div>
                ) : null}
              </div>
            </ScrollArea>
          </TabsContent>

          <TabsContent value="trackers" className="m-0 h-full">
            <ScrollArea className="h-full">
              <div className="p-4 sm:p-6">
                {activeTab === "trackers" && loadingTrackers && !trackers ? (
                  <div className="flex items-center justify-center p-8">
                    <Loader2 className="h-6 w-6 animate-spin" />
                  </div>
                ) : trackers && trackers.length > 0 ? (
                  <div className="space-y-3">
                    <div className="flex items-center justify-between mb-1">
                      <h3 className="text-xs font-semibold uppercase tracking-wider text-muted-foreground">Active Trackers</h3>
                      <span className="text-xs text-muted-foreground">{trackers.length} tracker{trackers.length !== 1 ? "s" : ""}</span>
                    </div>
                    <div className="space-y-2">
                      {trackers
                        .sort((a, b) => {
                          // Sort disabled trackers (status 0) to the end
                          if (a.status === 0 && b.status !== 0) return 1
                          if (a.status !== 0 && b.status === 0) return -1
                          // Then sort by status (working trackers first)
                          if (a.status === 2 && b.status !== 2) return -1
                          if (a.status !== 2 && b.status === 2) return 1
                          return 0
                        })
                        .map((tracker, index) => {
                          const displayUrl = incognitoMode ? getLinuxTracker(`${torrent.hash}-${index}`) : tracker.url
                          const shouldRenderMessage = Boolean(tracker.msg)
                          const messageContent = incognitoMode && shouldRenderMessage? "Tracker message hidden in incognito mode": tracker.msg

                          return (
                            <div
                              key={index}
                              className={`backdrop-blur-sm border ${tracker.status === 0 ? "bg-card/30 border-border/30 opacity-60" : "bg-card/50 border-border/50"} hover:border-border transition-all rounded-lg p-4 space-y-3`}
                            >
                              <div className="flex flex-col sm:flex-row sm:items-start justify-between gap-2">
                                <div className="flex-1 space-y-1">
                                  <div className="flex items-center gap-2">
                                    {getTrackerStatusBadge(tracker.status)}
                                  </div>
                                  <p className="text-xs font-mono text-muted-foreground break-all">{displayUrl}</p>
                                </div>
                              </div>
                              <Separator className="opacity-50" />
                              <div className="grid grid-cols-2 sm:grid-cols-4 gap-3">
                                <div className="space-y-1">
                                  <p className="text-xs text-muted-foreground">Seeds</p>
                                  <p className="text-sm font-medium">{tracker.num_seeds}</p>
                                </div>
                                <div className="space-y-1">
                                  <p className="text-xs text-muted-foreground">Peers</p>
                                  <p className="text-sm font-medium">{tracker.num_peers}</p>
                                </div>
                                <div className="space-y-1">
                                  <p className="text-xs text-muted-foreground">Leechers</p>
                                  <p className="text-sm font-medium">{tracker.num_leeches}</p>
                                </div>
                                <div className="space-y-1">
                                  <p className="text-xs text-muted-foreground">Downloaded</p>
                                  <p className="text-sm font-medium">{tracker.num_downloaded}</p>
                                </div>
                              </div>
                              {shouldRenderMessage && messageContent && (
                                <>
                                  <Separator className="opacity-50" />
                                  <div className="bg-background/50 p-2 rounded">
                                    <div className="text-xs text-muted-foreground break-words">
                                      {renderTextWithLinks(messageContent)}
                                    </div>
                                  </div>
                                </>
                              )}
                            </div>
                          )
                        })}
                    </div>
                  </div>
                ) : (
                  <div className="flex items-center justify-center h-32 text-sm text-muted-foreground">
                    No trackers found
                  </div>
                )}
              </div>
            </ScrollArea>
          </TabsContent>

          <TabsContent value="peers" className="m-0 h-full">
            <ScrollArea className="h-full">
              <div className="p-4 sm:p-6">
                {activeTab === "peers" && loadingPeers && !peersData ? (
                  <div className="flex items-center justify-center p-8">
                    <Loader2 className="h-6 w-6 animate-spin" />
                  </div>
                ) : peersData && peersData.peers && typeof peersData.peers === "object" && Object.keys(peersData.peers).length > 0 ? (
                  <div className="space-y-3">
                    <div className="flex items-center justify-between mb-1">
                      <div>
                        <h3 className="text-xs font-semibold uppercase tracking-wider text-muted-foreground">Connected Peers</h3>
                        <p className="text-xs text-muted-foreground mt-1">{Object.keys(peersData.peers).length} peer{Object.keys(peersData.peers).length !== 1 ? "s" : ""} connected</p>
                      </div>
                      <Button
                        variant="outline"
                        size="sm"
                        onClick={() => setShowAddPeersDialog(true)}
                      >
                        <UserPlus className="h-4 w-4 mr-2" />
                        Add Peers
                      </Button>
                    </div>
                    <div className="space-y-4 mt-4">
                      {(peersData.sorted_peers ||
                        Object.entries(peersData.peers).map(([key, peer]) => ({ key, ...peer }))
                      ).map((peerWithKey) => {
                        const peerKey = peerWithKey.key
                        const peer = peerWithKey
                        const isActive = (peer.dl_speed || 0) > 0 || (peer.up_speed || 0) > 0
                        // Progress is a float between 0 and 1, where 1 = 100%
                        // Note: qBittorrent API doesn't expose the actual seed status, so we rely on progress
                        const progressValue = peer.progress || 0

                        // Match qBittorrent's own WebUI logic for displaying progress
                        let progressPercent = Math.round(progressValue * 100 * 10) / 10 // Round to 1 decimal
                        // If progress rounds to 100% but isn't exactly 1.0, show as 99.9%
                        if (progressPercent === 100.0 && progressValue !== 1.0) {
                          progressPercent = 99.9
                        }

                        // A seeder has exactly 1.0 progress
                        const isSeeder = progressValue === 1.0
                        const flagDetails = getPeerFlagDetails(peer.flags, peer.flags_desc)
                        const hasFlagDetails = flagDetails.length > 0

                        return (
                          <ContextMenu key={peerKey}>
                            <ContextMenuTrigger asChild>
                              <div className={`bg-card/50 backdrop-blur-sm border ${isActive ? "border-border/70" : "border-border/30"} hover:border-border transition-all rounded-lg p-4 space-y-3`}>
                                {/* Peer Header */}
                                <div className="flex items-start justify-between gap-3">
                                  <div className="flex-1 space-y-1">
                                    <div className="flex items-center gap-2 flex-wrap">
                                      <span className="font-mono text-sm cursor-context-menu">{peer.ip}:{peer.port}</span>
                                      {peer.country_code && (
                                        <span
                                          className={`fi fi-${peer.country_code.toLowerCase()} rounded text-sm`}
                                          title={peer.country || peer.country_code}
                                        />
                                      )}
                                      {isSeeder && (
                                        <Badge variant="secondary" className="text-xs">Seeder</Badge>
                                      )}
                                    </div>
                                    <p className="text-xs text-muted-foreground">{peer.client || "Unknown client"}</p>
                                  </div>
                                </div>

                                <Separator className="opacity-50" />

                                {/* Progress Bar */}
                                <div className="space-y-1">
                                  <p className="text-xs text-muted-foreground">Peer Progress</p>
                                  <div className="flex items-center gap-2">
                                    <Progress value={progressPercent} className="flex-1 h-1.5" />
                                    <span className={`text-xs font-medium ${isSeeder ? "text-green-500" : ""}`}>
                                      {progressPercent}%
                                    </span>
                                  </div>
                                </div>

                                {/* Transfer Speeds */}
                                <div className="grid grid-cols-2 gap-3">
                                  <div className="space-y-1">
                                    <p className="text-xs text-muted-foreground">Download Speed</p>
                                    <p className={`text-sm font-medium ${peer.dl_speed && peer.dl_speed > 0 ? "text-green-500" : ""}`}>
                                      {formatSpeedWithUnit(peer.dl_speed || 0, speedUnit)}
                                    </p>
                                  </div>
                                  <div className="space-y-1">
                                    <p className="text-xs text-muted-foreground">Upload Speed</p>
                                    <p className={`text-sm font-medium ${peer.up_speed && peer.up_speed > 0 ? "text-blue-500" : ""}`}>
                                      {formatSpeedWithUnit(peer.up_speed || 0, speedUnit)}
                                    </p>
                                  </div>
                                </div>

                                {/* Data Transfer Info */}
                                <div className="grid grid-cols-2 gap-3 text-xs">
                                  <div className="space-y-1">
                                    <p className="text-muted-foreground">Downloaded</p>
                                    <p className="font-medium">{formatBytes(peer.downloaded || 0)}</p>
                                  </div>
                                  <div className="space-y-1">
                                    <p className="text-muted-foreground">Uploaded</p>
                                    <p className="font-medium">{formatBytes(peer.uploaded || 0)}</p>
                                  </div>
                                </div>

                                {/* Connection Info */}
                                {(peer.connection || hasFlagDetails) && (
                                  <>
                                    <Separator className="opacity-50" />
                                    <div className="flex flex-wrap gap-4 text-xs text-muted-foreground">
                                      {peer.connection && (
                                        <div>
                                          <span className="opacity-70">Connection:</span> {peer.connection}
                                        </div>
                                      )}
                                      {hasFlagDetails && (
                                        <div className="flex items-center gap-2">
                                          <span className="opacity-70">Flags:</span>
                                          <span className="inline-flex flex-wrap gap-1">
                                            {flagDetails.map(({ flag, description }, index) => {
                                              const flagKey = `${flag}-${index}`
                                              const badgeClass =
                                                "inline-flex items-center justify-center rounded border border-border/60 bg-muted/20 px-1 text-[12px] font-semibold leading-none text-foreground cursor-pointer"

                                              if (!description) {
                                                return (
                                                  <span
                                                    key={flagKey}
                                                    className={badgeClass}
                                                    aria-label={`Flag ${flag}`}
                                                  >
                                                    {flag}
                                                  </span>
                                                )
                                              }

                                              return (
                                                <Tooltip key={flagKey}>
                                                  <TooltipTrigger asChild>
                                                    <span
                                                      className={badgeClass}
                                                      aria-label={description}
                                                    >
                                                      {flag}
                                                    </span>
                                                  </TooltipTrigger>
                                                  <TooltipContent side="top">
                                                    {description}
                                                  </TooltipContent>
                                                </Tooltip>
                                              )
                                            })}
                                          </span>
                                        </div>
                                      )}
                                    </div>
                                  </>
                                )}
                              </div>
                            </ContextMenuTrigger>
                            <ContextMenuContent>
                              <ContextMenuItem
                                onClick={() => handleCopyPeer(peer)}
                              >
                                <Copy className="h-4 w-4 mr-2" />
                                Copy IP:port
                              </ContextMenuItem>
                              <ContextMenuSeparator />
                              <ContextMenuItem
                                onClick={() => handleBanPeerClick(peer)}
                                className="text-destructive focus:text-destructive"
                              >
                                <Ban className="h-4 w-4 mr-2" />
                                Ban peer permanently
                              </ContextMenuItem>
                            </ContextMenuContent>
                          </ContextMenu>
                        )
                      })}
                    </div>
                  </div>
                ) : (
                  <div className="flex flex-col items-center justify-center h-32 text-sm text-muted-foreground gap-3">
                    <p>No peers connected</p>
                    <Button
                      variant="outline"
                      size="sm"
                      onClick={() => setShowAddPeersDialog(true)}
                    >
                      <UserPlus className="h-4 w-4 mr-2" />
                      Add Peers
                    </Button>
                  </div>
                )}
              </div>
            </ScrollArea>
          </TabsContent>

          <TabsContent value="content" className="m-0 h-full">
            <ScrollArea className="h-full">
              <div className="p-4 sm:p-6">
                {activeTab === "content" && loadingFiles && !files ? (
                  <div className="flex items-center justify-center p-8">
                    <Loader2 className="h-6 w-6 animate-spin" />
                  </div>
                ) : files && files.length > 0 ? (
                  <div className="space-y-4">
                    <div className="flex flex-col gap-3 sm:flex-row sm:items-center sm:justify-between">
                      <div className="flex flex-col gap-1">
                        <h3 className="text-xs font-semibold uppercase tracking-wider text-muted-foreground">File Contents</h3>
                        <span className="text-xs text-muted-foreground">
                          {supportsFilePriority
                            ? `${selectedFileCount} of ${totalFiles} selected`
                            : `${files.length} file${files.length !== 1 ? "s" : ""}`}
                        </span>
                      </div>
                      <div className="flex flex-wrap items-center gap-2">
                        <Button
                          variant="outline"
                          size="sm"
                          onClick={() => setShowRenameFolderDialog(true)}
                          disabled={renameFolderMutation.isPending || !files || files.length === 0}
                        >
                          <FolderPen className="h-4 w-4 mr-2" />
                          Rename Folder
                        </Button>
                        {supportsFilePriority ? (
                          <>
                            <Button
                              variant="outline"
                              size="sm"
                              onClick={handleSelectAllFiles}
                              disabled={!canSelectAll || setFilePriorityMutation.isPending}
                            >
                              Select All
                            </Button>
                            <Button
                              variant="ghost"
                              size="sm"
                              onClick={handleDeselectAllFiles}
                              disabled={!canDeselectAll || setFilePriorityMutation.isPending}
                            >
                              Deselect All
                            </Button>
                          </>
                        ) : (
                          <div className="text-xs text-muted-foreground max-w-sm">
                            Selective downloads require a qBittorrent instance with Web API 2.0.0 or newer.
                          </div>
                        )}
                      </div>
                    </div>
                    <div className="space-y-2">
                      {files.map((file) => {
                        const displayFileName = incognitoMode ? getLinuxFileName(torrent.hash, file.index) : file.name
                        const progressPercent = file.progress * 100
                        const isComplete = progressPercent === 100
                        const isSkipped = file.priority === 0
                        const isPending = pendingFileIndices.has(file.index)

                        return (
                          <div
                            key={file.index}
                            className={cn(
                              "bg-card/50 backdrop-blur-sm border border-border/50 rounded-lg p-4 transition-all",
                              !isSkipped && "hover:border-border",
                              isSkipped && "opacity-80"
                            )}
                          >
                            <div className="space-y-3">
                              <div className="flex items-start justify-between gap-3">
                                <div className="flex flex-1 items-start gap-3 min-w-0">
                                  {supportsFilePriority && (
                                    <Checkbox
                                      checked={!isSkipped}
                                      disabled={isPending || !supportsFilePriority}
                                      onCheckedChange={(checked) => handleToggleFileDownload(file, checked === true)}
                                      aria-label={isSkipped ? "Select file for download" : "Skip file download"}
                                      className="mt-0.5 shrink-0"
                                    />
                                  )}
                                  <div className="flex-1 min-w-0">
                                    <p
                                      className={cn(
                                        "text-xs sm:text-sm font-mono break-all text-muted-foreground",
                                        isSkipped && supportsFilePriority && "text-muted-foreground/70"
                                      )}
                                    >
                                      {displayFileName}
                                    </p>
                                  </div>
                                </div>
                                <div className="flex items-center gap-2 shrink-0">
                                  <Button
                                    variant="ghost"
                                    size="icon"
                                    className="h-8 w-8"
                                    onClick={() => handleRenameFileClick(file.name)}
                                    disabled={renameFileMutation.isPending}
                                    title="Rename file"
                                  >
                                    <Pencil className="h-4 w-4" />
                                  </Button>
                                  {isSkipped && supportsFilePriority && (
                                    <Badge variant="outline" className="text-[10px] uppercase tracking-wide">
                                      Skipped
                                    </Badge>
                                  )}
                                  <Badge variant={isComplete ? "default" : "secondary"} className="text-xs">
                                    {formatBytes(file.size)}
                                  </Badge>
                                </div>
                              </div>
                              <div className="flex items-center gap-3">
                                <Progress value={progressPercent} className="flex-1 h-1.5" />
                                {isPending && (
                                  <Loader2 className="h-3.5 w-3.5 animate-spin text-muted-foreground" />
                                )}
                                <span className={cn("text-xs font-medium", isComplete ? "text-green-500" : "text-muted-foreground")}>
                                  {Math.round(progressPercent)}%
                                </span>
                              </div>
                            </div>
                          </div>
                        )
                      })}
                    </div>
                  </div>
                ) : (
                  <div className="flex items-center justify-center h-32 text-sm text-muted-foreground">
                    No files found
                  </div>
                )}
              </div>
            </ScrollArea>
          </TabsContent>

          <TabsContent value="crossseed" className="m-0 h-full">
            <ScrollArea className="h-full">
              <div className="p-4 sm:p-6">
                {isLoadingMatches ? (
                  <div className="flex items-center justify-center p-8">
                    <Loader2 className="h-6 w-6 animate-spin" />
                  </div>
                ) : matchingTorrents.length > 0 ? (
                  <div className="space-y-4">
                    <div className="flex flex-col gap-3">
                      <div className="flex flex-col gap-1">
                        <div className="flex items-center gap-2">
                          <h3 className="text-xs font-semibold uppercase tracking-wider text-muted-foreground">Cross-Seed Matches</h3>
                          {isLoadingMatches && (
                            <Loader2 className="h-3 w-3 animate-spin text-muted-foreground" />
                          )}
                        </div>
                        <span className="text-xs text-muted-foreground">
                          {selectedCrossSeedTorrents.size > 0
                            ? `${selectedCrossSeedTorrents.size} of ${matchingTorrents.length} selected`
                            : isLoadingMatches
                            ? `${matchingTorrents.length} matching torrent${matchingTorrents.length !== 1 ? 's' : ''} found, checking more instances...`
                            : `${matchingTorrents.length} matching torrent${matchingTorrents.length !== 1 ? 's' : ''} found across all instances`}
                        </span>
                      </div>
                      <div className="flex flex-wrap items-center gap-2">
                        {selectedCrossSeedTorrents.size > 0 ? (
                          <>
                            <Button
                              variant="ghost"
                              size="sm"
                              onClick={handleDeselectAllCrossSeed}
                            >
                              Deselect All
                            </Button>
                            <Button
                              variant="destructive"
                              size="sm"
                              onClick={() => setShowDeleteCrossSeedDialog(true)}
                            >
                              <Trash2 className="h-4 w-4 mr-2" />
                              Delete Matches ({selectedCrossSeedTorrents.size})
                            </Button>
                          </>
                        ) : (
                          <Button
                            variant="outline"
                            size="sm"
                            onClick={handleSelectAllCrossSeed}
                          >
                            Select All
                          </Button>
                        )}
                        <Button
                          variant="destructive"
                          size="sm"
                          onClick={() => setShowDeleteCurrentDialog(true)}
                        >
                          <Trash2 className="h-4 w-4 mr-2" />
                          Delete This Torrent
                        </Button>
                      </div>
                    </div>
                    <div className="space-y-2">
                      {matchingTorrents.map((match) => {
                        const displayName = incognitoMode ? getLinuxFileName(match.hash, 0) : match.name
                        const progressPercent = match.progress * 100
                        const isComplete = progressPercent === 100
                        const torrentKey = `${match.instanceId}-${match.hash}`
                        const isSelected = selectedCrossSeedTorrents.has(torrentKey)
                        
                        // Extract tracker hostname
                        let trackerHostname = match.tracker
                        if (match.tracker) {
                          try {
                            trackerHostname = new URL(match.tracker).hostname
                          } catch {
                            // Keep original if parsing fails
                          }
                        }
                        
                        // Get enriched status (tracker-aware)
                        const trackerHealth = match.tracker_health ?? null
                        let statusLabel = getStateLabel(match.state)
                        let statusVariant: "default" | "secondary" | "destructive" | "outline" = "outline"
                        let statusClass = ""
                        
                        // Check tracker health first (if supported)
                        if (trackerHealth === "unregistered") {
                          statusLabel = "Unregistered"
                          statusVariant = "outline"
                          statusClass = "text-destructive border-destructive/40 bg-destructive/10"
                        } else if (trackerHealth === "tracker_down") {
                          statusLabel = "Tracker Down"
                          statusVariant = "outline"
                          statusClass = "text-yellow-500 border-yellow-500/40 bg-yellow-500/10"
                        } else {
                          // Normal state-based styling
                          if (match.state === "downloading" || match.state === "uploading") {
                            statusVariant = "default"
                          } else if (
                            match.state === "stalledDL" ||
                            match.state === "stalledUP" ||
                            match.state === "pausedDL" ||
                            match.state === "pausedUP" ||
                            match.state === "queuedDL" ||
                            match.state === "queuedUP"
                          ) {
                            statusVariant = "secondary"
                          } else if (match.state === "error" || match.state === "missingFiles") {
                            statusVariant = "destructive"
                          }
                        }
                        
                        // Match type display
                        const matchType = match.matchType as 'infohash' | 'content_path' | 'save_path' | 'name'
                        const matchLabel = matchType === 'infohash' ? 'Info Hash' 
                          : matchType === 'content_path' ? 'Content Path'
                          : matchType === 'save_path' ? 'Save Path'
                          : 'Name'
                        const matchDescription = matchType === 'infohash' ? 'Exact same torrent (same info hash)'
                          : matchType === 'content_path' ? 'Same content location on disk'
                          : matchType === 'save_path' ? 'Same save directory and filename'
                          : 'Same torrent name'
                        
                        return (
                          <div key={torrentKey} className="rounded-lg border bg-card p-4 space-y-3">
                            <div className="space-y-2">
                              <div className="flex items-start gap-3">
                                <Checkbox
                                  checked={isSelected}
                                  onCheckedChange={() => handleToggleCrossSeedSelection(torrentKey)}
                                  className="mt-0.5 shrink-0"
                                  aria-label={`Select ${displayName}`}
                                />
                                <div className="flex-1 min-w-0 space-y-1">
                                  <p className="text-sm font-medium break-words" title={displayName}>{displayName}</p>
                                  <div className="flex flex-wrap items-center gap-x-2 gap-y-1 text-xs text-muted-foreground">
                                    <span className="shrink-0">Instance: {match.instanceName}</span>
                                    <span className="shrink-0">•</span>
                                    <Tooltip>
                                      <TooltipTrigger asChild>
                                        <span className="cursor-help underline decoration-dotted shrink-0">
                                          Match: {matchLabel}
                                        </span>
                                      </TooltipTrigger>
                                      <TooltipContent>
                                        <p>{matchDescription}</p>
                                      </TooltipContent>
                                    </Tooltip>
                                    {trackerHostname && (
                                      <>
                                        <span className="shrink-0">•</span>
                                        <span className="break-all">Tracker: {incognitoMode ? getLinuxTracker(`${match.hash}-0`) : trackerHostname}</span>
                                      </>
                                    )}
                                    {match.category && (
                                      <>
                                        <span className="shrink-0">•</span>
                                        <span className="break-all">Category: {incognitoMode ? getLinuxCategory(match.hash) : match.category}</span>
                                      </>
                                    )}
                                    {match.tags && (
                                      <>
                                        <span className="shrink-0">•</span>
                                        <span className="break-all">Tags: {incognitoMode ? getLinuxTags(match.hash) : match.tags}</span>
                                      </>
                                    )}
                                  </div>
                                </div>
                                <div className="flex flex-col gap-1.5 shrink-0">
                                  <Badge variant={statusVariant} className={cn("text-xs whitespace-nowrap", statusClass)}>
                                    {statusLabel}
                                  </Badge>
                                  <Badge variant="outline" className="text-xs whitespace-nowrap">
                                    {formatBytes(match.size)}
                                  </Badge>
                                </div>
                              </div>
                              <div className="flex items-center gap-3">
                                <Progress value={progressPercent} className="flex-1 h-1.5" />
                                <span className={cn("text-xs font-medium", isComplete ? "text-green-500" : "text-muted-foreground")}>
                                  {Math.round(progressPercent)}%
                                </span>
                              </div>
                              {(match.upspeed > 0 || match.dlspeed > 0) && (
                                <div className="flex gap-4 text-xs text-muted-foreground">
                                  {match.dlspeed > 0 && (
                                    <span>↓ {formatSpeedWithUnit(match.dlspeed, speedUnit)}</span>
                                  )}
                                  {match.upspeed > 0 && (
                                    <span>↑ {formatSpeedWithUnit(match.upspeed, speedUnit)}</span>
                                  )}
                                </div>
                              )}
                            </div>
                          </div>
                        )
                      })}
                    </div>
                    {isLoadingMatches && (
                      <div className="flex items-center justify-center gap-2 p-3 rounded-lg bg-muted/50 text-xs text-muted-foreground">
                        <Loader2 className="h-3 w-3 animate-spin" />
                        <span>
                          Checking more instances...
                        </span>
                      </div>
                    )}
                  </div>
                ) : (
                  <div className="flex items-center justify-center h-32 text-sm text-muted-foreground">
                    No matching torrents found on other instances
                  </div>
                )}
              </div>
            </ScrollArea>
          </TabsContent>
        </div>
      </Tabs>

      {/* Add Peers Dialog */}
      <Dialog open={showAddPeersDialog} onOpenChange={setShowAddPeersDialog}>
        <DialogContent>
          <DialogHeader>
            <DialogTitle>Add Peers</DialogTitle>
            <DialogDescription>
              Add one or more peers to this torrent. Enter each peer as IP:port, one per line or comma-separated.
            </DialogDescription>
          </DialogHeader>
          <div className="space-y-4">
            <div className="space-y-2">
              <Label htmlFor="peers">Peers</Label>
              <Textarea
                id="peers"
                className="min-h-[100px]"
                placeholder={`192.168.1.100:51413
10.0.0.5:6881
tracker.example.com:8080
[2001:db8::1]:6881`}
                value={peersToAdd}
                onChange={(e) => setPeersToAdd(e.target.value)}
              />
            </div>
          </div>
          <DialogFooter>
            <Button variant="outline" onClick={() => setShowAddPeersDialog(false)}>
              Cancel
            </Button>
            <Button
              onClick={handleAddPeersSubmit}
              disabled={!peersToAdd.trim() || addPeersMutation.isPending}
            >
              {addPeersMutation.isPending && <Loader2 className="h-4 w-4 mr-2 animate-spin" />}
              Add Peers
            </Button>
          </DialogFooter>
        </DialogContent>
      </Dialog>

      {/* Ban Peer Confirmation Dialog */}
      <Dialog open={showBanPeerDialog} onOpenChange={setShowBanPeerDialog}>
        <DialogContent>
          <DialogHeader>
            <DialogTitle>Ban Peer Permanently</DialogTitle>
            <DialogDescription>
              Are you sure you want to permanently ban this peer? This action cannot be undone.
            </DialogDescription>
          </DialogHeader>
          {peerToBan && (
            <div className="space-y-2 text-sm">
              <div>
                <span className="text-muted-foreground">IP Address:</span>
                <span className="ml-2 font-mono">{peerToBan.ip}:{peerToBan.port}</span>
              </div>
              {peerToBan.client && (
                <div>
                  <span className="text-muted-foreground">Client:</span>
                  <span className="ml-2">{peerToBan.client}</span>
                </div>
              )}
              {peerToBan.country && (
                <div>
                  <span className="text-muted-foreground">Country:</span>
                  <span className="ml-2">{peerToBan.country}</span>
                </div>
              )}
            </div>
          )}
          <DialogFooter>
            <Button
              variant="outline"
              onClick={() => {
                setShowBanPeerDialog(false)
                setPeerToBan(null)
              }}
            >
              Cancel
            </Button>
            <Button
              variant="destructive"
              onClick={handleBanPeerConfirm}
              disabled={banPeerMutation.isPending}
            >
              {banPeerMutation.isPending && <Loader2 className="h-4 w-4 mr-2 animate-spin" />}
              Ban Peer
            </Button>
          </DialogFooter>
        </DialogContent>
      </Dialog>

<<<<<<< HEAD
      {/* Rename File Dialog */}
      <RenameTorrentFileDialog
        open={showRenameFileDialog}
        onOpenChange={handleRenameFileDialogOpenChange}
        files={files || []}
        isLoading={loadingFiles}
        onConfirm={handleRenameFileConfirm}
        isPending={renameFileMutation.isPending}
        initialPath={renameFilePath ?? undefined}
      />

      {/* Rename Folder Dialog */}
      <RenameTorrentFolderDialog
        open={showRenameFolderDialog}
        onOpenChange={setShowRenameFolderDialog}
        folders={folders}
        isLoading={loadingFiles}
        onConfirm={handleRenameFolderConfirm}
        isPending={renameFolderMutation.isPending}
      />
=======
      {/* Delete Cross-Seed Torrents Dialog */}
      <Dialog open={showDeleteCrossSeedDialog} onOpenChange={setShowDeleteCrossSeedDialog}>
        <DialogContent>
          <DialogHeader>
            <DialogTitle>Delete Selected Torrents</DialogTitle>
            <DialogDescription>
              Are you sure you want to delete {selectedCrossSeedTorrents.size} torrent{selectedCrossSeedTorrents.size !== 1 ? 's' : ''}?
            </DialogDescription>
          </DialogHeader>
          <div className="space-y-4">
            <div className="flex items-center space-x-2">
              <Checkbox
                id="delete-files"
                checked={deleteCrossSeedFiles}
                onCheckedChange={(checked) => setDeleteCrossSeedFiles(checked === true)}
              />
              <Label
                htmlFor="delete-files"
                className="text-sm font-medium leading-none peer-disabled:cursor-not-allowed peer-disabled:opacity-70"
              >
                Also delete files from disk
              </Label>
            </div>
            <div className="text-sm text-muted-foreground">
              {deleteCrossSeedFiles ? (
                <p className="text-destructive">⚠️ This will permanently delete the torrent files from disk!</p>
              ) : (
                <p>Torrents will be removed but files will remain on disk.</p>
              )}
            </div>
          </div>
          <DialogFooter>
            <Button
              variant="outline"
              onClick={() => setShowDeleteCrossSeedDialog(false)}
            >
              Cancel
            </Button>
            <Button
              variant="destructive"
              onClick={handleDeleteCrossSeed}
            >
              <Trash2 className="h-4 w-4 mr-2" />
              Delete {selectedCrossSeedTorrents.size} Torrent{selectedCrossSeedTorrents.size !== 1 ? 's' : ''}
            </Button>
          </DialogFooter>
        </DialogContent>
      </Dialog>

      {/* Delete Current Torrent Dialog */}
      <Dialog open={showDeleteCurrentDialog} onOpenChange={setShowDeleteCurrentDialog}>
        <DialogContent>
          <DialogHeader>
            <DialogTitle>Delete This Torrent</DialogTitle>
            <DialogDescription>
              Are you sure you want to delete "{incognitoMode ? getLinuxFileName(torrent?.hash ?? "", 0) : torrent?.name}"?
            </DialogDescription>
          </DialogHeader>
          <div className="space-y-4">
            <div className="flex items-center space-x-2">
              <Checkbox
                id="delete-current-files"
                checked={deleteCurrentFiles}
                onCheckedChange={(checked) => setDeleteCurrentFiles(checked === true)}
              />
              <Label
                htmlFor="delete-current-files"
                className="text-sm font-medium leading-none peer-disabled:cursor-not-allowed peer-disabled:opacity-70"
              >
                Also delete files from disk
              </Label>
            </div>
            <div className="text-sm text-muted-foreground">
              {deleteCurrentFiles ? (
                <p className="text-destructive">⚠️ This will permanently delete the torrent files from disk!</p>
              ) : (
                <p>Torrent will be removed but files will remain on disk.</p>
              )}
            </div>
          </div>
          <DialogFooter>
            <Button
              variant="outline"
              onClick={() => setShowDeleteCurrentDialog(false)}
            >
              Cancel
            </Button>
            <Button
              variant="destructive"
              onClick={handleDeleteCurrent}
            >
              <Trash2 className="h-4 w-4 mr-2" />
              Delete Torrent
            </Button>
          </DialogFooter>
        </DialogContent>
      </Dialog>
>>>>>>> 2438fc6c
    </div>
  )
});<|MERGE_RESOLUTION|>--- conflicted
+++ resolved
@@ -31,11 +31,7 @@
 import type { SortedPeersResponse, Torrent, TorrentFile, TorrentPeer } from "@/types"
 import { useMutation, useQuery, useQueryClient } from "@tanstack/react-query"
 import "flag-icons/css/flag-icons.min.css"
-<<<<<<< HEAD
-import { Ban, Copy, FolderPen, Loader2, Pencil, UserPlus } from "lucide-react"
-=======
-import { Ban, Copy, Loader2, Trash2, UserPlus } from "lucide-react"
->>>>>>> 2438fc6c
+import { Ban, Copy, FolderPen, Loader2, Pencil, Trash2, UserPlus } from "lucide-react"
 import { memo, useCallback, useEffect, useMemo, useState } from "react"
 import { toast } from "sonner"
 import { RenameTorrentFileDialog, RenameTorrentFolderDialog } from "./TorrentDialogs"
@@ -413,7 +409,91 @@
     }
   }, [peersToAdd, addPeersMutation])
 
-<<<<<<< HEAD
+  // Handle cross-seed torrent selection
+  const handleToggleCrossSeedSelection = useCallback((key: string) => {
+    setSelectedCrossSeedTorrents(prev => {
+      const next = new Set(prev)
+      if (next.has(key)) {
+        next.delete(key)
+      } else {
+        next.add(key)
+      }
+      return next
+    })
+  }, [])
+
+  const handleSelectAllCrossSeed = useCallback(() => {
+    const allKeys = matchingTorrents.map(m => `${m.instanceId}-${m.hash}`)
+    setSelectedCrossSeedTorrents(new Set(allKeys))
+  }, [matchingTorrents])
+
+  const handleDeselectAllCrossSeed = useCallback(() => {
+    setSelectedCrossSeedTorrents(new Set())
+  }, [])
+
+  // Handle cross-seed deletion
+  const handleDeleteCrossSeed = useCallback(async () => {
+    const torrentsToDelete = matchingTorrents.filter(m => 
+      selectedCrossSeedTorrents.has(`${m.instanceId}-${m.hash}`)
+    )
+
+    if (torrentsToDelete.length === 0) return
+
+    try {
+      // Group by instance for efficient bulk deletion
+      const byInstance = new Map<number, string[]>()
+      for (const t of torrentsToDelete) {
+        const hashes = byInstance.get(t.instanceId) || []
+        hashes.push(t.hash)
+        byInstance.set(t.instanceId, hashes)
+      }
+
+      // Delete from each instance
+      await Promise.all(
+        Array.from(byInstance.entries()).map(([instId, hashes]) =>
+          api.bulkAction(instId, {
+            hashes,
+            action: "delete",
+            deleteFiles: deleteCrossSeedFiles
+          })
+        )
+      )
+
+      toast.success(`Deleted ${torrentsToDelete.length} torrent${torrentsToDelete.length > 1 ? 's' : ''}`)
+      
+      // Refresh all instances
+      for (const instId of byInstance.keys()) {
+        queryClient.invalidateQueries({ queryKey: ["torrents", instId] })
+      }
+
+      setSelectedCrossSeedTorrents(new Set())
+      setShowDeleteCrossSeedDialog(false)
+    } catch (error) {
+      toast.error(`Failed to delete: ${error instanceof Error ? error.message : 'Unknown error'}`)
+    }
+  }, [selectedCrossSeedTorrents, matchingTorrents, deleteCrossSeedFiles, queryClient])
+
+  const handleDeleteCurrent = useCallback(async () => {
+    if (!torrent) return
+
+    try {
+      await api.bulkAction(instanceId, {
+        hashes: [torrent.hash],
+        action: "delete",
+        deleteFiles: deleteCurrentFiles
+      })
+
+      toast.success(`Deleted torrent: ${torrent.name}`)
+      queryClient.invalidateQueries({ queryKey: ["torrents", instanceId] })
+      setShowDeleteCurrentDialog(false)
+      
+      // Close the details panel by clearing selection (parent component should handle this)
+      // The user will be returned to the torrent list
+    } catch (error) {
+      toast.error(`Failed to delete: ${error instanceof Error ? error.message : 'Unknown error'}`)
+    }
+  }, [torrent, instanceId, deleteCurrentFiles, queryClient])
+
   const handleRenameFileDialogOpenChange = useCallback((open: boolean) => {
     setShowRenameFileDialog(open)
     if (!open) {
@@ -458,92 +538,6 @@
       .sort((a, b) => a.localeCompare(b))
       .map(name => ({ name }))
   }, [files])
-=======
-  // Handle cross-seed torrent selection
-  const handleToggleCrossSeedSelection = useCallback((key: string) => {
-    setSelectedCrossSeedTorrents(prev => {
-      const next = new Set(prev)
-      if (next.has(key)) {
-        next.delete(key)
-      } else {
-        next.add(key)
-      }
-      return next
-    })
-  }, [])
-
-  const handleSelectAllCrossSeed = useCallback(() => {
-    const allKeys = matchingTorrents.map(m => `${m.instanceId}-${m.hash}`)
-    setSelectedCrossSeedTorrents(new Set(allKeys))
-  }, [matchingTorrents])
-
-  const handleDeselectAllCrossSeed = useCallback(() => {
-    setSelectedCrossSeedTorrents(new Set())
-  }, [])
-
-  // Handle cross-seed deletion
-  const handleDeleteCrossSeed = useCallback(async () => {
-    const torrentsToDelete = matchingTorrents.filter(m => 
-      selectedCrossSeedTorrents.has(`${m.instanceId}-${m.hash}`)
-    )
-
-    if (torrentsToDelete.length === 0) return
-
-    try {
-      // Group by instance for efficient bulk deletion
-      const byInstance = new Map<number, string[]>()
-      for (const t of torrentsToDelete) {
-        const hashes = byInstance.get(t.instanceId) || []
-        hashes.push(t.hash)
-        byInstance.set(t.instanceId, hashes)
-      }
-
-      // Delete from each instance
-      await Promise.all(
-        Array.from(byInstance.entries()).map(([instId, hashes]) =>
-          api.bulkAction(instId, {
-            hashes,
-            action: "delete",
-            deleteFiles: deleteCrossSeedFiles
-          })
-        )
-      )
-
-      toast.success(`Deleted ${torrentsToDelete.length} torrent${torrentsToDelete.length > 1 ? 's' : ''}`)
-      
-      // Refresh all instances
-      for (const instId of byInstance.keys()) {
-        queryClient.invalidateQueries({ queryKey: ["torrents", instId] })
-      }
-
-      setSelectedCrossSeedTorrents(new Set())
-      setShowDeleteCrossSeedDialog(false)
-    } catch (error) {
-      toast.error(`Failed to delete: ${error instanceof Error ? error.message : 'Unknown error'}`)
-    }
-  }, [selectedCrossSeedTorrents, matchingTorrents, deleteCrossSeedFiles, queryClient])
-
-  const handleDeleteCurrent = useCallback(async () => {
-    if (!torrent) return
-
-    try {
-      await api.bulkAction(instanceId, {
-        hashes: [torrent.hash],
-        action: "delete",
-        deleteFiles: deleteCurrentFiles
-      })
-
-      toast.success(`Deleted torrent: ${torrent.name}`)
-      queryClient.invalidateQueries({ queryKey: ["torrents", instanceId] })
-      setShowDeleteCurrentDialog(false)
-      
-      // Close the details panel by clearing selection (parent component should handle this)
-      // The user will be returned to the torrent list
-    } catch (error) {
-      toast.error(`Failed to delete: ${error instanceof Error ? error.message : 'Unknown error'}`)
-    }
-  }, [torrent, instanceId, deleteCurrentFiles, queryClient])
->>>>>>> 2438fc6c
 
   if (!torrent) return null
 
@@ -1663,28 +1657,6 @@
         </DialogContent>
       </Dialog>
 
-<<<<<<< HEAD
-      {/* Rename File Dialog */}
-      <RenameTorrentFileDialog
-        open={showRenameFileDialog}
-        onOpenChange={handleRenameFileDialogOpenChange}
-        files={files || []}
-        isLoading={loadingFiles}
-        onConfirm={handleRenameFileConfirm}
-        isPending={renameFileMutation.isPending}
-        initialPath={renameFilePath ?? undefined}
-      />
-
-      {/* Rename Folder Dialog */}
-      <RenameTorrentFolderDialog
-        open={showRenameFolderDialog}
-        onOpenChange={setShowRenameFolderDialog}
-        folders={folders}
-        isLoading={loadingFiles}
-        onConfirm={handleRenameFolderConfirm}
-        isPending={renameFolderMutation.isPending}
-      />
-=======
       {/* Delete Cross-Seed Torrents Dialog */}
       <Dialog open={showDeleteCrossSeedDialog} onOpenChange={setShowDeleteCrossSeedDialog}>
         <DialogContent>
@@ -1782,7 +1754,27 @@
           </DialogFooter>
         </DialogContent>
       </Dialog>
->>>>>>> 2438fc6c
+
+      {/* Rename File Dialog */}
+      <RenameTorrentFileDialog
+        open={showRenameFileDialog}
+        onOpenChange={handleRenameFileDialogOpenChange}
+        files={files || []}
+        isLoading={loadingFiles}
+        onConfirm={handleRenameFileConfirm}
+        isPending={renameFileMutation.isPending}
+        initialPath={renameFilePath ?? undefined}
+      />
+
+      {/* Rename Folder Dialog */}
+      <RenameTorrentFolderDialog
+        open={showRenameFolderDialog}
+        onOpenChange={setShowRenameFolderDialog}
+        folders={folders}
+        isLoading={loadingFiles}
+        onConfirm={handleRenameFolderConfirm}
+        isPending={renameFolderMutation.isPending}
+      />
     </div>
   )
 });