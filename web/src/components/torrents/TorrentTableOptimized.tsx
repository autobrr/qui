/*
 * Copyright (c) 2025, s0up and the autobrr contributors.
 * SPDX-License-Identifier: MIT
 */

import React, { memo, useState, useMemo, useRef, useCallback, useEffect } from 'react'
import {
  useReactTable,
  getCoreRowModel,
  flexRender,
} from '@tanstack/react-table'
import { useVirtualizer } from '@tanstack/react-virtual'
import {
  DndContext,
  closestCenter,
  MouseSensor,
  TouchSensor,
  useSensor,
  useSensors,
  type DragEndEvent,
} from '@dnd-kit/core'
import {
  SortableContext,
  horizontalListSortingStrategy,
  arrayMove,
} from '@dnd-kit/sortable'
import { restrictToHorizontalAxis } from '@dnd-kit/modifiers'
import { useTorrentsList } from '@/hooks/useTorrentsList'
import { useDebounce } from '@/hooks/useDebounce'
import { usePersistedColumnVisibility } from '@/hooks/usePersistedColumnVisibility'
import { usePersistedColumnOrder } from '@/hooks/usePersistedColumnOrder'
import { usePersistedColumnSizing } from '@/hooks/usePersistedColumnSizing'
import { usePersistedColumnSorting } from '@/hooks/usePersistedColumnSorting'

// Default values for persisted state hooks (module scope for stable references)
const DEFAULT_COLUMN_VISIBILITY = {
  downloaded: false,
  uploaded: false,
  save_path: false, // Fixed: was 'saveLocation', should match column accessorKey
  tracker: false,
  priority: false,
}
const DEFAULT_COLUMN_SIZING = {}

// Helper function to get default column order (module scope for stable reference)
function getDefaultColumnOrder(): string[] {
  const cols = createColumns(false)
  return cols.map(col => {
    if ('id' in col && col.id) return col.id
    if ('accessorKey' in col && typeof col.accessorKey === 'string') return col.accessorKey
    return null
  }).filter((v): v is string => typeof v === 'string')
}

import { useInstanceMetadata } from '@/hooks/useInstanceMetadata'
import { useMutation, useQueryClient } from '@tanstack/react-query'
import { api } from '@/lib/api'
import { Button } from '@/components/ui/button'
import {
  ContextMenu,
  ContextMenuContent,
  ContextMenuItem,
  ContextMenuSeparator,
  ContextMenuTrigger,
} from '@/components/ui/context-menu'
import {
  AlertDialog,
  AlertDialogAction,
  AlertDialogCancel,
  AlertDialogContent,
  AlertDialogDescription,
  AlertDialogFooter,
  AlertDialogHeader,
  AlertDialogTitle,
} from '@/components/ui/alert-dialog'
import {
  DropdownMenu,
  DropdownMenuCheckboxItem,
  DropdownMenuContent,
  DropdownMenuLabel,
  DropdownMenuSeparator,
  DropdownMenuTrigger,
} from '@/components/ui/dropdown-menu'
import { AddTorrentDialog } from './AddTorrentDialog'
import { TorrentActions } from './TorrentActions'
import { Loader2, Play, Pause, Trash2, CheckCircle, Copy, Tag, Folder, Columns3, Radio, ArrowUp, ArrowDown, ChevronsUp, ChevronsDown, Eye, EyeOff, ChevronDown, ChevronUp, Settings2, Sparkles } from 'lucide-react'
import { createPortal } from 'react-dom'
import { SetTagsDialog, SetCategoryDialog, RemoveTagsDialog } from './TorrentDialogs'
import { DraggableTableHeader } from './DraggableTableHeader'
import type { Torrent, TorrentCounts, Category } from '@/types'
<<<<<<< HEAD
import { getLinuxIsoName, useIncognitoMode } from '@/lib/incognito'
import { formatBytes, formatSpeed } from '@/lib/utils'
import { applyOptimisticUpdates } from '@/lib/torrent-state-utils'
import { useSearch } from '@tanstack/react-router'
import { createColumns } from './TorrentTableColumns'
=======
import {
  getLinuxIsoName,
  getLinuxCategory,
  getLinuxTags,
  getLinuxSavePath,
  getLinuxTracker,
  getLinuxRatio,
  useIncognitoMode,
} from '@/lib/incognito'
import { formatBytes, formatSpeed, getRatioColor } from '@/lib/utils'
import { applyOptimisticUpdates, getStateLabel } from '@/lib/torrent-state-utils'
>>>>>>> 2d54b302

interface TorrentTableOptimizedProps {
  instanceId: number
  filters?: {
    status: string[]
    categories: string[]
    tags: string[]
    trackers: string[]
  }
  selectedTorrent?: Torrent | null
  onTorrentSelect?: (torrent: Torrent | null) => void
  addTorrentModalOpen?: boolean
  onAddTorrentModalChange?: (open: boolean) => void
  onFilteredDataUpdate?: (torrents: Torrent[], total: number, counts?: TorrentCounts, categories?: Record<string, Category>, tags?: string[]) => void
  filterButton?: React.ReactNode
}

<<<<<<< HEAD
=======

function formatEta(seconds: number): string {
  if (seconds === 8640000) return '∞'
  if (seconds < 0) return ''
  
  const hours = Math.floor(seconds / 3600)
  const minutes = Math.floor((seconds % 3600) / 60)
  
  if (hours > 24) {
    const days = Math.floor(hours / 24)
    return `${days}d ${hours % 24}h`
  }
  
  if (hours > 0) {
    return `${hours}h ${minutes}m`
  }
  
  return `${minutes}m`
}

// Calculate minimum column width based on header text
function calculateMinWidth(text: string, padding: number = 48): number {
  // Approximate character width in pixels for text-sm (14px) with font-medium
  const charWidth = 7.5
  // Add padding for sort indicator
  const extraPadding = 20
  return Math.max(60, Math.ceil(text.length * charWidth) + padding + extraPadding)
}

const createColumns = (
  incognitoMode: boolean,
  selectionEnhancers?: {
    shiftPressedRef: { current: boolean }
    lastSelectedIndexRef: { current: number | null }
  }
): ColumnDef<Torrent>[] => [{
    id: 'select',
    header: ({ table }) => (
      <div className="flex items-center justify-center p-1 -m-1">
        <Checkbox
          checked={table.getIsAllPageRowsSelected()}
          onCheckedChange={(checked) => table.toggleAllPageRowsSelected(!!checked)}
          aria-label="Select all"
          className="hover:border-ring cursor-pointer transition-colors"
        />
      </div>
    ),
  cell: ({ row, table }) => {
    return (
      <div className="flex items-center justify-center p-1 -m-1">
        <Checkbox
          checked={row.getIsSelected()}
          onPointerDown={(e) => {
            if (selectionEnhancers) {
              selectionEnhancers.shiftPressedRef.current = e.shiftKey
            }
          }}
          onCheckedChange={(checked: boolean | 'indeterminate') => {
            const isShift = selectionEnhancers?.shiftPressedRef.current === true
            const allRows = table.getRowModel().rows
            const currentIndex = allRows.findIndex(r => r.id === row.id)

            if (isShift && selectionEnhancers?.lastSelectedIndexRef.current !== null) {
              const start = Math.min(selectionEnhancers.lastSelectedIndexRef.current!, currentIndex)
              const end = Math.max(selectionEnhancers.lastSelectedIndexRef.current!, currentIndex)

              table.setRowSelection((prev: Record<string, boolean>) => {
                const next: Record<string, boolean> = { ...prev }
                for (let i = start; i <= end; i++) {
                  const r = allRows[i]
                  if (r) {
                    next[r.id] = !!checked
                  }
                }
                return next
              })
            } else {
              row.toggleSelected(!!checked)
            }

            if (selectionEnhancers) {
              selectionEnhancers.lastSelectedIndexRef.current = currentIndex
              selectionEnhancers.shiftPressedRef.current = false
            }
          }}
          aria-label="Select row"
          className="hover:border-ring cursor-pointer transition-colors"
        />
      </div>
    )
  },
    size: 40,
    enableResizing: false,
  },
  {
    accessorKey: 'priority',
    header: () => (
      <Tooltip>
        <TooltipTrigger asChild>
          <div className="flex items-center justify-center">
            <ListOrdered className="h-4 w-4" />
          </div>
        </TooltipTrigger>
        <TooltipContent>Priority</TooltipContent>
      </Tooltip>
    ),
    meta: {
      headerString: 'Priority' // For the column visibility dropdown
    },
    cell: ({ row }) => {
      const priority = row.original.priority
      // Priority 0 means torrent is not queued/managed
      if (priority === 0) return <span className="text-sm text-muted-foreground text-center block">-</span>
      // In qBittorrent, 1 is highest priority, higher numbers are lower priority
      return <span className="text-sm font-medium text-center block">{priority}</span>
    },
    size: 45,
  },
  {
    accessorKey: 'name',
    header: 'Name',
    cell: ({ row }) => {
      const displayName = incognitoMode ? getLinuxIsoName(row.original.hash) : row.original.name
      return (
        <div className="truncate text-sm" title={displayName}>
          {displayName}
        </div>
      )
    },
    size: 200,
  },
  {
    accessorKey: 'size',
    header: 'Size',
    cell: ({ row }) => <span className="text-sm truncate">{formatBytes(row.original.size)}</span>,
    size: 85,
  },
  {
    accessorKey: 'progress',
    header: 'Progress',
    cell: ({ row }) => (
      <div className="flex items-center gap-2">
        <Progress value={row.original.progress * 100} className="w-20" />
        <span className="text-xs text-muted-foreground">
          {Math.round(row.original.progress * 100)}%
        </span>
      </div>
    ),
    size: 120,
  },
  {
    accessorKey: 'state',
    header: 'Status',
    cell: ({ row }) => {
      const state = row.original.state
      const label = getStateLabel(state)
      const variant = 
        state === 'downloading' ? 'default' :
        state === 'stalledDL' ? 'secondary' :
        state === 'uploading' ? 'default' :
        state === 'stalledUP' ? 'secondary' :
        state === 'pausedDL' || state === 'pausedUP' ? 'secondary' :
        state === 'error' || state === 'missingFiles' ? 'destructive' :
        'outline'
      
      return <Badge variant={variant} className="text-xs">{label}</Badge>
    },
    size: 120,
  },
  {
    accessorKey: 'dlspeed',
    header: 'Down Speed',
    cell: ({ row }) => <span className="text-sm truncate">{formatSpeed(row.original.dlspeed)}</span>,
    size: calculateMinWidth('Down Speed'),
  },
  {
    accessorKey: 'upspeed',
    header: 'Up Speed',
    cell: ({ row }) => <span className="text-sm truncate">{formatSpeed(row.original.upspeed)}</span>,
    size: calculateMinWidth('Up Speed'),
  },
  {
    accessorKey: 'eta',
    header: 'ETA',
    cell: ({ row }) => <span className="text-sm truncate">{formatEta(row.original.eta)}</span>,
    size: 80,
  },
  {
    accessorKey: 'ratio',
    header: 'Ratio',
    cell: ({ row }) => {
      const ratio = incognitoMode ? getLinuxRatio(row.original.hash) : row.original.ratio
      const displayRatio = ratio === -1 ? "∞" : ratio.toFixed(2)
      const colorVar = getRatioColor(ratio)
      
      return (
        <span 
          className="text-sm font-medium" 
          style={{ color: colorVar }}
        >
          {displayRatio}
        </span>
      )
    },
    size: 80,
  },
  {
    accessorKey: 'added_on',
    header: 'Added',
    cell: ({ row }) => {
      const addedOn = row.original.added_on
      if (!addedOn || addedOn === 0) {
        return '-'
      }
      const date = new Date(addedOn * 1000) // Convert from Unix timestamp
      
      // Format: M/D/YYYY, h:mm:ss AM/PM
      const month = date.getMonth() + 1 // getMonth() returns 0-11
      const day = date.getDate()
      const year = date.getFullYear()
      const hours = date.getHours()
      const minutes = date.getMinutes()
      const seconds = date.getSeconds()
      const ampm = hours >= 12 ? 'PM' : 'AM'
      const displayHours = hours % 12 || 12 // Convert to 12-hour format
      
      return (
        <div className="whitespace-nowrap text-sm">
          {month}/{day}/{year}, {displayHours}:{minutes.toString().padStart(2, '0')}:{seconds.toString().padStart(2, '0')} {ampm}
        </div>
      )
    },
    size: 200,
  },
  {
    accessorKey: 'category',
    header: 'Category',
    cell: ({ row }) => {
      const displayCategory = incognitoMode ? getLinuxCategory(row.original.hash) : row.original.category
      return (
        <div className="truncate text-sm" title={displayCategory || '-'}>
          {displayCategory || '-'}
        </div>
      )
    },
    size: 150,
  },
  {
    accessorKey: 'tags',
    header: 'Tags',
    cell: ({ row }) => {
      const tags = incognitoMode ? getLinuxTags(row.original.hash) : row.original.tags
      const displayTags = Array.isArray(tags) ? tags.join(', ') : tags || '-'
      return (
        <div className="truncate text-sm" title={displayTags}>
          {displayTags}
        </div>
      )
    },
    size: 200,
  },
  {
    accessorKey: 'downloaded',
    header: 'Downloaded',
    cell: ({ row }) => <span className="text-sm truncate">{formatBytes(row.original.downloaded)}</span>,
    size: calculateMinWidth('Downloaded'),
  },
  {
    accessorKey: 'uploaded',
    header: 'Uploaded',
    cell: ({ row }) => <span className="text-sm truncate">{formatBytes(row.original.uploaded)}</span>,
    size: calculateMinWidth('Uploaded'),
  },
  {
    accessorKey: 'save_path',
    header: 'Save Path',
    cell: ({ row }) => {
      const displayPath = incognitoMode ? getLinuxSavePath(row.original.hash) : row.original.save_path
      return (
        <div className="truncate text-sm" title={displayPath}>
          {displayPath}
        </div>
      )
    },
    size: 250,
  },
  {
    accessorKey: 'tracker',
    header: 'Tracker',
    cell: ({ row }) => {
      const tracker = incognitoMode ? getLinuxTracker(row.original.hash) : row.original.tracker
      // Extract domain from tracker URL
      let displayTracker = tracker
      try {
        if (tracker && tracker.includes('://')) {
          const url = new URL(tracker)
          displayTracker = url.hostname
        }
      } catch {
        // If URL parsing fails, show as is
      }
      return (
        <div className="truncate text-sm" title={tracker}>
          {displayTracker || '-'}
        </div>
      )
    },
    size: 150,
  },
]

>>>>>>> 2d54b302
export const TorrentTableOptimized = memo(function TorrentTableOptimized({ instanceId, filters, selectedTorrent, onTorrentSelect, addTorrentModalOpen, onAddTorrentModalChange, onFilteredDataUpdate, filterButton }: TorrentTableOptimizedProps) {
  // State management
  // Move default values outside the component for stable references
  // (This should be at module scope, not inside the component)
  const [sorting, setSorting] = usePersistedColumnSorting([])
  const [globalFilter, setGlobalFilter] = useState('')
  const [immediateSearch] = useState('')
  const [rowSelection, setRowSelection] = useState({})
  const [showDeleteDialog, setShowDeleteDialog] = useState(false)
  const [deleteFiles, setDeleteFiles] = useState(false)
  const [contextMenuHashes, setContextMenuHashes] = useState<string[]>([])
  const [contextMenuTorrents, setContextMenuTorrents] = useState<Torrent[]>([])
  const [showTagsDialog, setShowTagsDialog] = useState(false)
  const [showCategoryDialog, setShowCategoryDialog] = useState(false)
  const [showRemoveTagsDialog, setShowRemoveTagsDialog] = useState(false)
  const [showRefetchIndicator, setShowRefetchIndicator] = useState(false)

  const [incognitoMode, setIncognitoMode] = useIncognitoMode()

  // State for range select capabilities for checkboxes
  const shiftPressedRef = useRef<boolean>(false)
  const lastSelectedIndexRef = useRef<number | null>(null)

  // These should be defined at module scope, not inside the component, to ensure stable references
  // (If not already, move them to the top of the file)
  // const DEFAULT_COLUMN_VISIBILITY, DEFAULT_COLUMN_ORDER, DEFAULT_COLUMN_SIZING

  // Column visibility with persistence
  const [columnVisibility, setColumnVisibility] = usePersistedColumnVisibility(DEFAULT_COLUMN_VISIBILITY)
  // Column order with persistence (get default order at runtime to avoid initialization order issues)
  const [columnOrder, setColumnOrder] = usePersistedColumnOrder(getDefaultColumnOrder())
  // Column sizing with persistence
  const [columnSizing, setColumnSizing] = usePersistedColumnSizing(DEFAULT_COLUMN_SIZING)
  
  // Progressive loading state with async management
  const [loadedRows, setLoadedRows] = useState(100)
  const [isLoadingMoreRows, setIsLoadingMoreRows] = useState(false)
  
  // Query client for invalidating queries
  const queryClient = useQueryClient()

  // Fetch metadata using shared hook
  const { data: metadata } = useInstanceMetadata(instanceId)
  const availableTags = metadata?.tags || []
  const availableCategories = metadata?.categories || {}

  // Debounce search to prevent excessive filtering (200ms delay for faster response)
  const debouncedSearch = useDebounce(globalFilter, 200)
  const routeSearch = useSearch({ strict: false }) as any
  const searchFromRoute = (routeSearch?.q as string) || ''

  // Use route search if present, otherwise fall back to local immediate/debounced search
  const effectiveSearch = searchFromRoute || immediateSearch || debouncedSearch

  // Keep local input state in sync with route query so internal effects remain consistent
  useEffect(() => {
    if (searchFromRoute !== globalFilter) {
      setGlobalFilter(searchFromRoute)
    }
    // eslint-disable-next-line react-hooks/exhaustive-deps
  }, [searchFromRoute])

  // Map TanStack Table column IDs to backend field names
  const getBackendSortField = (columnId: string): string => {
    const mapping: Record<string, string> = {
      'priority': 'priority',
      'name': 'name', 
      'size': 'size',
      'progress': 'progress',
      'state': 'state',
      'dlspeed': 'dlspeed',
      'upspeed': 'upspeed',
      'eta': 'eta',
      'ratio': 'ratio',
      'added_on': 'added_on',
      'category': 'category',
      'tags': 'tags',
      'downloaded': 'downloaded',
      'uploaded': 'uploaded',
      'save_path': 'save_path',
      'tracker': 'tracker'
    }
    return mapping[columnId] || 'added_on'
  }

  // Fetch torrents data with backend sorting
  const { 
    torrents, 
    totalCount, 
    stats, 
    counts,
    categories,
    tags,
    serverState, 
    isLoading,
    isFetching,
    isLoadingMore,
    hasLoadedAll,
    loadMore: loadMoreTorrents,
    isCachedData,
    isStaleData,
  } = useTorrentsList(instanceId, {
    search: effectiveSearch,
    filters,
    sort: sorting.length > 0 ? getBackendSortField(sorting[0].id) : 'added_on',
    order: sorting.length > 0 ? (sorting[0].desc ? 'desc' : 'asc') : 'desc',
  })
  
  // Call the callback when filtered data updates
  useEffect(() => {
    if (onFilteredDataUpdate && torrents && totalCount !== undefined && !isLoading) {
      onFilteredDataUpdate(torrents, totalCount, counts, categories, tags)
    }
    // eslint-disable-next-line react-hooks/exhaustive-deps
  }, [totalCount, isLoading, torrents.length, counts, categories, tags, onFilteredDataUpdate]) // Use torrents.length to avoid unnecessary calls when content updates
  
  // Show refetch indicator only if fetching takes more than 2 seconds
  useEffect(() => {
    let timeoutId: ReturnType<typeof setTimeout>
    
    if (isFetching && !isLoading && torrents.length > 0) {
      timeoutId = setTimeout(() => {
        setShowRefetchIndicator(true)
      }, 2000)
    } else {
      setShowRefetchIndicator(false)
    }
    
    return () => clearTimeout(timeoutId)
  }, [isFetching, isLoading, torrents.length])
  
  // Use torrents directly from backend (already sorted)
  const sortedTorrents = torrents

  // Memoize columns to avoid unnecessary recalculations
  const columns = useMemo(
    () => createColumns(incognitoMode, { shiftPressedRef, lastSelectedIndexRef }),
    [incognitoMode]
  )

  const table = useReactTable({
    data: sortedTorrents,
    columns,
    getCoreRowModel: getCoreRowModel(),
    // Use torrent hash as stable row ID
    getRowId: (row: Torrent) => row.hash,
    // State management
    state: {
      sorting,
      globalFilter,
      rowSelection,
      columnSizing,
      columnVisibility,
      columnOrder,
    },
    onSortingChange: setSorting,
    onGlobalFilterChange: setGlobalFilter,
    onRowSelectionChange: setRowSelection,
    onColumnSizingChange: setColumnSizing,
    onColumnVisibilityChange: setColumnVisibility,
    onColumnOrderChange: setColumnOrder,
    // Enable row selection
    enableRowSelection: true,
    // Enable column resizing
    enableColumnResizing: true,
    columnResizeMode: 'onChange' as const,
  })

  // Get selected torrent hashes
  const selectedHashes = useMemo((): string[] => {
    return Object.keys(rowSelection)
      .filter((key: string) => (rowSelection as Record<string, boolean>)[key])
  }, [rowSelection])
  
  // Get selected torrents
  const selectedTorrents = useMemo((): Torrent[] => {
    return selectedHashes
      .map((hash: string) => sortedTorrents.find((t: Torrent) => t.hash === hash))
      .filter(Boolean) as Torrent[]
  }, [selectedHashes, sortedTorrents])

  // Virtualization setup with progressive loading
  const { rows } = table.getRowModel()
  const parentRef = useRef<HTMLDivElement>(null)
  
  // Load more rows as user scrolls (progressive loading)
  const loadMore = useCallback((): void => {
    // Prevent concurrent loads
    if (isLoadingMoreRows) return
    
    setIsLoadingMoreRows(true)
    
    // Use functional update to avoid stale closure
    setLoadedRows(prev => {
      const newLoadedRows = Math.min(prev + 100, sortedTorrents.length)
      
      // If we're near the end of loaded torrents and haven't loaded all from server
      if (newLoadedRows >= sortedTorrents.length - 50 && !hasLoadedAll && !isLoadingMore) {
        loadMoreTorrents()
      }
      
      return newLoadedRows
    })
    
    // Reset loading flag after a short delay
    setTimeout(() => setIsLoadingMoreRows(false), 100)
  }, [sortedTorrents.length, hasLoadedAll, isLoadingMore, loadMoreTorrents, isLoadingMoreRows])

  // Ensure loadedRows never exceeds actual data length
  const safeLoadedRows = Math.min(loadedRows, rows.length)
  
  // useVirtualizer must be called at the top level, not inside useMemo
  const virtualizer = useVirtualizer({
    count: safeLoadedRows,
    getScrollElement: () => parentRef.current,
    estimateSize: () => 40,
    // Reduce overscan for large datasets to minimize DOM nodes
    overscan: sortedTorrents.length > 10000 ? 5 : 20,
    // Provide a key to help with item tracking
    getItemKey: useCallback((index: number) => rows[index]?.id || `row-${index}`, [rows]),
    // Use a debounced onChange to prevent excessive rendering
    onChange: (instance) => {
      const vRows = instance.getVirtualItems();
      
      // Check if we need to load more first (no need to wait for debounce)
      const lastItem = vRows.at(-1);
      if (lastItem && lastItem.index >= safeLoadedRows - 50 && safeLoadedRows < rows.length) {
        loadMore();
      }
    },
  })
  
  // Force virtualizer to recalculate when count changes
  useEffect(() => {
    virtualizer.measure()
  }, [safeLoadedRows, virtualizer])
  
  const virtualRows = virtualizer.getVirtualItems()

  // Memoize minTableWidth to avoid recalculation on every row render
  const minTableWidth = useMemo(() => {
    return table.getVisibleLeafColumns().reduce((width, col) => {
      return width + col.getSize()
    }, 0)
  }, [table, columnSizing, columnVisibility, columnOrder])

  // Derive hidden columns state from table API for accuracy
  const hasHiddenColumns = useMemo(() => {
    return table.getAllLeafColumns().filter(c => c.getCanHide()).some(c => !c.getIsVisible())
  }, [table, columnVisibility])

  // Reset loaded rows when data changes significantly
  useEffect(() => {
    // Always ensure loadedRows is at least 100 (or total length if less)
    const targetRows = Math.min(100, sortedTorrents.length)
    
    setLoadedRows(prev => {
      if (sortedTorrents.length === 0) {
        // No data, reset to 0
        return 0
      } else if (prev === 0) {
        // Initial load
        return targetRows
      } else if (sortedTorrents.length < prev) {
        // Data reduced, cap at new length
        return sortedTorrents.length
      } else if (prev < targetRows) {
        // Not enough rows loaded, load at least 100
        return targetRows
      }
      return prev
    })
    
    // Force virtualizer to recalculate
    virtualizer.measure()
  }, [sortedTorrents.length, virtualizer])

  // Reset when filters or search changes
  useEffect(() => {
    const targetRows = Math.min(100, sortedTorrents.length || 0)
    setLoadedRows(targetRows)
    setIsLoadingMoreRows(false)
    
    // Scroll to top and force virtualizer recalculation
    if (parentRef.current) {
      parentRef.current.scrollTop = 0
    }
    
    // Force virtualizer to recalculate after a micro-task
    setTimeout(() => {
      virtualizer.scrollToOffset(0)
      virtualizer.measure()
    }, 0)
  }, [filters, effectiveSearch, instanceId, virtualizer])


  // Mutation for bulk actions
  const mutation = useMutation({
    mutationFn: (data: {
      action: 'pause' | 'resume' | 'delete' | 'recheck' | 'reannounce' | 'increasePriority' | 'decreasePriority' | 'topPriority' | 'bottomPriority' | 'addTags' | 'removeTags' | 'setTags' | 'setCategory' | 'toggleAutoTMM'
      deleteFiles?: boolean
      hashes: string[]
      tags?: string
      category?: string
      enable?: boolean
    }) => {
      return api.bulkAction(instanceId, {
        hashes: data.hashes,
        action: data.action,
        deleteFiles: data.deleteFiles,
        tags: data.tags,
        category: data.category,
        enable: data.enable,
      })
    },
    onSuccess: async (_: unknown, variables: {
      action: 'pause' | 'resume' | 'delete' | 'recheck' | 'reannounce' | 'increasePriority' | 'decreasePriority' | 'topPriority' | 'bottomPriority' | 'addTags' | 'removeTags' | 'setTags' | 'setCategory' | 'toggleAutoTMM'
      hashes: string[]
      deleteFiles?: boolean
      tags?: string
      category?: string
      enable?: boolean
    }) => {
      // For delete operations, optimistically remove from UI immediately
      if (variables.action === 'delete') {
        // Clear selection and context menu immediately
        setRowSelection({})
        setContextMenuHashes([])
        
        // Optimistically remove torrents from ALL cached queries for this instance
        // This includes all pages, filters, and search variations
        const cache = queryClient.getQueryCache()
        const queries = cache.findAll({
          queryKey: ['torrents-list', instanceId],
          exact: false
        })
        
        queries.forEach((query) => {
          queryClient.setQueryData(query.queryKey, (oldData: {
            torrents?: Torrent[]
            total?: number
            totalCount?: number
          }) => {
            if (!oldData) return oldData
            return {
              ...oldData,
              torrents: oldData.torrents?.filter((t: Torrent) => 
                !variables.hashes.includes(t.hash)
              ) || [],
              total: Math.max(0, (oldData.total || 0) - variables.hashes.length),
              totalCount: Math.max(0, (oldData.totalCount || oldData.total || 0) - variables.hashes.length)
            }
          })
        })
        
        // Refetch later to sync with actual server state (don't invalidate!)
        // Longer delay when deleting files from disk
        const refetchDelay = variables.deleteFiles ? 5000 : 2000
        setTimeout(() => {
          // Use refetch instead of invalidate to keep showing data
          queryClient.refetchQueries({ 
            queryKey: ['torrents-list', instanceId],
            exact: false,
            type: 'active' // Only refetch if component is mounted
          })
          // Also refetch the counts query
          queryClient.refetchQueries({ 
            queryKey: ['torrent-counts', instanceId],
            exact: false,
            type: 'active'
          })
        }, refetchDelay)
      } else {
        // For pause/resume, optimistically update the cache immediately
        if (variables.action === 'pause' || variables.action === 'resume') {
          // Get all cached queries for this instance
          const cache = queryClient.getQueryCache()
          const queries = cache.findAll({
            queryKey: ['torrents-list', instanceId],
            exact: false
          })
          
          // Optimistically update torrent states in all cached queries
          queries.forEach((query) => {
            queryClient.setQueryData(query.queryKey, (oldData: {
              torrents?: Torrent[]
              total?: number
              totalCount?: number
            }) => {
              if (!oldData?.torrents) return oldData
              
              // Check if this query has a status filter in its key
              // Query key structure: ['torrents-list', instanceId, currentPage, filters, search]
              const queryKey = query.queryKey as unknown[]
              const filters = queryKey[3] as { status?: string[] } | undefined // filters is at index 3
              const statusFilters = filters?.status || []
              
              // Apply optimistic updates using our utility function
              const { torrents: updatedTorrents } = applyOptimisticUpdates(
                oldData.torrents,
                variables.hashes,
                variables.action as 'pause' | 'resume', // Type narrowed by if condition above
                statusFilters
              )
              
              return {
                ...oldData,
                torrents: updatedTorrents,
                total: updatedTorrents.length,
                totalCount: updatedTorrents.length
              }
            })
          })
          
          // Note: torrent-counts are handled server-side now, no need for optimistic updates
        }
        
        // For other operations, add delay to allow qBittorrent to process
        // Resume operations need more time for state transition
        const delay = variables.action === 'resume' ? 2000 : 1000
        
        setTimeout(() => {
          // Use refetch instead of invalidate to avoid loading state
          queryClient.refetchQueries({ 
            queryKey: ['torrents-list', instanceId],
            exact: false,
            type: 'active'
          })
          queryClient.refetchQueries({ 
            queryKey: ['torrent-counts', instanceId],
            exact: false,
            type: 'active'
          })
        }, delay)
        setContextMenuHashes([])
      }
    },
  })

  const handleDelete = async () => {
    await mutation.mutateAsync({ 
      action: 'delete', 
      deleteFiles,
      hashes: contextMenuHashes 
    })
    setShowDeleteDialog(false)
    setDeleteFiles(false)
    setContextMenuHashes([])
  }
  
  const handleSetTags = async (tags: string[]) => {
    // Use setTags action (with fallback to addTags for older versions)
    // The backend will handle the version check
    try {
      await mutation.mutateAsync({ 
        hashes: contextMenuHashes,
        action: 'setTags', 
        tags: tags.join(',') 
      })
    } catch (error) {
      // If setTags fails due to version requirement, fall back to addTags
      if ((error as Error).message?.includes('requires qBittorrent')) {
        await mutation.mutateAsync({ 
          hashes: contextMenuHashes,
          action: 'addTags', 
          tags: tags.join(',') 
        })
      } else {
        throw error
      }
    }
    
    setShowTagsDialog(false)
    setContextMenuHashes([])
  }
  
  const handleSetCategory = async (category: string) => {
    await mutation.mutateAsync({ 
      action: 'setCategory',
      category,
      hashes: contextMenuHashes,
    })
    setShowCategoryDialog(false)
    setContextMenuHashes([])
  }
  
  const handleRemoveTags = async (tags: string[]) => {
    await mutation.mutateAsync({ 
      action: 'removeTags',
      tags: tags.join(','),
      hashes: contextMenuHashes,
    })
    setShowRemoveTagsDialog(false)
    setContextMenuHashes([])
  }

  const handleContextMenuAction = useCallback((action: 'pause' | 'resume' | 'recheck' | 'reannounce' | 'increasePriority' | 'decreasePriority' | 'topPriority' | 'bottomPriority' | 'toggleAutoTMM', hashes: string[], enable?: boolean) => {
    setContextMenuHashes(hashes)
    mutation.mutate({ action, hashes, enable })
  }, [mutation]) 

  const copyToClipboard = useCallback((text: string) => {
    navigator.clipboard.writeText(text)
  }, []) 
  
  // Synchronous version for immediate use (backwards compatibility)
  const getCommonTagsSync = (torrents: Torrent[]): string[] => {
    if (torrents.length === 0) return []
    
    // Fast path for single torrent
    if (torrents.length === 1) {
      const tags = torrents[0].tags;
      return tags ? tags.split(',').map(t => t.trim()).filter(Boolean) : [];
    }
    
    // Initialize with first torrent's tags
    const firstTorrent = torrents[0];
    if (!firstTorrent.tags) return [];
    
    // Use a Set for O(1) lookups
    const firstTorrentTagsSet = new Set(
      firstTorrent.tags.split(',').map(t => t.trim()).filter(Boolean)
    );
    
    // If first torrent has no tags, no common tags exist
    if (firstTorrentTagsSet.size === 0) return [];
    
    // Convert to array once for iteration
    const firstTorrentTags = Array.from(firstTorrentTagsSet);
    
    // Use Object as a counter map for better performance with large datasets
    const tagCounts: Record<string, number> = {};
    for (const tag of firstTorrentTags) {
      tagCounts[tag] = 1; // First torrent has this tag
    }
    
    // Count occurrences of each tag across all torrents
    for (let i = 1; i < torrents.length; i++) {
      const torrent = torrents[i];
      if (!torrent.tags) continue;
      
      // Create a Set of this torrent's tags for O(1) lookups
      const currentTags = new Set(
        torrent.tags.split(',').map(t => t.trim()).filter(Boolean)
      );
      
      // Only increment count for tags that this torrent has
      for (const tag in tagCounts) {
        if (currentTags.has(tag)) {
          tagCounts[tag]++;
        }
      }
    }
    
    // Return tags that appear in all torrents
    return Object.keys(tagCounts).filter(tag => tagCounts[tag] === torrents.length);
  }
  
  // Optimized version of getCommonCategory with early returns
  const getCommonCategory = (torrents: Torrent[]): string => {
    // Early returns for common cases
    if (torrents.length === 0) return '';
    if (torrents.length === 1) return torrents[0].category || '';
    
    const firstCategory = torrents[0].category || '';
    
    // Use direct loop instead of every() for early return optimization
    for (let i = 1; i < torrents.length; i++) {
      if ((torrents[i].category || '') !== firstCategory) {
        return ''; // Different category found, no need to check the rest
      }
    }
    
    return firstCategory;
  }
  
  // Drag and drop setup
  // Sensors must be called at the top level, not inside useMemo
  const sensors = useSensors(
    useSensor(MouseSensor, {
      activationConstraint: {
        distance: 8,
      },
    }),
    useSensor(TouchSensor, {
      activationConstraint: {
        delay: 250,
        tolerance: 5,
      },
    })
  )
  
  const handleDragEnd = useCallback((event: DragEndEvent) => {
    const { active, over } = event
    if (active && over && active.id !== over.id) {
  setColumnOrder((currentOrder: string[]) => {
        const oldIndex = currentOrder.indexOf(active.id as string)
        const newIndex = currentOrder.indexOf(over.id as string)
        return arrayMove(currentOrder, oldIndex, newIndex)
      })
    }
  }, [setColumnOrder]) 

  return (
    <div className="h-full flex flex-col">
      {/* Search and Actions */}
      <div className="flex flex-col gap-2 flex-shrink-0">
        {/* Search bar row */}
        <div className="flex items-center gap-1 sm:gap-2">
          {/* Filter button - only on desktop */}
          {filterButton && (
            <div className="hidden xl:block">
              {filterButton}
            </div>
          )}          
          {/* Action buttons */}
          <div className="flex gap-1 sm:gap-2 flex-shrink-0">
            {(() => {
              const actions = selectedHashes.length > 0 ? (
                <TorrentActions 
                  instanceId={instanceId} 
                  selectedHashes={selectedHashes}
                  selectedTorrents={selectedTorrents}
                  onComplete={() => setRowSelection({})}
                />
              ) : null
              const headerLeft = typeof document !== 'undefined' ? document.getElementById('header-left-of-filter') : null
              return (
                <>
                  {/* Mobile/tablet inline (hidden on xl and up) */}
                  <div className="xl:hidden">
                    {actions}
                  </div>
                  {/* Desktop portal: render directly left of the filter button in header */}
                  {headerLeft && actions ? createPortal(actions, headerLeft) : null}
                </>
              )
            })()}
                        
            {/* Column visibility dropdown moved next to search via portal, with inline fallback */}
            {(() => {
              const container = typeof document !== 'undefined' ? document.getElementById('header-search-actions') : null
              const dropdown = (
                <DropdownMenu>
                  <DropdownMenuTrigger asChild>
                    <Button
                      variant="outline"
                      size="icon"
                      className="relative"
                    >
                      <Columns3 className="h-4 w-4" />
                      {hasHiddenColumns && (
                        <span className="absolute -top-1 -right-1 h-2 w-2 bg-primary rounded-full" />
                      )}
                      <span className="sr-only">Toggle columns</span>
                    </Button>
                  </DropdownMenuTrigger>
                  <DropdownMenuContent align="end" className="w-48">
                    <DropdownMenuLabel>Toggle columns</DropdownMenuLabel>
                    <DropdownMenuSeparator />
                    {table
                      .getAllColumns()
                      .filter(
                        (column) =>
                          column.id !== 'select' && // Never show select in visibility options
                          column.getCanHide()
                      )
                      .map((column) => {
                        return (
                          <DropdownMenuCheckboxItem
                            key={column.id}
                            className="capitalize"
                            checked={column.getIsVisible()}
                            onCheckedChange={(value) =>
                              column.toggleVisibility(!!value)
                            }
                            onSelect={(e) => e.preventDefault()}
                          >
                            <span className="truncate">
                              {(column.columnDef.meta as any)?.headerString || 
                               (typeof column.columnDef.header === 'string' ? column.columnDef.header : column.id)}
                            </span>
                          </DropdownMenuCheckboxItem>
                        )
                      })}
                  </DropdownMenuContent>
                </DropdownMenu>
              )
              return container ? createPortal(dropdown, container) : dropdown
            })()}
          
          <AddTorrentDialog 
            instanceId={instanceId} 
            open={addTorrentModalOpen}
            onOpenChange={onAddTorrentModalChange}
          />
          </div>
        </div>
      </div>

      {/* Table container */}
      <div className="flex flex-col flex-1 min-h-0 mt-2 sm:mt-0 overflow-hidden">
        <div className="relative flex-1 overflow-auto scrollbar-thin" ref={parentRef}>
          <div style={{ position: 'relative', minWidth: 'min-content' }}>
            {/* Header */}
            <div className="sticky top-0 bg-background border-b" style={{ zIndex: 50 }}>
              <DndContext
                sensors={sensors}
                collisionDetection={closestCenter}
                onDragEnd={handleDragEnd}
                modifiers={[restrictToHorizontalAxis]}
              >
                {table.getHeaderGroups().map(headerGroup => {
                  const headers = headerGroup.headers
                  const headerIds = headers.map(h => h.column.id)
                  
                  // Use memoized minTableWidth
                  
                  return (
                    <SortableContext
                      key={headerGroup.id}
                      items={headerIds}
                      strategy={horizontalListSortingStrategy}
                    >
                      <div className="flex" style={{ minWidth: `${minTableWidth}px` }}>
                        {headers.map(header => (
                          <DraggableTableHeader
                            key={header.id}
                            header={header}
                          />
                        ))}
                      </div>
                    </SortableContext>
                  )
                })}
              </DndContext>
            </div>
            
            {/* Body */}
            {torrents.length === 0 && isLoading ? (
              // Show skeleton loader for initial load
              <div className="p-8 text-center text-muted-foreground">
                <Loader2 className="h-8 w-8 animate-spin mx-auto mb-2" />
                <p>Loading torrents...</p>
              </div>
            ) : torrents.length === 0 ? (
              // Show empty state
              <div className="p-8 text-center text-muted-foreground">
                <p>No torrents found</p>
              </div>
            ) : (
              // Show virtual table
              <div
                style={{
                  height: `${virtualizer.getTotalSize()}px`,
                  width: '100%',
                  position: 'relative',
                }}
              >
                {virtualRows.map(virtualRow => {
                  const row = rows[virtualRow.index]
                  if (!row || !row.original) return null
                  const torrent = row.original
                  const isSelected = selectedTorrent?.hash === torrent.hash
                  
                  // Use memoized minTableWidth
                  return (
                    <ContextMenu key={torrent.hash}>
                      <ContextMenuTrigger asChild>
                        <div
                          className={`flex border-b cursor-pointer hover:bg-muted/50 ${row.getIsSelected() ? 'bg-muted/50' : ''} ${isSelected ? 'bg-accent' : ''}`}
                          style={{
                            position: 'absolute',
                            top: 0,
                            left: 0,
                            minWidth: `${minTableWidth}px`,
                            height: `${virtualRow.size}px`,
                            transform: `translateY(${virtualRow.start}px)`,
                          }}
                          onClick={(e) => {
                            // Don't select when clicking checkbox or its wrapper
                            const target = e.target as HTMLElement
                            const isCheckbox = target.closest('[data-slot="checkbox"]') || target.closest('[role="checkbox"]') || target.closest('.p-1.-m-1')
                            if (!isCheckbox) {
                              onTorrentSelect?.(torrent)
                            }
                          }}
                          onContextMenu={() => {
                            // Only select this row if not already selected and not part of a multi-selection
                            if (!row.getIsSelected() && selectedHashes.length <= 1) {
                              setRowSelection({ [row.id]: true })
                            }
                          }}
                        >
                          {row.getVisibleCells().map(cell => (
                            <div
                              key={cell.id}
                              style={{ 
                                width: cell.column.getSize(),
                                flexShrink: 0,
                              }}
                              className="px-3 py-2 flex items-center overflow-hidden min-w-0"
                            >
                              {flexRender(
                                cell.column.columnDef.cell,
                                cell.getContext()
                              )}
                            </div>
                          ))}
                        </div>
                      </ContextMenuTrigger>
                      <ContextMenuContent>
                        <ContextMenuItem onClick={() => onTorrentSelect?.(torrent)}>
                          View Details
                        </ContextMenuItem>
                        <ContextMenuSeparator />
                        <ContextMenuItem 
                          onClick={() => {
                            const hashes = row.getIsSelected() ? selectedHashes : [torrent.hash]
                            handleContextMenuAction('resume', hashes)
                          }}
                          disabled={mutation.isPending}
                        >
                          <Play className="mr-2 h-4 w-4" />
                          Resume {row.getIsSelected() && selectedHashes.length > 1 ? `(${selectedHashes.length})` : ''}
                        </ContextMenuItem>
                        <ContextMenuItem 
                          onClick={() => {
                            const hashes = row.getIsSelected() ? selectedHashes : [torrent.hash]
                            handleContextMenuAction('pause', hashes)
                          }}
                          disabled={mutation.isPending}
                        >
                          <Pause className="mr-2 h-4 w-4" />
                          Pause {row.getIsSelected() && selectedHashes.length > 1 ? `(${selectedHashes.length})` : ''}
                        </ContextMenuItem>
                        <ContextMenuItem 
                          onClick={() => {
                            const hashes = row.getIsSelected() ? selectedHashes : [torrent.hash]
                            handleContextMenuAction('recheck', hashes)
                          }}
                          disabled={mutation.isPending}
                        >
                          <CheckCircle className="mr-2 h-4 w-4" />
                          Force Recheck {row.getIsSelected() && selectedHashes.length > 1 ? `(${selectedHashes.length})` : ''}
                        </ContextMenuItem>
                        <ContextMenuItem 
                          onClick={() => {
                            const hashes = row.getIsSelected() ? selectedHashes : [torrent.hash]
                            handleContextMenuAction('reannounce', hashes)
                          }}
                          disabled={mutation.isPending}
                        >
                          <Radio className="mr-2 h-4 w-4" />
                          Reannounce {row.getIsSelected() && selectedHashes.length > 1 ? `(${selectedHashes.length})` : ''}
                        </ContextMenuItem>
                        <ContextMenuSeparator />
                        <ContextMenuItem 
                          onClick={() => {
                            const hashes = row.getIsSelected() ? selectedHashes : [torrent.hash]
                            handleContextMenuAction('increasePriority', hashes)
                          }}
                          disabled={mutation.isPending}
                        >
                          <ArrowUp className="mr-2 h-4 w-4" />
                          Increase Priority {row.getIsSelected() && selectedHashes.length > 1 ? `(${selectedHashes.length})` : ''}
                        </ContextMenuItem>
                        <ContextMenuItem 
                          onClick={() => {
                            const hashes = row.getIsSelected() ? selectedHashes : [torrent.hash]
                            handleContextMenuAction('decreasePriority', hashes)
                          }}
                          disabled={mutation.isPending}
                        >
                          <ArrowDown className="mr-2 h-4 w-4" />
                          Decrease Priority {row.getIsSelected() && selectedHashes.length > 1 ? `(${selectedHashes.length})` : ''}
                        </ContextMenuItem>
                        <ContextMenuItem 
                          onClick={() => {
                            const hashes = row.getIsSelected() ? selectedHashes : [torrent.hash]
                            handleContextMenuAction('topPriority', hashes)
                          }}
                          disabled={mutation.isPending}
                        >
                          <ChevronsUp className="mr-2 h-4 w-4" />
                          Top Priority {row.getIsSelected() && selectedHashes.length > 1 ? `(${selectedHashes.length})` : ''}
                        </ContextMenuItem>
                        <ContextMenuItem 
                          onClick={() => {
                            const hashes = row.getIsSelected() ? selectedHashes : [torrent.hash]
                            handleContextMenuAction('bottomPriority', hashes)
                          }}
                          disabled={mutation.isPending}
                        >
                          <ChevronsDown className="mr-2 h-4 w-4" />
                          Bottom Priority {row.getIsSelected() && selectedHashes.length > 1 ? `(${selectedHashes.length})` : ''}
                        </ContextMenuItem>
                        <ContextMenuSeparator />
                        <ContextMenuItem 
                          onClick={() => {
                            const hashes = row.getIsSelected() ? selectedHashes : [torrent.hash]
                            const torrents = row.getIsSelected() ? selectedTorrents : [torrent]
                            setContextMenuHashes(hashes)
                            setContextMenuTorrents(torrents)
                            setShowTagsDialog(true)
                          }}
                          disabled={mutation.isPending}
                        >
                          <Tag className="mr-2 h-4 w-4" />
                          Set Tags {row.getIsSelected() && selectedHashes.length > 1 ? `(${selectedHashes.length})` : ''}
                        </ContextMenuItem>
                        <ContextMenuItem 
                          onClick={() => {
                            const hashes = row.getIsSelected() ? selectedHashes : [torrent.hash]
                            const torrents = row.getIsSelected() ? selectedTorrents : [torrent]
                            setContextMenuHashes(hashes)
                            setContextMenuTorrents(torrents)
                            setShowCategoryDialog(true)
                          }}
                          disabled={mutation.isPending}
                        >
                          <Folder className="mr-2 h-4 w-4" />
                          Set Category {row.getIsSelected() && selectedHashes.length > 1 ? `(${selectedHashes.length})` : ''}
                        </ContextMenuItem>
                        <ContextMenuSeparator />
                        {(() => {
                          const hashes = row.getIsSelected() ? selectedHashes : [torrent.hash]
                          const torrents = row.getIsSelected() ? selectedTorrents : [torrent]
                          const tmmStates = torrents.map(t => t.auto_tmm)
                          const allEnabled = tmmStates.length > 0 && tmmStates.every(state => state === true)
                          const allDisabled = tmmStates.length > 0 && tmmStates.every(state => state === false)
                          const mixed = tmmStates.length > 0 && !allEnabled && !allDisabled
                          
                          if (mixed) {
                            return (
                              <>
                                <ContextMenuItem
                                  onClick={() => handleContextMenuAction('toggleAutoTMM', hashes, true)}
                                  disabled={mutation.isPending}
                                >
                                  <Sparkles className="mr-2 h-4 w-4" />
                                  Enable TMM {row.getIsSelected() && selectedHashes.length > 1 ? `(${selectedHashes.length} Mixed)` : '(Mixed)'}
                                </ContextMenuItem>
                                <ContextMenuItem
                                  onClick={() => handleContextMenuAction('toggleAutoTMM', hashes, false)}
                                  disabled={mutation.isPending}
                                >
                                  <Settings2 className="mr-2 h-4 w-4" />
                                  Disable TMM {row.getIsSelected() && selectedHashes.length > 1 ? `(${selectedHashes.length} Mixed)` : '(Mixed)'}
                                </ContextMenuItem>
                              </>
                            )
                          }
                          
                          return (
                            <ContextMenuItem
                              onClick={() => handleContextMenuAction('toggleAutoTMM', hashes, !allEnabled)}
                              disabled={mutation.isPending}
                            >
                              {allEnabled ? (
                                <>
                                  <Settings2 className="mr-2 h-4 w-4" />
                                  Disable TMM {row.getIsSelected() && selectedHashes.length > 1 ? `(${selectedHashes.length})` : ''}
                                </>
                              ) : (
                                <>
                                  <Sparkles className="mr-2 h-4 w-4" />
                                  Enable TMM {row.getIsSelected() && selectedHashes.length > 1 ? `(${selectedHashes.length})` : ''}
                                </>
                              )}
                            </ContextMenuItem>
                          )
                        })()}
                        <ContextMenuSeparator />
                        <ContextMenuItem onClick={() => copyToClipboard(incognitoMode ? getLinuxIsoName(torrent.hash) : torrent.name)}>
                          <Copy className="mr-2 h-4 w-4" />
                          Copy Name
                        </ContextMenuItem>
                        <ContextMenuItem onClick={() => copyToClipboard(torrent.hash)}>
                          <Copy className="mr-2 h-4 w-4" />
                          Copy Hash
                        </ContextMenuItem>
                        <ContextMenuSeparator />
                        <ContextMenuItem
                          onClick={() => {
                            const hashes = row.getIsSelected() ? selectedHashes : [torrent.hash]
                            setContextMenuHashes(hashes)
                            setShowDeleteDialog(true)
                          }}
                          disabled={mutation.isPending}
                          className="text-destructive"
                        >
                          <Trash2 className="mr-2 h-4 w-4" />
                          Delete {row.getIsSelected() && selectedHashes.length > 1 ? `(${selectedHashes.length})` : ''}
                        </ContextMenuItem>
                      </ContextMenuContent>
                    </ContextMenu>
                  )
                })}
              </div>
            )}
          </div>
        </div>

        {/* Status bar */}
        <div className="flex items-center justify-between p-2 border-t flex-shrink-0">
          <div className="text-sm text-muted-foreground">
            {/* Show special loading message when fetching without cache (cold load) */}
            {isLoading && !isCachedData && !isStaleData && torrents.length === 0 ? (
              <>
                <Loader2 className="h-3 w-3 animate-spin inline mr-1" />
                Loading torrents from instance... (no cache available)
              </>
            ) : totalCount === 0 ? (
              'No torrents found'
            ) : (
              <>
                {totalCount} torrent{totalCount !== 1 ? 's' : ''}
                {safeLoadedRows < rows.length && ` • ${safeLoadedRows} loaded in viewport`}
                {safeLoadedRows < rows.length && ' (scroll for more)'}
                {isLoadingMore && ' • Loading more from server...'}
              </>
            )}
            {selectedHashes.length > 0 && (
              <>
                <span className="ml-2">
                  ({selectedHashes.length} selected)
                </span>
                <button
                  onClick={() => setRowSelection({})}
                  className="ml-2 text-xs text-primary hover:text-foreground transition-colors underline-offset-4 hover:underline"
                >
                  Clear selection
                </button>
              </>
            )}
            {showRefetchIndicator && (
              <span className="ml-2">
                <Loader2 className="h-3 w-3 animate-spin inline mr-1" />
                Updating...
              </span>
            )}
          </div>

            {/* All-time stats */}
            {serverState && serverState.alltime_dl !== undefined && (
              <div className="flex items-center gap-2 text-xs">
                <span className="text-muted-foreground">All-time stats:</span>
                <div className="flex items-center gap-1">
                  <ChevronDown className="h-3 w-3 text-muted-foreground" />
                  <span className="font-medium">{formatBytes(serverState.alltime_dl || 0)}</span>
                  <ChevronUp className="h-3 w-3 text-muted-foreground" />
                  <span className="font-medium">{formatBytes(serverState.alltime_ul || 0)}</span>
                </div>
              </div>
            )}

          <div className="flex items-center gap-2 text-xs">
          <div className="flex items-center gap-1">
            <ChevronDown className="h-3 w-3 text-muted-foreground" />
            <span className="font-medium">{formatSpeed(stats.totalDownloadSpeed || 0)}</span>
            <ChevronUp className="h-3 w-3 text-muted-foreground" />
            <span className="font-medium">{formatSpeed(stats.totalUploadSpeed || 0)}</span>
          </div>
          </div>


          
          <div className="flex items-center gap-4">
            {/* Incognito mode toggle - barely visible */}
            <button
              onClick={() => setIncognitoMode(!incognitoMode)}
              className="p-1 rounded-sm transition-all hover:bg-muted/50"
              title={incognitoMode ? "Exit incognito mode" : "Enable incognito mode"}
            >
              {incognitoMode ? (
                <EyeOff className="h-3.5 w-3.5 text-muted-foreground" />
              ) : (
                <Eye className="h-3.5 w-3.5 text-muted-foreground" />
              )}
            </button>
          </div>
        </div>
      </div>
      
      <AlertDialog open={showDeleteDialog} onOpenChange={setShowDeleteDialog}>
        <AlertDialogContent>
          <AlertDialogHeader>
            <AlertDialogTitle>Delete {contextMenuHashes.length} torrent(s)?</AlertDialogTitle>
            <AlertDialogDescription>
              This action cannot be undone. The torrents will be removed from qBittorrent.
            </AlertDialogDescription>
          </AlertDialogHeader>
          <div className="flex items-center space-x-2 py-4">
            <input
              type="checkbox"
              id="deleteFiles"
              checked={deleteFiles}
              onChange={(e) => setDeleteFiles(e.target.checked)}
              className="rounded border-input"
            />
            <label htmlFor="deleteFiles" className="text-sm font-medium">
              Also delete files from disk
            </label>
          </div>
          <AlertDialogFooter>
            <AlertDialogCancel>Cancel</AlertDialogCancel>
            <AlertDialogAction
              onClick={handleDelete}
              className="bg-destructive text-destructive-foreground hover:bg-destructive/90"
            >
              Delete
            </AlertDialogAction>
          </AlertDialogFooter>
        </AlertDialogContent>
      </AlertDialog>

      {/* Set Tags Dialog */}
      <SetTagsDialog
        open={showTagsDialog}
        onOpenChange={setShowTagsDialog}
        availableTags={availableTags || []}
        hashCount={contextMenuHashes.length}
        onConfirm={handleSetTags}
        isPending={mutation.isPending}
        initialTags={getCommonTagsSync(contextMenuTorrents)}
      />

      {/* Set Category Dialog */}
      <SetCategoryDialog
        open={showCategoryDialog}
        onOpenChange={setShowCategoryDialog}
        availableCategories={availableCategories || {}}
        hashCount={contextMenuHashes.length}
        onConfirm={handleSetCategory}
        isPending={mutation.isPending}
        initialCategory={getCommonCategory(contextMenuTorrents)}
      />

      {/* Remove Tags Dialog */}
      <RemoveTagsDialog
        open={showRemoveTagsDialog}
        onOpenChange={setShowRemoveTagsDialog}
        availableTags={availableTags || []}
        hashCount={contextMenuHashes.length}
        onConfirm={handleRemoveTags}
        isPending={mutation.isPending}
        currentTags={getCommonTagsSync(contextMenuTorrents)}
      />
    </div>
  )
});<|MERGE_RESOLUTION|>--- conflicted
+++ resolved
@@ -88,25 +88,14 @@
 import { SetTagsDialog, SetCategoryDialog, RemoveTagsDialog } from './TorrentDialogs'
 import { DraggableTableHeader } from './DraggableTableHeader'
 import type { Torrent, TorrentCounts, Category } from '@/types'
-<<<<<<< HEAD
-import { getLinuxIsoName, useIncognitoMode } from '@/lib/incognito'
+import {
+  getLinuxIsoName,
+  useIncognitoMode,
+} from '@/lib/incognito'
 import { formatBytes, formatSpeed } from '@/lib/utils'
 import { applyOptimisticUpdates } from '@/lib/torrent-state-utils'
 import { useSearch } from '@tanstack/react-router'
 import { createColumns } from './TorrentTableColumns'
-=======
-import {
-  getLinuxIsoName,
-  getLinuxCategory,
-  getLinuxTags,
-  getLinuxSavePath,
-  getLinuxTracker,
-  getLinuxRatio,
-  useIncognitoMode,
-} from '@/lib/incognito'
-import { formatBytes, formatSpeed, getRatioColor } from '@/lib/utils'
-import { applyOptimisticUpdates, getStateLabel } from '@/lib/torrent-state-utils'
->>>>>>> 2d54b302
 
 interface TorrentTableOptimizedProps {
   instanceId: number
@@ -124,320 +113,6 @@
   filterButton?: React.ReactNode
 }
 
-<<<<<<< HEAD
-=======
-
-function formatEta(seconds: number): string {
-  if (seconds === 8640000) return '∞'
-  if (seconds < 0) return ''
-  
-  const hours = Math.floor(seconds / 3600)
-  const minutes = Math.floor((seconds % 3600) / 60)
-  
-  if (hours > 24) {
-    const days = Math.floor(hours / 24)
-    return `${days}d ${hours % 24}h`
-  }
-  
-  if (hours > 0) {
-    return `${hours}h ${minutes}m`
-  }
-  
-  return `${minutes}m`
-}
-
-// Calculate minimum column width based on header text
-function calculateMinWidth(text: string, padding: number = 48): number {
-  // Approximate character width in pixels for text-sm (14px) with font-medium
-  const charWidth = 7.5
-  // Add padding for sort indicator
-  const extraPadding = 20
-  return Math.max(60, Math.ceil(text.length * charWidth) + padding + extraPadding)
-}
-
-const createColumns = (
-  incognitoMode: boolean,
-  selectionEnhancers?: {
-    shiftPressedRef: { current: boolean }
-    lastSelectedIndexRef: { current: number | null }
-  }
-): ColumnDef<Torrent>[] => [{
-    id: 'select',
-    header: ({ table }) => (
-      <div className="flex items-center justify-center p-1 -m-1">
-        <Checkbox
-          checked={table.getIsAllPageRowsSelected()}
-          onCheckedChange={(checked) => table.toggleAllPageRowsSelected(!!checked)}
-          aria-label="Select all"
-          className="hover:border-ring cursor-pointer transition-colors"
-        />
-      </div>
-    ),
-  cell: ({ row, table }) => {
-    return (
-      <div className="flex items-center justify-center p-1 -m-1">
-        <Checkbox
-          checked={row.getIsSelected()}
-          onPointerDown={(e) => {
-            if (selectionEnhancers) {
-              selectionEnhancers.shiftPressedRef.current = e.shiftKey
-            }
-          }}
-          onCheckedChange={(checked: boolean | 'indeterminate') => {
-            const isShift = selectionEnhancers?.shiftPressedRef.current === true
-            const allRows = table.getRowModel().rows
-            const currentIndex = allRows.findIndex(r => r.id === row.id)
-
-            if (isShift && selectionEnhancers?.lastSelectedIndexRef.current !== null) {
-              const start = Math.min(selectionEnhancers.lastSelectedIndexRef.current!, currentIndex)
-              const end = Math.max(selectionEnhancers.lastSelectedIndexRef.current!, currentIndex)
-
-              table.setRowSelection((prev: Record<string, boolean>) => {
-                const next: Record<string, boolean> = { ...prev }
-                for (let i = start; i <= end; i++) {
-                  const r = allRows[i]
-                  if (r) {
-                    next[r.id] = !!checked
-                  }
-                }
-                return next
-              })
-            } else {
-              row.toggleSelected(!!checked)
-            }
-
-            if (selectionEnhancers) {
-              selectionEnhancers.lastSelectedIndexRef.current = currentIndex
-              selectionEnhancers.shiftPressedRef.current = false
-            }
-          }}
-          aria-label="Select row"
-          className="hover:border-ring cursor-pointer transition-colors"
-        />
-      </div>
-    )
-  },
-    size: 40,
-    enableResizing: false,
-  },
-  {
-    accessorKey: 'priority',
-    header: () => (
-      <Tooltip>
-        <TooltipTrigger asChild>
-          <div className="flex items-center justify-center">
-            <ListOrdered className="h-4 w-4" />
-          </div>
-        </TooltipTrigger>
-        <TooltipContent>Priority</TooltipContent>
-      </Tooltip>
-    ),
-    meta: {
-      headerString: 'Priority' // For the column visibility dropdown
-    },
-    cell: ({ row }) => {
-      const priority = row.original.priority
-      // Priority 0 means torrent is not queued/managed
-      if (priority === 0) return <span className="text-sm text-muted-foreground text-center block">-</span>
-      // In qBittorrent, 1 is highest priority, higher numbers are lower priority
-      return <span className="text-sm font-medium text-center block">{priority}</span>
-    },
-    size: 45,
-  },
-  {
-    accessorKey: 'name',
-    header: 'Name',
-    cell: ({ row }) => {
-      const displayName = incognitoMode ? getLinuxIsoName(row.original.hash) : row.original.name
-      return (
-        <div className="truncate text-sm" title={displayName}>
-          {displayName}
-        </div>
-      )
-    },
-    size: 200,
-  },
-  {
-    accessorKey: 'size',
-    header: 'Size',
-    cell: ({ row }) => <span className="text-sm truncate">{formatBytes(row.original.size)}</span>,
-    size: 85,
-  },
-  {
-    accessorKey: 'progress',
-    header: 'Progress',
-    cell: ({ row }) => (
-      <div className="flex items-center gap-2">
-        <Progress value={row.original.progress * 100} className="w-20" />
-        <span className="text-xs text-muted-foreground">
-          {Math.round(row.original.progress * 100)}%
-        </span>
-      </div>
-    ),
-    size: 120,
-  },
-  {
-    accessorKey: 'state',
-    header: 'Status',
-    cell: ({ row }) => {
-      const state = row.original.state
-      const label = getStateLabel(state)
-      const variant = 
-        state === 'downloading' ? 'default' :
-        state === 'stalledDL' ? 'secondary' :
-        state === 'uploading' ? 'default' :
-        state === 'stalledUP' ? 'secondary' :
-        state === 'pausedDL' || state === 'pausedUP' ? 'secondary' :
-        state === 'error' || state === 'missingFiles' ? 'destructive' :
-        'outline'
-      
-      return <Badge variant={variant} className="text-xs">{label}</Badge>
-    },
-    size: 120,
-  },
-  {
-    accessorKey: 'dlspeed',
-    header: 'Down Speed',
-    cell: ({ row }) => <span className="text-sm truncate">{formatSpeed(row.original.dlspeed)}</span>,
-    size: calculateMinWidth('Down Speed'),
-  },
-  {
-    accessorKey: 'upspeed',
-    header: 'Up Speed',
-    cell: ({ row }) => <span className="text-sm truncate">{formatSpeed(row.original.upspeed)}</span>,
-    size: calculateMinWidth('Up Speed'),
-  },
-  {
-    accessorKey: 'eta',
-    header: 'ETA',
-    cell: ({ row }) => <span className="text-sm truncate">{formatEta(row.original.eta)}</span>,
-    size: 80,
-  },
-  {
-    accessorKey: 'ratio',
-    header: 'Ratio',
-    cell: ({ row }) => {
-      const ratio = incognitoMode ? getLinuxRatio(row.original.hash) : row.original.ratio
-      const displayRatio = ratio === -1 ? "∞" : ratio.toFixed(2)
-      const colorVar = getRatioColor(ratio)
-      
-      return (
-        <span 
-          className="text-sm font-medium" 
-          style={{ color: colorVar }}
-        >
-          {displayRatio}
-        </span>
-      )
-    },
-    size: 80,
-  },
-  {
-    accessorKey: 'added_on',
-    header: 'Added',
-    cell: ({ row }) => {
-      const addedOn = row.original.added_on
-      if (!addedOn || addedOn === 0) {
-        return '-'
-      }
-      const date = new Date(addedOn * 1000) // Convert from Unix timestamp
-      
-      // Format: M/D/YYYY, h:mm:ss AM/PM
-      const month = date.getMonth() + 1 // getMonth() returns 0-11
-      const day = date.getDate()
-      const year = date.getFullYear()
-      const hours = date.getHours()
-      const minutes = date.getMinutes()
-      const seconds = date.getSeconds()
-      const ampm = hours >= 12 ? 'PM' : 'AM'
-      const displayHours = hours % 12 || 12 // Convert to 12-hour format
-      
-      return (
-        <div className="whitespace-nowrap text-sm">
-          {month}/{day}/{year}, {displayHours}:{minutes.toString().padStart(2, '0')}:{seconds.toString().padStart(2, '0')} {ampm}
-        </div>
-      )
-    },
-    size: 200,
-  },
-  {
-    accessorKey: 'category',
-    header: 'Category',
-    cell: ({ row }) => {
-      const displayCategory = incognitoMode ? getLinuxCategory(row.original.hash) : row.original.category
-      return (
-        <div className="truncate text-sm" title={displayCategory || '-'}>
-          {displayCategory || '-'}
-        </div>
-      )
-    },
-    size: 150,
-  },
-  {
-    accessorKey: 'tags',
-    header: 'Tags',
-    cell: ({ row }) => {
-      const tags = incognitoMode ? getLinuxTags(row.original.hash) : row.original.tags
-      const displayTags = Array.isArray(tags) ? tags.join(', ') : tags || '-'
-      return (
-        <div className="truncate text-sm" title={displayTags}>
-          {displayTags}
-        </div>
-      )
-    },
-    size: 200,
-  },
-  {
-    accessorKey: 'downloaded',
-    header: 'Downloaded',
-    cell: ({ row }) => <span className="text-sm truncate">{formatBytes(row.original.downloaded)}</span>,
-    size: calculateMinWidth('Downloaded'),
-  },
-  {
-    accessorKey: 'uploaded',
-    header: 'Uploaded',
-    cell: ({ row }) => <span className="text-sm truncate">{formatBytes(row.original.uploaded)}</span>,
-    size: calculateMinWidth('Uploaded'),
-  },
-  {
-    accessorKey: 'save_path',
-    header: 'Save Path',
-    cell: ({ row }) => {
-      const displayPath = incognitoMode ? getLinuxSavePath(row.original.hash) : row.original.save_path
-      return (
-        <div className="truncate text-sm" title={displayPath}>
-          {displayPath}
-        </div>
-      )
-    },
-    size: 250,
-  },
-  {
-    accessorKey: 'tracker',
-    header: 'Tracker',
-    cell: ({ row }) => {
-      const tracker = incognitoMode ? getLinuxTracker(row.original.hash) : row.original.tracker
-      // Extract domain from tracker URL
-      let displayTracker = tracker
-      try {
-        if (tracker && tracker.includes('://')) {
-          const url = new URL(tracker)
-          displayTracker = url.hostname
-        }
-      } catch {
-        // If URL parsing fails, show as is
-      }
-      return (
-        <div className="truncate text-sm" title={tracker}>
-          {displayTracker || '-'}
-        </div>
-      )
-    },
-    size: 150,
-  },
-]
-
->>>>>>> 2d54b302
 export const TorrentTableOptimized = memo(function TorrentTableOptimized({ instanceId, filters, selectedTorrent, onTorrentSelect, addTorrentModalOpen, onAddTorrentModalChange, onFilteredDataUpdate, filterButton }: TorrentTableOptimizedProps) {
   // State management
   // Move default values outside the component for stable references
