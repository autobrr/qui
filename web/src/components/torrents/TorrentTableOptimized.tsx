--- conflicted
+++ resolved
@@ -72,11 +72,8 @@
   TooltipTrigger
 } from "@/components/ui/tooltip"
 import { useInstanceMetadata } from "@/hooks/useInstanceMetadata"
-<<<<<<< HEAD
+import { useInstancePreferences } from "@/hooks/useInstancePreferences.ts"
 import { api } from "@/lib/api"
-=======
-import { useInstancePreferences } from "@/hooks/useInstancePreferences.ts"
->>>>>>> ba6a98f0
 import { useIncognitoMode } from "@/lib/incognito"
 import { formatSpeedWithUnit, useSpeedUnits } from "@/lib/speedUnits"
 import { getCommonCategory, getCommonSavePath, getCommonTags } from "@/lib/torrent-utils"
@@ -87,20 +84,19 @@
 import { createPortal } from "react-dom"
 import { AddTorrentDialog } from "./AddTorrentDialog"
 import { DraggableTableHeader } from "./DraggableTableHeader"
-<<<<<<< HEAD
-import { AddTagsDialog, RemoveTagsDialog, RenameTorrentDialog, RenameTorrentFileDialog, RenameTorrentFolderDialog, SetCategoryDialog, SetLocationDialog, SetTagsDialog } from "./TorrentDialogs"
-=======
 import {
   AddTagsDialog,
   CreateAndAssignCategoryDialog,
   RemoveTagsDialog,
+  RenameTorrentDialog,
+  RenameTorrentFileDialog,
+  RenameTorrentFolderDialog,
   SetCategoryDialog,
   SetLocationDialog,
   SetTagsDialog,
   ShareLimitDialog,
   SpeedLimitsDialog
 } from "./TorrentDialogs"
->>>>>>> ba6a98f0
 import { createColumns } from "./TorrentTableColumns"
 
 // Default values for persisted state hooks (module scope for stable references)
