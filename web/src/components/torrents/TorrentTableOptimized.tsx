--- conflicted
+++ resolved
@@ -269,11 +269,6 @@
   onResetSelection?: (handler?: () => void) => void
 }
 
-<<<<<<< HEAD
-export const TorrentTableOptimized = memo(function TorrentTableOptimized({ instanceId, filters, selectedTorrent, onTorrentSelect, addTorrentModalOpen, onAddTorrentModalChange, onFilteredDataUpdate, onSelectionChange }: TorrentTableOptimizedProps) {
-  const { t } = useTranslation()
-
-=======
 export const TorrentTableOptimized = memo(function TorrentTableOptimized({
   instanceId,
   filters,
@@ -285,7 +280,7 @@
   onSelectionChange,
   onResetSelection,
 }: TorrentTableOptimizedProps) {
->>>>>>> 7625ed3a
+  const { t } = useTranslation()
   // State management
   // Move default values outside the component for stable references
   // (This should be at module scope, not inside the component)
@@ -1502,36 +1497,10 @@
                           onClick={() => setColumnFilters([])}
                         >
                           <X className="h-4 w-4"/>
-                          <span className="sr-only">Clear all column filters</span>
+                          <span className="sr-only">{t("torrent_table_optimized.clear_column_filters")}</span>
                         </Button>
-<<<<<<< HEAD
-                      </DropdownMenuTrigger>
-                    </TooltipTrigger>
-                    <TooltipContent>{t("torrent_table_optimized.toggle_columns")}</TooltipContent>
-                  </Tooltip>
-                  <DropdownMenuContent align="end" className="w-48">
-                    <DropdownMenuLabel>{t("torrent_table_optimized.toggle_columns")}</DropdownMenuLabel>
-                    <DropdownMenuSeparator />
-                    {table
-                      .getAllColumns()
-                      .filter(
-                        (column) =>
-                          column.id !== "select" && // Never show select in visibility options
-                          column.getCanHide()
-                      )
-                      .map((column) => {
-                        return (
-                          <DropdownMenuCheckboxItem
-                            key={column.id}
-                            className="capitalize"
-                            checked={column.getIsVisible()}
-                            onCheckedChange={(value) =>
-                              column.toggleVisibility(!!value)
-                            }
-                            onSelect={(e) => e.preventDefault()}
-=======
                       </TooltipTrigger>
-                      <TooltipContent>Clear all column filters ({columnFilters.length})</TooltipContent>
+                      <TooltipContent>{t("torrent_table_optimized.clear_column_filters_tooltip", { count: columnFilters.length })}</TooltipContent>
                     </Tooltip>
                   )}
 
@@ -1548,17 +1517,16 @@
                           <Button
                             variant="outline"
                             size="icon"
->>>>>>> 7625ed3a
                           >
                             <Columns3 className="h-4 w-4"/>
-                            <span className="sr-only">Toggle columns</span>
+                            <span className="sr-only">{t("torrent_table_optimized.toggle_columns")}</span>
                           </Button>
                         </DropdownMenuTrigger>
                       </TooltipTrigger>
-                      <TooltipContent>Toggle columns</TooltipContent>
+                      <TooltipContent>{t("torrent_table_optimized.toggle_columns")}</TooltipContent>
                     </Tooltip>
                     <DropdownMenuContent align="end" className="w-48">
-                      <DropdownMenuLabel>Toggle columns</DropdownMenuLabel>
+                      <DropdownMenuLabel>{t("torrent_table_optimized.toggle_columns")}</DropdownMenuLabel>
                       <DropdownMenuSeparator/>
                       {table
                         .getAllColumns()
@@ -1621,13 +1589,8 @@
           {torrents.length === 0 && showLoadingState && (
             <div className="absolute inset-0 flex items-center justify-center bg-background/80 backdrop-blur-sm z-50 animate-in fade-in duration-300">
               <div className="text-center animate-in zoom-in-95 duration-300">
-<<<<<<< HEAD
                 <Logo className="h-12 w-12 animate-pulse mx-auto mb-3" />
                 <p>{t("torrent_table_optimized.loading_torrents")}</p>
-=======
-                <Logo className="h-12 w-12 animate-pulse mx-auto mb-3"/>
-                <p>Loading torrents...</p>
->>>>>>> 7625ed3a
               </div>
             </div>
           )}
@@ -1848,13 +1811,8 @@
             {/* Show special loading message when fetching without cache (cold load) */}
             {isLoading && !isCachedData && !isStaleData && torrents.length === 0 ? (
               <>
-<<<<<<< HEAD
                 <Loader2 className="h-3 w-3 animate-spin inline mr-1" />
                 {t("torrent_table_optimized.loading_from_instance")}
-=======
-                <Loader2 className="h-3 w-3 animate-spin inline mr-1"/>
-                Loading torrents from instance... (no cache available)
->>>>>>> 7625ed3a
               </>
             ) : totalCount === 0 ? (
               t("torrent_table_optimized.no_torrents_found")
@@ -1998,7 +1956,7 @@
               {t("torrent_table_optimized.delete_torrents_body")}
               {deleteDialogTotalSize > 0 && (
                 <span className="block mt-2 text-xs text-muted-foreground">
-                  Total size: {deleteDialogFormattedSize}
+                  {t("torrent_management_bar.dialogs.delete.total_size")} {deleteDialogFormattedSize}
                 </span>
               )}
             </AlertDialogDescription>
