/*
 * Copyright (c) 2025, s0up and the autobrr contributors.
 * SPDX-License-Identifier: GPL-2.0-or-later
 */

import { useCrossSeedWarning } from "@/hooks/useCrossSeedWarning"
import { useDateTimeFormatters } from "@/hooks/useDateTimeFormatters"
import { useDebounce } from "@/hooks/useDebounce"
import { useKeyboardNavigation } from "@/hooks/useKeyboardNavigation"
import { usePersistedColumnFilters } from "@/hooks/usePersistedColumnFilters"
import { usePersistedColumnOrder } from "@/hooks/usePersistedColumnOrder"
import { usePersistedColumnSizing } from "@/hooks/usePersistedColumnSizing"
import { usePersistedColumnSorting } from "@/hooks/usePersistedColumnSorting"
import { usePersistedColumnVisibility } from "@/hooks/usePersistedColumnVisibility"
import { usePersistedCompactViewState } from "@/hooks/usePersistedCompactViewState"
import { TORRENT_ACTIONS, useTorrentActions } from "@/hooks/useTorrentActions"
import { useTorrentExporter } from "@/hooks/useTorrentExporter"
import { useTorrentsList } from "@/hooks/useTorrentsList"
import { useTrackerIcons } from "@/hooks/useTrackerIcons"
import { columnFiltersToExpr } from "@/lib/column-filter-utils"
import { formatBytes } from "@/lib/utils"
import {
    DndContext,
    MouseSensor,
    TouchSensor,
    closestCenter,
    useSensor,
    useSensors
} from "@dnd-kit/core"
import { restrictToHorizontalAxis } from "@dnd-kit/modifiers"
import {
    SortableContext,
    arrayMove,
    horizontalListSortingStrategy
} from "@dnd-kit/sortable"
import {
    flexRender,
    getCoreRowModel,
    getFilteredRowModel,
    getSortedRowModel,
    useReactTable
} from "@tanstack/react-table"
import { useVirtualizer } from "@tanstack/react-virtual"
import { Suspense, lazy, memo, useCallback, useEffect, useLayoutEffect, useMemo, useRef, useState } from "react"
import { InstancePreferencesDialog } from "../instances/preferences/InstancePreferencesDialog"
import { TorrentContextMenu } from "./TorrentContextMenu"
import { TORRENT_SORT_OPTIONS, getDefaultSortOrder, type TorrentSortOptionValue } from "./torrentSortOptions"

<<<<<<< HEAD
import {
    AlertDialog,
    AlertDialogAction,
    AlertDialogCancel,
    AlertDialogContent,
    AlertDialogDescription,
    AlertDialogFooter,
    AlertDialogHeader,
    AlertDialogTitle
} from "@/components/ui/alert-dialog"
=======
>>>>>>> 560071be
import { Badge } from "@/components/ui/badge"
import { Button } from "@/components/ui/button"
import { Checkbox } from "@/components/ui/checkbox"
import {
    Dialog,
    DialogContent,
    DialogDescription,
    DialogFooter,
    DialogHeader,
    DialogTitle
} from "@/components/ui/dialog"
import {
    DropdownMenu,
    DropdownMenuCheckboxItem,
    DropdownMenuContent,
    DropdownMenuLabel,
    DropdownMenuRadioGroup,
    DropdownMenuRadioItem,
    DropdownMenuSeparator,
    DropdownMenuTrigger
} from "@/components/ui/dropdown-menu"
import { Logo } from "@/components/ui/Logo"
import { ScrollToTopButton } from "@/components/ui/scroll-to-top-button"
import {
    Tooltip,
    TooltipContent,
    TooltipTrigger
} from "@/components/ui/tooltip"
import { useInstanceMetadata } from "@/hooks/useInstanceMetadata"
import { useInstancePreferences } from "@/hooks/useInstancePreferences.ts"
import { useInstances } from "@/hooks/useInstances"
import { api } from "@/lib/api"
import { getLinuxCategory, getLinuxIsoName, getLinuxRatio, getLinuxTags, getLinuxTracker, useIncognitoMode } from "@/lib/incognito"
import { formatSpeedWithUnit, useSpeedUnits } from "@/lib/speedUnits"
import { getStateLabel } from "@/lib/torrent-state-utils"
import { getCommonCategory, getCommonSavePath, getCommonTags, getTotalSize } from "@/lib/torrent-utils"
import { cn } from "@/lib/utils"
import type {
    Category,
    ServerState,
    Torrent,
    TorrentCounts,
    TorrentFilters
} from "@/types"
import { useMutation, useQuery, useQueryClient } from "@tanstack/react-query"
import { useNavigate, useSearch } from "@tanstack/react-router"
import {
<<<<<<< HEAD
    ArrowUpDown,
    Ban,
    BrickWallFire,
    ChevronDown,
    ChevronUp,
    Columns3,
    EthernetPort,
    Eye,
    EyeOff,
    Folder,
    Globe,
    LayoutGrid,
    Loader2,
    Rabbit,
    RefreshCcw,
    Table as TableIcon,
    Tag,
    Turtle,
    X
} from "lucide-react"
import { createPortal } from "react-dom"
import type { AddTorrentDropPayload } from "./AddTorrentDialog"
import { DeleteFilesPreference } from "./DeleteFilesPreference"
import { DraggableTableHeader } from "./DraggableTableHeader"
import { SelectAllHotkey } from "./SelectAllHotkey"
import {
    AddTagsDialog,
    CreateAndAssignCategoryDialog,
    RemoveTagsDialog,
    RenameTorrentDialog,
    RenameTorrentFileDialog,
    RenameTorrentFolderDialog,
    SetCategoryDialog,
    SetLocationDialog,
    SetTagsDialog,
    ShareLimitDialog,
    SpeedLimitsDialog
=======
  ArrowUpDown,
  Ban,
  BrickWallFire,
  ChevronDown,
  ChevronUp,
  Columns3,
  EthernetPort,
  Eye,
  EyeOff,
  Folder,
  Globe,
  HardDrive,
  LayoutGrid,
  Loader2,
  Rabbit,
  RefreshCcw,
  Rows3,
  Table as TableIcon,
  Tag,
  Turtle,
  X
} from "lucide-react"
import { createPortal } from "react-dom"
import { AddTorrentDialog, type AddTorrentDropPayload } from "./AddTorrentDialog"
import { DeleteTorrentDialog } from "./DeleteTorrentDialog"
import { DraggableTableHeader } from "./DraggableTableHeader"
import { SelectAllHotkey } from "./SelectAllHotkey"
import {
  AddTagsDialog,
  CreateAndAssignCategoryDialog,
  LocationWarningDialog,
  RemoveTagsDialog,
  RenameTorrentDialog,
  RenameTorrentFileDialog,
  RenameTorrentFolderDialog,
  SetCategoryDialog,
  SetLocationDialog,
  SetTagsDialog,
  ShareLimitDialog,
  SpeedLimitsDialog,
  TmmConfirmDialog
>>>>>>> 560071be
} from "./TorrentDialogs"
import { TorrentDropZone } from "./TorrentDropZone"
import { createColumns, type TableViewMode } from "./TorrentTableColumns"

<<<<<<< HEAD
const AddTorrentDialog = lazy(() =>
  import("./AddTorrentDialog").then(m => ({ default: m.AddTorrentDialog }))
)

const TABLE_ALLOWED_VIEW_MODES = ["normal", "compact"] as const
=======
const TABLE_ALLOWED_VIEW_MODES = ["normal", "dense", "compact"] as const
>>>>>>> 560071be

// Default values for persisted state hooks (module scope for stable references)
const DEFAULT_COLUMN_VISIBILITY = {
  priority: true,
  status_icon: true,
  tracker_icon: true,
  name: true,
  size: true,
  total_size: false,
  progress: true,
  state: true,
  num_seeds: true,
  num_leechs: true,
  dlspeed: true,
  upspeed: true,
  eta: true,
  ratio: true,
  popularity: true,
  category: true,
  tags: true,
  added_on: true,
  completion_on: false,
  tracker: false,
  dl_limit: false,
  up_limit: false,
  downloaded: false,
  uploaded: false,
  downloaded_session: false,
  uploaded_session: false,
  amount_left: false,
  time_active: false,
  seeding_time: false,
  save_path: false,
  completed: false,
  ratio_limit: false,
  seen_complete: false,
  last_activity: false,
  availability: false,
  infohash_v1: false,
  infohash_v2: false,
  reannounce: false,
  private: false,
  instance: false, // Hidden by default, shown when cross-seed filtering
}
const DEFAULT_COLUMN_SIZING = {}

// Helper function to get default column order (module scope for stable reference)
function getDefaultColumnOrder(): string[] {
  const cols = createColumns(false, undefined, "bytes", undefined, undefined, undefined)
  const order = cols.map(col => {
    if ("id" in col && col.id) return col.id
    if ("accessorKey" in col && typeof col.accessorKey === "string") return col.accessorKey
    return null
  }).filter((v): v is string => typeof v === "string")

  const trackerIconIndex = order.indexOf("tracker_icon")
  if (trackerIconIndex > -1 && trackerIconIndex !== 2) {
    order.splice(2, 0, order.splice(trackerIconIndex, 1)[0])
  }

  return order
}

function shallowEqualTrackerIcons(
  prev?: Record<string, string>,
  next?: Record<string, string>
): boolean {
  if (prev === next) {
    return true
  }

  if (!prev || !next) {
    return false
  }

  const prevKeys = Object.keys(prev)
  const nextKeys = Object.keys(next)

  if (prevKeys.length !== nextKeys.length) {
    return false
  }

  for (const key of prevKeys) {
    if (prev[key] !== next[key]) {
      return false
    }
  }

  return true
}

// Compact view helper functions and components

// Returns the background class for a row based on selection state and zebra striping
function getRowBackgroundClass(isRowSelected: boolean, isSelected: boolean, rowIndex: number): string {
  if (isRowSelected || isSelected) return "bg-accent"
  if (rowIndex % 2 === 1) return "bg-muted/40"
  return ""
}

function getStatusBadgeVariant(state: string): "default" | "secondary" | "destructive" | "outline" {
  switch (state) {
    case "downloading":
      return "default"
    case "stalledDL":
      return "secondary"
    case "uploading":
      return "default"
    case "stalledUP":
      return "secondary"
    case "pausedDL":
    case "pausedUP":
      return "secondary"
    case "error":
    case "missingFiles":
      return "destructive"
    default:
      return "outline"
  }
}

function getStatusBadgeProps(torrent: Torrent, supportsTrackerHealth: boolean): {
  variant: "default" | "secondary" | "destructive" | "outline"
  label: string
  className: string
} {
  const baseVariant = getStatusBadgeVariant(torrent.state)
  let variant = baseVariant
  let label = getStateLabel(torrent.state)
  let className = ""

  if (supportsTrackerHealth) {
    const trackerHealth = torrent.tracker_health ?? null
    if (trackerHealth === "tracker_down") {
      label = "Tracker Down"
      variant = "outline"
      className = "text-yellow-500 border-yellow-500/40 bg-yellow-500/10"
    } else if (trackerHealth === "unregistered") {
      label = "Unregistered"
      variant = "outline"
      className = "text-destructive border-destructive/40 bg-destructive/10"
    }
  }

  return { variant, label, className }
}

const trackerIconSizeClasses = {
  xs: "h-3 w-3 text-[8px]",
  sm: "h-[14px] w-[14px] text-[9px]",
  md: "h-4 w-4 text-[10px]",
} as const

type TrackerIconSize = keyof typeof trackerIconSizeClasses

interface TrackerIconProps {
  title: string
  fallback: string
  src: string | null
  size?: TrackerIconSize
  className?: string
}

const TrackerIcon = memo(({ title, fallback, src, size = "md", className }: TrackerIconProps) => {
  const [hasError, setHasError] = useState(false)

  useEffect(() => {
    setHasError(false)
  }, [src])

  return (
    <div className={cn("flex items-center justify-center", className)} title={title}>
      <div
        className={cn(
          "flex items-center justify-center rounded-sm border border-border/40 bg-muted font-medium uppercase leading-none select-none",
          trackerIconSizeClasses[size]
        )}
      >
        {src && !hasError ? (
          <img
            src={src}
            alt=""
            className="h-full w-full rounded-[2px] object-cover"
            loading="lazy"
            draggable={false}
            onError={() => setHasError(true)}
          />
        ) : (
          <span aria-hidden="true">{fallback}</span>
        )}
      </div>
    </div>
  )
}, (prev, next) =>
  prev.title === next.title &&
  prev.fallback === next.fallback &&
  prev.src === next.src &&
  prev.size === next.size &&
  prev.className === next.className
)

const getTrackerDisplayMeta = (tracker?: string) => {
  if (!tracker) {
    return {
      host: "",
      fallback: "#",
      title: "",
    }
  }

  const trimmed = tracker.trim()
  const fallbackLetter = trimmed ? trimmed.charAt(0).toUpperCase() : "#"

  let host = trimmed
  try {
    if (trimmed.includes("://")) {
      const url = new URL(trimmed)
      host = url.hostname
    }
  } catch {
    // Keep host as trimmed value if URL parsing fails
  }

  return {
    host,
    fallback: fallbackLetter,
    title: host,
  }
}

// Compact row component for desktop
interface CompactRowProps {
  torrent: Torrent
  rowId: string
  rowIndex: number
  isSelected: boolean
  isRowSelected: boolean
  onClick: (e: React.MouseEvent) => void
  onContextMenu: () => void
  onCheckboxPointerDown: (event: React.PointerEvent<HTMLDivElement>) => void
  onCheckboxChange: (torrent: Torrent, rowId: string, checked: boolean) => void
  incognitoMode: boolean
  speedUnit: "bytes" | "bits"
  supportsTrackerHealth: boolean
  trackerIcons?: Record<string, string>
  style: React.CSSProperties
}

const CompactRow = memo(({
  torrent,
  rowId,
  rowIndex,
  isSelected,
  isRowSelected,
  onClick,
  onContextMenu,
  onCheckboxPointerDown,
  onCheckboxChange,
  incognitoMode,
  speedUnit,
  supportsTrackerHealth,
  trackerIcons,
  style,
}: CompactRowProps) => {
  const displayName = incognitoMode ? getLinuxIsoName(torrent.hash) : torrent.name
  const displayCategory = incognitoMode ? getLinuxCategory(torrent.hash) : torrent.category
  const displayTags = incognitoMode ? getLinuxTags(torrent.hash) : torrent.tags
  const displayRatio = incognitoMode ? getLinuxRatio(torrent.hash) : torrent.ratio

  const { variant: statusBadgeVariant, label: statusBadgeLabel, className: statusBadgeClass } = useMemo(
    () => getStatusBadgeProps(torrent, supportsTrackerHealth),
    [torrent, supportsTrackerHealth]
  )

  const trackerValue = incognitoMode ? getLinuxTracker(torrent.hash) : torrent.tracker
  const trackerMeta = useMemo(() => getTrackerDisplayMeta(trackerValue), [trackerValue])
  const trackerIconSrc = trackerMeta.host ? trackerIcons?.[trackerMeta.host] ?? null : null

  // Compact view
  return (
    <div
      className={cn(
        "relative flex flex-col gap-1 px-3 py-2 cursor-pointer hover:bg-accent/40 overflow-hidden",
        getRowBackgroundClass(isRowSelected, isSelected, rowIndex)
      )}
      style={style}
      onClick={(e) => onClick(e)}
      onContextMenu={onContextMenu}
    >
      {/* Progress background overlay - only show when downloading */}
      {torrent.progress < 1 && (
        <div
          className="absolute inset-0 -z-10 bg-primary/10 transition-all duration-300"
          style={{
            width: `${Math.min(100, Math.max(0, torrent.progress * 100))}%`,
          }}
          aria-hidden="true"
        />
      )}
      {/* Name with progress inline */}
      <div className="flex items-center gap-2">
        <div
          className="flex items-center justify-center flex-shrink-0"
          data-slot="checkbox"
          onPointerDown={onCheckboxPointerDown}
        >
          <Checkbox
            checked={isRowSelected}
            onCheckedChange={(checked) => onCheckboxChange(torrent, rowId, checked === true)}
            aria-label="Select torrent"
            className="h-4 w-4"
          />
        </div>
        <div className="flex-1 min-w-0 overflow-hidden">
          <div className="flex items-center gap-1 whitespace-nowrap overflow-x-auto scrollbar-thin">
            <TrackerIcon
              title={trackerMeta.title}
              fallback={trackerMeta.fallback}
              src={trackerIconSrc}
              size="sm"
              className="flex-shrink-0"
            />
            <h3 className="font-medium text-sm truncate" title={displayName}>
              {displayName}
            </h3>
          </div>
        </div>
        <Badge variant={statusBadgeVariant} className={cn("text-xs flex-shrink-0", statusBadgeClass)}>
          {statusBadgeLabel}
        </Badge>
      </div>

      {/* Downloaded/Size and Ratio */}
      <div className="flex items-center justify-between text-xs">
        <span className="text-muted-foreground">
          {formatBytes(torrent.downloaded)} / {formatBytes(torrent.size)}
        </span>
        <div className="flex items-center gap-1">
          <span className="text-muted-foreground">Ratio:</span>
          <span className={cn(
            "font-medium",
            displayRatio >= 1 ? "[color:var(--chart-3)]" : "[color:var(--chart-4)]"
          )}>
            {displayRatio === -1 ? "∞" : displayRatio.toFixed(2)}
          </span>
        </div>
      </div>

      {/* Bottom row: Category/tags and percentage/speeds */}
      <div className="flex items-center justify-between gap-2 text-xs">
        {/* Left side: Category and Tags */}
        <div className="flex items-center gap-2 text-muted-foreground min-w-0 overflow-hidden">
          {displayCategory && (
            <span className="flex items-center gap-1 flex-shrink-0">
              <Folder className="h-3 w-3"/>
              {displayCategory}
            </span>
          )}
          {displayTags && (
            <div className="flex items-center gap-1 min-w-0 overflow-hidden">
              <Tag className="h-3 w-3 flex-shrink-0"/>
              <span className="truncate">
                {Array.isArray(displayTags) ? displayTags.join(", ") : displayTags}
              </span>
            </div>
          )}
        </div>

        {/* Right side: Percentage and Speeds */}
        <div className="flex items-center gap-2 flex-shrink-0">
          <span className="text-muted-foreground">
            {torrent.progress >= 0.99 && torrent.progress < 1 ? (
              (Math.floor(torrent.progress * 1000) / 10).toFixed(1)
            ) : (
              Math.round(torrent.progress * 100)
            )}%
          </span>
          {/* Speeds */}
          {(torrent.dlspeed > 0 || torrent.upspeed > 0) && (
            <div className="flex items-center gap-1">
              {torrent.dlspeed > 0 && (
                <span className="text-chart-2 font-medium">
                  ↓{formatSpeedWithUnit(torrent.dlspeed, speedUnit)}
                </span>
              )}
              {torrent.upspeed > 0 && (
                <span className="text-chart-3 font-medium">
                  ↑{formatSpeedWithUnit(torrent.upspeed, speedUnit)}
                </span>
              )}
            </div>
          )}
        </div>
      </div>
    </div>
  )
}, (prev, next) =>
  prev.torrent.hash === next.torrent.hash &&
  prev.rowId === next.rowId &&
  prev.rowIndex === next.rowIndex &&
  prev.torrent.name === next.torrent.name &&
  prev.torrent.category === next.torrent.category &&
  prev.torrent.tags === next.torrent.tags &&
  prev.torrent.tracker === next.torrent.tracker &&
  prev.torrent.tracker_health === next.torrent.tracker_health &&
  prev.torrent.state === next.torrent.state &&
  prev.torrent.progress === next.torrent.progress &&
  prev.torrent.dlspeed === next.torrent.dlspeed &&
  prev.torrent.upspeed === next.torrent.upspeed &&
  prev.torrent.downloaded === next.torrent.downloaded &&
  prev.torrent.size === next.torrent.size &&
  prev.torrent.ratio === next.torrent.ratio &&
  prev.isSelected === next.isSelected &&
  prev.isRowSelected === next.isRowSelected &&
  prev.incognitoMode === next.incognitoMode &&
  prev.speedUnit === next.speedUnit &&
  prev.supportsTrackerHealth === next.supportsTrackerHealth &&
  prev.trackerIcons === next.trackerIcons &&
  prev.style === next.style
)

interface ExternalIPAddressProps {
  address?: string | null
  incognitoMode: boolean
  label: string
}

const ExternalIPAddress = memo(
  ({ address, incognitoMode, label }: ExternalIPAddressProps) => {
    if (!address) return null

    return (
      <Tooltip>
        <TooltipTrigger asChild>
          <Badge
            variant="outline"
            className="gap-1 px-1.5 py-0.5 text-[11px] leading-none text-muted-foreground"
            aria-label={`External ${label}`}
          >
            <EthernetPort className="h-3.5 w-3.5 text-muted-foreground" />
            <span>{label}</span>
          </Badge>
        </TooltipTrigger>
        <TooltipContent>
          <p className="font-mono text-xs">
            <span {...(incognitoMode && { style: { filter: "blur(4px)" } })}>{address}</span>
          </p>
        </TooltipContent>
      </Tooltip>
    )
  },
  (prev, next) =>
    prev.address === next.address &&
    prev.incognitoMode === next.incognitoMode &&
    prev.label === next.label
)

interface TorrentTableOptimizedProps {
  instanceId: number
  filters?: TorrentFilters
  selectedTorrent?: Torrent | null
  onTorrentSelect?: (torrent: Torrent | null) => void
  addTorrentModalOpen?: boolean
  onAddTorrentModalChange?: (open: boolean) => void
  onFilteredDataUpdate?: (
    torrents: Torrent[],
    total: number,
    counts?: TorrentCounts,
    categories?: Record<string, Category>,
    tags?: string[],
    useSubcategories?: boolean
  ) => void
  onSelectionChange?: (
    selectedHashes: string[],
    selectedTorrents: Torrent[],
    isAllSelected: boolean,
    totalSelectionCount: number,
    excludeHashes: string[],
    selectedTotalSize: number,
    selectionFilters?: TorrentFilters
  ) => void
  onResetSelection?: (handler?: () => void) => void
  onFilterChange?: (filters: TorrentFilters) => void
  canCrossSeedSearch?: boolean
  onCrossSeedSearch?: (torrent: Torrent) => void
  isCrossSeedSearching?: boolean
}

export const TorrentTableOptimized = memo(function TorrentTableOptimized({
  instanceId,
  filters,
  selectedTorrent,
  onTorrentSelect,
  addTorrentModalOpen,
  onAddTorrentModalChange,
  onFilteredDataUpdate,
  onSelectionChange,
  onResetSelection,
  onFilterChange,
  canCrossSeedSearch,
  onCrossSeedSearch,
  isCrossSeedSearching,
}: TorrentTableOptimizedProps) {
  // State management
  // Move default values outside the component for stable references
  // (This should be at module scope, not inside the component)
  const [sorting, setSorting] = usePersistedColumnSorting([], instanceId)
  const [globalFilter, setGlobalFilter] = useState("")
  const [immediateSearch] = useState("")
  const [rowSelection, setRowSelection] = useState<Record<string, boolean>>({})

  // Custom "select all" state for handling large datasets
  const [isAllSelected, setIsAllSelected] = useState(false)
  const [excludedFromSelectAll, setExcludedFromSelectAll] = useState<Set<string>>(new Set())
  const [dropPayload, setDropPayload] = useState<AddTorrentDropPayload | null>(null)

  // Instance preferences dialog state
  const [preferencesOpen, setPreferencesOpen] = useState(false)

  // Filter lifecycle state machine to replace fragile timing-based coordination
  type FilterLifecycleState = 'idle' | 'clearing-all' | 'clearing-columns-only' | 'cleared'
  const [filterLifecycleState, setFilterLifecycleState] = useState<FilterLifecycleState>('idle')

  const [incognitoMode, setIncognitoMode] = useIncognitoMode()
  const { exportTorrents, isExporting: isExportingTorrent } = useTorrentExporter({ instanceId, incognitoMode })
  const [speedUnit, setSpeedUnit] = useSpeedUnits()
  const { formatTimestamp } = useDateTimeFormatters()
  const { preferences } = useInstancePreferences(instanceId)
  const { instances } = useInstances()
  const instance = useMemo(() => instances?.find(i => i.id === instanceId), [instances, instanceId])

  // Desktop view mode state (separate from mobile view mode)
  const { viewMode: desktopViewMode, cycleViewMode } = usePersistedCompactViewState("normal", TABLE_ALLOWED_VIEW_MODES)

  const trackerIconsQuery = useTrackerIcons()
  const trackerIconsRef = useRef<Record<string, string> | undefined>(undefined)
  const trackerIcons = useMemo(() => {
    const latest = trackerIconsQuery.data
    if (!latest) {
      return trackerIconsRef.current
    }

    const previous = trackerIconsRef.current
    if (previous && shallowEqualTrackerIcons(previous, latest)) {
      return previous
    }

    trackerIconsRef.current = latest
    return latest
  }, [trackerIconsQuery.data])

  // Detect platform for keyboard shortcuts
  const isMac = useMemo(() => {
    return typeof window !== "undefined" && /Mac|iPhone|iPad|iPod/.test(window.navigator.userAgent)
  }, [])

  // Track user-initiated actions to differentiate from automatic data updates
  const [lastUserAction, setLastUserAction] = useState<{ type: string; timestamp: number } | null>(null)
  const previousFiltersRef = useRef(filters)
  const previousInstanceIdRef = useRef(instanceId)
  const previousSearchRef = useRef("")
  const lastMetadataRef = useRef<{
    counts?: TorrentCounts
    categories?: Record<string, Category>
    tags?: string[]
    totalCount?: number
    torrentsLength?: number
    useSubcategories?: boolean
    supportsSubcategories?: boolean
  }>({})
  const serverStateRef = useRef<{ instanceId: number, state: ServerState | null }>({
    instanceId,
    state: null,
  })

  // State for range select capabilities for checkboxes
  const shiftPressedRef = useRef<boolean>(false)
  const lastSelectedIndexRef = useRef<number | null>(null)

  // Cross-seed async filtering polling

  const handleCompactCheckboxPointerDown = useCallback((event: React.PointerEvent<HTMLDivElement>) => {
    shiftPressedRef.current = event.shiftKey
  }, [])

  const resetSelectionState = useCallback(() => {
    setIsAllSelected(false)
    setExcludedFromSelectAll(new Set())
    setRowSelection({})
    lastSelectedIndexRef.current = null
  }, [setIsAllSelected, setExcludedFromSelectAll, setRowSelection])

  useEffect(() => {
    if (!onResetSelection) {
      return
    }

    onResetSelection(resetSelectionState)
    return () => {
      onResetSelection(undefined)
    }
  }, [onResetSelection, resetSelectionState])

  // These should be defined at module scope, not inside the component, to ensure stable references
  // (If not already, move them to the top of the file)
  // const DEFAULT_COLUMN_VISIBILITY, DEFAULT_COLUMN_ORDER, DEFAULT_COLUMN_SIZING

  // Column visibility with persistence
  const [columnVisibility, setColumnVisibility] = usePersistedColumnVisibility(DEFAULT_COLUMN_VISIBILITY, instanceId)
  // Column order with persistence (get default order at runtime to avoid initialization order issues)
  const [columnOrder, setColumnOrder] = usePersistedColumnOrder(getDefaultColumnOrder(), instanceId)
  // Column sizing with persistence
  const [columnSizing, setColumnSizing] = usePersistedColumnSizing(DEFAULT_COLUMN_SIZING, instanceId)
  // Column filters with persistence
  const [columnFilters, setColumnFilters] = usePersistedColumnFilters(instanceId)

  // Progressive loading state with async management
  const [loadedRows, setLoadedRows] = useState(100)
  const [isLoadingMoreRows, setIsLoadingMoreRows] = useState(false)

  // Delayed loading state to avoid flicker on fast loads
  const [showLoadingState, setShowLoadingState] = useState(false)

  // Use the shared torrent actions hook
  const {
    showDeleteDialog,
    closeDeleteDialog,
    deleteFiles,
    setDeleteFiles,
    isDeleteFilesLocked,
    toggleDeleteFilesLock,
    deleteCrossSeeds,
    setDeleteCrossSeeds,
    showAddTagsDialog,
    setShowAddTagsDialog,
    showSetTagsDialog,
    setShowSetTagsDialog,
    showRemoveTagsDialog,
    setShowRemoveTagsDialog,
    showCategoryDialog,
    setShowCategoryDialog,
    showCreateCategoryDialog,
    setShowCreateCategoryDialog,
    showShareLimitDialog,
    setShowShareLimitDialog,
    showSpeedLimitDialog,
    setShowSpeedLimitDialog,
    showLocationDialog,
    setShowLocationDialog,
    showRenameTorrentDialog,
    setShowRenameTorrentDialog,
    showRenameFileDialog,
    setShowRenameFileDialog,
    showRenameFolderDialog,
    setShowRenameFolderDialog,
    showRecheckDialog,
    setShowRecheckDialog,
    showReannounceDialog,
    setShowReannounceDialog,
    showTmmDialog,
    setShowTmmDialog,
    pendingTmmEnable,
    showLocationWarningDialog,
    setShowLocationWarningDialog,
    contextHashes,
    contextTorrents,
    isPending,
    handleAction,
    handleDelete,
    handleAddTags,
    handleSetTags,
    handleRemoveTags,
    handleSetCategory,
    handleSetLocation,
    handleRenameTorrent,
    handleRenameFile,
    handleRenameFolder,
    handleSetShareLimit,
    handleSetSpeedLimits,
    handleRecheck,
    handleReannounce,
    handleTmmConfirm,
    proceedToLocationDialog,
    prepareDeleteAction,
    prepareTagsAction,
    prepareCategoryAction,
    prepareCreateCategoryAction,
    prepareShareLimitAction,
    prepareSpeedLimitAction,
    prepareLocationAction,
    prepareRenameTorrentAction,
    prepareRenameFileAction,
    prepareRenameFolderAction,
    prepareRecheckAction,
    prepareReannounceAction,
    prepareTmmAction,
  } = useTorrentActions({
    instanceId,
    onActionComplete: (action) => {
      if (action === TORRENT_ACTIONS.DELETE) {
        resetSelectionState()
      }
    },
  })

  // Cross-seed warning for delete dialog
  const crossSeedWarning = useCrossSeedWarning({
    instanceId,
    instanceName: instance?.name ?? "",
    torrents: contextTorrents,
  })

  // Fetch metadata using shared hook
  const { data: metadata, isLoading: isMetadataLoading } = useInstanceMetadata(instanceId)
  const availableTags = metadata?.tags || []
  const availableCategories = metadata?.categories || {}
  const isLoadingTags = isMetadataLoading && availableTags.length === 0
  const isLoadingCategories = isMetadataLoading && Object.keys(availableCategories).length === 0

  const shouldLoadRenameEntries = (showRenameFileDialog || showRenameFolderDialog) && Boolean(contextHashes[0])

  const {
    data: renameFileData,
    isLoading: renameEntriesLoading,
  } = useQuery({
    queryKey: ["torrent-files", instanceId, contextHashes[0]],
    queryFn: () => api.getTorrentFiles(instanceId, contextHashes[0]!, { refresh: true }),
    enabled: shouldLoadRenameEntries,
    staleTime: 0,
    gcTime: 5 * 60 * 1000,
  })

  const renameFileEntries = useMemo(() => {
    if (!Array.isArray(renameFileData)) return [] as { name: string }[]
    return renameFileData
      .filter((file) => typeof file?.name === "string")
      .map((file) => ({ name: file.name }))
  }, [renameFileData])

  const renameFolderEntries = useMemo(() => {
    if (renameFileEntries.length === 0) return [] as { name: string }[]
    const folderSet = new Set<string>()
    for (const file of renameFileEntries) {
      const parts = file.name.split("/")
      if (parts.length <= 1) continue
      let current = ""
      for (let i = 0; i < parts.length - 1; i++) {
        current = current ? `${current}/${parts[i]}` : parts[i]
        folderSet.add(current)
      }
    }
    return Array.from(folderSet)
      .sort((a, b) => a.localeCompare(b))
      .map(name => ({ name }))
  }, [renameFileEntries])

  // Debounce search to prevent excessive filtering (200ms delay for faster response)
  const debouncedSearch = useDebounce(globalFilter, 200)
  const routeSearch = useSearch({ strict: false }) as { q?: string }
  const navigate = useNavigate()
  const rawRouteSearch = typeof routeSearch?.q === "string" ? routeSearch.q : ""
  const searchFromRoute = rawRouteSearch.trim()

  // Use route search if present, otherwise fall back to local immediate/debounced search
  const effectiveSearch = (searchFromRoute || immediateSearch || debouncedSearch).trim()

  // Keep local input state in sync with route query so internal effects remain consistent
  useEffect(() => {
    if (searchFromRoute !== globalFilter) {
      setGlobalFilter(searchFromRoute)
    }
    // eslint-disable-next-line react-hooks/exhaustive-deps
  }, [searchFromRoute])

  // Convert column filters to expr format for backend
  const columnFiltersExpr = useMemo(() => columnFiltersToExpr(columnFilters), [columnFilters])

  // Detect if this is cross-seed filtering (same logic as in useTorrentsList)
  const isDoingCrossSeedFiltering = useMemo(() => {
    return filters?.expr?.includes('Hash ==') && filters?.expr?.includes('||')
  }, [filters?.expr])

  // Combine column filters with any existing filter expression
  // For cross-seed filtering, we'll apply column filters client-side only
  const combinedFiltersExpr = useMemo(() => {
    const columnExpr = columnFiltersExpr
    const filterExpr = filters?.expr
    
    // If we're doing cross-seed filtering, don't send column filters to backend
    // They will be applied client-side by TanStack Table (along with sorting)
    if (isDoingCrossSeedFiltering) {
      return filterExpr // Only use the cross-seed expression for backend
    }
    
    // For regular filtering, combine column filters with existing filters
    if (columnExpr && filterExpr) {
      const combined = `(${columnExpr}) && (${filterExpr})`
      return combined
    }
    return columnExpr || filterExpr
  }, [columnFiltersExpr, filters?.expr, isDoingCrossSeedFiltering])

  // Detect user-initiated changes
  useEffect(() => {
    const filtersChanged = JSON.stringify(previousFiltersRef.current) !== JSON.stringify(filters)
    const instanceChanged = previousInstanceIdRef.current !== instanceId
    const searchChanged = previousSearchRef.current !== effectiveSearch

    if (filtersChanged || instanceChanged || searchChanged) {
      setLastUserAction({
        type: instanceChanged ? "instance" : filtersChanged ? "filter" : "search",
        timestamp: Date.now(),
      })

      // Update refs
      previousFiltersRef.current = filters
      previousInstanceIdRef.current = instanceId
      previousSearchRef.current = effectiveSearch
    }
  }, [filters, instanceId, effectiveSearch])

  // Map TanStack Table column IDs to backend field names
  const getBackendSortField = (columnId: string): string => {
    if (!columnId) {
      return "added_on"
    }

    switch (columnId) {
      case "status_icon":
        return "state"
      default:
        return columnId
    }
  }

  const activeSortField = sorting.length > 0 ? getBackendSortField(sorting[0].id) : "added_on"
  const activeSortOrder: "asc" | "desc" = sorting.length > 0 ? (sorting[0].desc ? "desc" : "asc") : "desc"

  const effectiveIncludedCategories = filters?.expandedCategories ?? filters?.categories ?? []
  const effectiveExcludedCategories = filters?.expandedExcludeCategories ?? filters?.excludeCategories ?? []

  // Fetch torrents data with backend sorting
  const {
    torrents,
    totalCount,
    stats,
    counts,
    categories,
    tags,
    serverState,
    capabilities,
    useSubcategories: subcategoriesFromData,
    isLoading,
    isCachedData,
    isStaleData,
    isLoadingMore,
    hasLoadedAll,
    loadMore: backendLoadMore,
    isCrossSeedFiltering,
  } = useTorrentsList(instanceId, {
    search: effectiveSearch,
    filters: {
      status: filters?.status || [],
      excludeStatus: filters?.excludeStatus || [],
      categories: effectiveIncludedCategories,
      excludeCategories: effectiveExcludedCategories,
      tags: filters?.tags || [],
      excludeTags: filters?.excludeTags || [],
      trackers: filters?.trackers || [],
      excludeTrackers: filters?.excludeTrackers || [],
      expandedCategories: filters?.expandedCategories,
      expandedExcludeCategories: filters?.expandedExcludeCategories,
      expr: combinedFiltersExpr || undefined,
    },
    sort: activeSortField,
    order: activeSortOrder,
  })

  const supportsTrackerHealth = capabilities?.supportsTrackerHealth ?? true
  const supportsSubcategories = capabilities?.supportsSubcategories ?? false
  const allowSubcategories =
    supportsSubcategories && (preferences?.use_subcategories ?? subcategoriesFromData ?? false)

  // When cross-seed filtering is active, ensure instance column is visible
  useEffect(() => {
    if (isDoingCrossSeedFiltering && columnVisibility.instance === false) {
      setColumnVisibility(prev => ({ ...prev, instance: true }))
    }
  }, [isDoingCrossSeedFiltering, columnVisibility.instance, setColumnVisibility])

  // Delayed loading state to avoid flicker on fast loads
  useEffect(() => {
    let timeoutId: ReturnType<typeof setTimeout>

    if (isLoading && torrents.length === 0) {
      // Start a timer to show loading state after 500ms
      timeoutId = setTimeout(() => {
        setShowLoadingState(true)
      }, 500)
    } else {
      // Clear the timer and hide loading state when not loading
      setShowLoadingState(false)
    }

    return () => {
      if (timeoutId) {
        clearTimeout(timeoutId)
      }
    }
  }, [isLoading, torrents.length])

  const hasSidebarFilters = useMemo(() => {
    if (!filters) {
      return false
    }

    const {
      status = [],
      excludeStatus = [],
      categories = [],
      excludeCategories = [],
      expandedCategories = [],
      expandedExcludeCategories = [],
      tags = [],
      excludeTags = [],
      trackers = [],
      excludeTrackers = [],
      expr,
    } = filters

    return (
      status.length > 0 ||
      excludeStatus.length > 0 ||
      categories.length > 0 ||
      excludeCategories.length > 0 ||
      expandedCategories.length > 0 ||
      expandedExcludeCategories.length > 0 ||
      tags.length > 0 ||
      excludeTags.length > 0 ||
      trackers.length > 0 ||
      excludeTrackers.length > 0 ||
      Boolean(expr?.trim())
    )
  }, [filters])

  const hasSearchQuery = Boolean(effectiveSearch)
  const hasFilterControls = useMemo(() => {
    return hasSidebarFilters || columnFilters.length > 0
  }, [hasSidebarFilters, columnFilters])
  const emptyStateMessage = useMemo(() => {
    if (hasFilterControls) {
      return "No torrents match the current filters"
    }
    if (hasSearchQuery) {
      return "No torrents match the current search"
    }
    return "No torrents found"
  }, [hasFilterControls, hasSearchQuery])

  // Call the callback when filtered data updates
  useEffect(() => {
    if (!onFilteredDataUpdate || isLoading) {
      return
    }

    const nextCounts = counts ?? lastMetadataRef.current.counts
    const nextCategories = categories ?? lastMetadataRef.current.categories
    const nextTags = tags ?? lastMetadataRef.current.tags
    const prevSupportsSubcategories = lastMetadataRef.current.supportsSubcategories ?? false
    const previousUseSubcategories = lastMetadataRef.current.useSubcategories ?? false
    const nextSupportsSubcategories = supportsSubcategories
    const nextUseSubcategories = nextSupportsSubcategories? (subcategoriesFromData ?? previousUseSubcategories): false
    const nextTotalCount = totalCount

    const hasAnyMetadata =
      nextCounts !== undefined ||
      nextCategories !== undefined ||
      nextTags !== undefined ||
      nextUseSubcategories !== undefined
    const hasExistingTorrents = torrents.length > 0

    if (!hasAnyMetadata && !hasExistingTorrents) {
      return
    }

    const metadataChanged =
      nextCounts !== lastMetadataRef.current.counts ||
      nextCategories !== lastMetadataRef.current.categories ||
      nextTags !== lastMetadataRef.current.tags ||
      nextSupportsSubcategories !== prevSupportsSubcategories ||
      nextUseSubcategories !== previousUseSubcategories ||
      nextTotalCount !== lastMetadataRef.current.totalCount

    const torrentsLengthChanged = torrents.length !== (lastMetadataRef.current.torrentsLength ?? -1)

    if (!metadataChanged && !torrentsLengthChanged) {
      return
    }

    onFilteredDataUpdate(
      torrents,
      totalCount,
      nextCounts,
      nextCategories,
      nextTags,
      nextUseSubcategories
    )

    lastMetadataRef.current = {
      counts: nextCounts,
      categories: nextCategories,
      tags: nextTags,
      totalCount: nextTotalCount,
      torrentsLength: torrents.length,
      useSubcategories: nextUseSubcategories,
      supportsSubcategories: nextSupportsSubcategories,
    }
  }, [counts, categories, tags, totalCount, torrents, isLoading, onFilteredDataUpdate, subcategoriesFromData, supportsSubcategories])

  // Use torrents directly from backend (already sorted)
  const sortedTorrents = torrents

  // Atomic filter clearing callback
  const clearFiltersAtomically = useCallback((mode: 'all' | 'columns-only' = 'all') => {
    setFilterLifecycleState(mode === 'all' ? 'clearing-all' : 'clearing-columns-only');
  }, []);
  const effectiveServerState = useMemo(() => {
    const cached = serverStateRef.current
    const instanceChanged = cached.instanceId !== instanceId

    if (serverState != null) {
      serverStateRef.current = { instanceId, state: serverState }
      return serverState
    }

    if (serverState === null) {
      serverStateRef.current = { instanceId, state: null }
      return null
    }

    if (instanceChanged) {
      serverStateRef.current = { instanceId, state: null }
      return null
    }

    return cached.state
  }, [serverState, instanceId])

  const selectedRowIds = useMemo(() => {
    const ids: string[] = []
    for (const [rowId, isSelected] of Object.entries(rowSelection)) {
      if (isSelected) {
        ids.push(rowId)
      }
    }
    return ids
  }, [rowSelection])
  const selectedRowIdSet = useMemo(() => new Set(selectedRowIds), [selectedRowIds])

  useEffect(() => {
    if (isAllSelected) {
      if (excludedFromSelectAll.size === 0) {
        return
      }

      const visibleHashes = new Set(sortedTorrents.map(torrent => torrent.hash))
      const hasInvalidExclusion = Array.from(excludedFromSelectAll).some(hash => !visibleHashes.has(hash))

      if (hasInvalidExclusion) {
        resetSelectionState()
      }

      return
    }

    if (Object.keys(rowSelection).length === 0) {
      return
    }

    const visibleRowIds = new Set(table.getRowModel().rows.map(row => row.id))
    const hasInvalidSelection = Object.entries(rowSelection).some(([rowId, selected]) => selected && !visibleRowIds.has(rowId))

    if (hasInvalidSelection) {
      resetSelectionState()
    }
  }, [
    excludedFromSelectAll,
    isAllSelected,
    resetSelectionState,
    rowSelection,
    sortedTorrents,
  ])

  // Reset selection when table becomes empty
  useEffect(() => {
    if (sortedTorrents.length === 0 && (isAllSelected || Object.keys(rowSelection).length > 0)) {
      resetSelectionState()
    }
  }, [sortedTorrents.length, isAllSelected, rowSelection, resetSelectionState])

  // Custom selection handlers for "select all" functionality
  const handleSelectAll = useCallback(() => {
    // Gmail-style behavior: if any rows are selected, always deselect all
    const hasAnySelection = isAllSelected || selectedRowIds.length > 0

    if (hasAnySelection) {
      // Deselect all mode - regardless of checked state
      setIsAllSelected(false)
      setExcludedFromSelectAll(new Set())
      setRowSelection({})
      lastSelectedIndexRef.current = null // Reset anchor on deselect all
    } else {
      // Select all mode - only when nothing is selected
      setIsAllSelected(true)
      setExcludedFromSelectAll(new Set())
      setRowSelection({})
    }
  }, [setRowSelection, isAllSelected, selectedRowIds.length])

  const handleRowSelection = useCallback((hash: string, checked: boolean, rowId?: string) => {
    if (isAllSelected) {
      if (!checked) {
        // When deselecting a row in "select all" mode, add to exclusions
        setExcludedFromSelectAll(prev => new Set(prev).add(hash))
      } else {
        // When selecting a row that was excluded, remove from exclusions
        setExcludedFromSelectAll(prev => {
          const newSet = new Set(prev)
          newSet.delete(hash)
          return newSet
        })
      }
    } else {
      // Regular selection mode - use table's built-in selection with correct row ID
      const keyToUse = rowId || hash // Use rowId if provided, fallback to hash for backward compatibility
      setRowSelection(prev => ({
        ...prev,
        [keyToUse]: checked,
      }))
    }
  }, [isAllSelected, setRowSelection])

  // Calculate these after we have selectedHashes
  const isSelectAllChecked = useMemo(() => {
    if (isAllSelected) {
      // When in "select all" mode, only show checked if no exclusions exist
      return excludedFromSelectAll.size === 0
    }
    const regularSelectionCount = selectedRowIds.length
    return regularSelectionCount === sortedTorrents.length && sortedTorrents.length > 0
  }, [isAllSelected, excludedFromSelectAll.size, selectedRowIds.length, sortedTorrents.length])

  const isSelectAllIndeterminate = useMemo(() => {
    // Show indeterminate (dash) when SOME but not ALL items are selected
    if (isAllSelected) {
      // In "select all" mode, show indeterminate if some are excluded
      return excludedFromSelectAll.size > 0
    }

    const regularSelectionCount = selectedRowIds.length

    // Indeterminate when some (but not all) are selected
    return regularSelectionCount > 0 && regularSelectionCount < sortedTorrents.length
  }, [isAllSelected, excludedFromSelectAll.size, selectedRowIds.length, sortedTorrents.length])

  // Memoize columns to avoid unnecessary recalculations
  const columns = useMemo(
    () => createColumns(incognitoMode, {
      shiftPressedRef,
      lastSelectedIndexRef,
      // Pass custom selection handlers
      customSelectAll: {
        onSelectAll: handleSelectAll,
        isAllSelected: isSelectAllChecked,
        isIndeterminate: isSelectAllIndeterminate,
      },
      onRowSelection: handleRowSelection,
      isAllSelected,
      excludedFromSelectAll,
    }, speedUnit, trackerIcons, formatTimestamp, preferences, supportsTrackerHealth, isCrossSeedFiltering, desktopViewMode as TableViewMode),
    [incognitoMode, speedUnit, trackerIcons, formatTimestamp, handleSelectAll, isSelectAllChecked, isSelectAllIndeterminate, handleRowSelection, isAllSelected, excludedFromSelectAll, preferences, supportsTrackerHealth, isCrossSeedFiltering, desktopViewMode]
  )

  const torrentIdentityCounts = useMemo(() => {
    const counts = new Map<string, number>()

    for (const torrent of sortedTorrents) {
      const baseIdentity = torrent.hash ?? torrent.infohash_v1 ?? torrent.infohash_v2
      if (!baseIdentity) continue
      counts.set(baseIdentity, (counts.get(baseIdentity) ?? 0) + 1)
    }

    return counts
  }, [sortedTorrents])

  const table = useReactTable({
    data: sortedTorrents,
    columns,
    getCoreRowModel: getCoreRowModel(),
    // For cross-seed filtering, enable client-side sorting and filtering
    // For regular filtering, backend handles sorting and column filters
    manualSorting: !isCrossSeedFiltering,
    getSortedRowModel: isCrossSeedFiltering ? getSortedRowModel() : undefined,
    manualFiltering: !isCrossSeedFiltering,
    getFilteredRowModel: isCrossSeedFiltering ? getFilteredRowModel() : undefined,
    // Prefer stable torrent hash for row identity while keeping duplicates unique
    getRowId: (row: Torrent, index: number) => {
      const baseIdentity = row.hash ?? row.infohash_v1 ?? row.infohash_v2

      if (!baseIdentity) {
        return `row-${index}`
      }

      if ((torrentIdentityCounts.get(baseIdentity) ?? 0) > 1) {
        return `${baseIdentity}-${index}`
      }

      return baseIdentity
    },
    // State management
    state: {
      sorting,
      globalFilter,
      rowSelection,
      columnSizing,
      columnVisibility,
      columnOrder,
      // Convert our custom ColumnFilter format to TanStack Table format when doing client-side filtering
      ...(isCrossSeedFiltering && {
        columnFilters: columnFilters.map(filter => ({
          id: filter.columnId,
          value: filter.value
        }))
      }),
    },
    onSortingChange: setSorting,
    onGlobalFilterChange: setGlobalFilter,
    onRowSelectionChange: setRowSelection,
    onColumnSizingChange: setColumnSizing,
    onColumnVisibilityChange: setColumnVisibility,
    onColumnOrderChange: setColumnOrder,
    // Enable row selection
    enableRowSelection: true,
    // Enable column resizing
    enableColumnResizing: true,
    columnResizeMode: "onChange" as const,
    // Prevent automatic state resets during data updates
    autoResetPageIndex: false,
    autoResetExpanded: false,
  })

  // Fix virtualization when column filters are cleared in cross-seed mode
  // Only run when lifecycle is idle to avoid racing with filter lifecycle handler
  useEffect(() => {
    if (filterLifecycleState === 'idle' && isCrossSeedFiltering && columnFilters.length === 0) {
      // Reset loadedRows to ensure all rows are visible when filters are cleared
      const targetRows = Math.min(100, sortedTorrents.length)
      // Use functional update to ensure idempotent, non-racing updates
      setLoadedRows(prev => Math.max(prev, targetRows))
    }
  }, [filterLifecycleState, isCrossSeedFiltering, columnFilters.length, sortedTorrents.length])

  const resolveSortColumnId = useCallback((field: string): string => {
    const columns = table.getAllLeafColumns()
    const directMatch = columns.find(column => column.id === field)
    if (directMatch) {
      return directMatch.id
    }

    const backendMatch = columns.find(column => getBackendSortField(column.id) === field)
    if (backendMatch) {
      return backendMatch.id
    }

    return field
  }, [table, columnVisibility, columnOrder])

  const compactSortOptions = useMemo(() => {
    const columns = table.getAllLeafColumns()
    const availableFields = new Set<string>()

    for (const column of columns) {
      availableFields.add(column.id)
      availableFields.add(getBackendSortField(column.id))
    }

    return TORRENT_SORT_OPTIONS.filter(option => availableFields.has(option.value))
  }, [table, columnVisibility, columnOrder])

  const currentCompactSortLabel = useMemo(() => {
    const directOption = compactSortOptions.find(option => option.value === activeSortField)
    if (directOption) {
      return directOption.label
    }

    const columns = table.getAllLeafColumns()
    const directColumn = columns.find(column => column.id === activeSortField)
    if (directColumn) {
      const meta = directColumn.columnDef.meta as { headerString?: string } | undefined
      if (meta?.headerString) {
        return meta.headerString
      }
      if (typeof directColumn.columnDef.header === "string") {
        return directColumn.columnDef.header
      }
      return directColumn.id
    }

    const backendColumn = columns.find(column => getBackendSortField(column.id) === activeSortField)
    if (backendColumn) {
      const meta = backendColumn.columnDef.meta as { headerString?: string } | undefined
      if (meta?.headerString) {
        return meta.headerString
      }
      if (typeof backendColumn.columnDef.header === "string") {
        return backendColumn.columnDef.header
      }
      return backendColumn.id
    }

    return activeSortField
  }, [compactSortOptions, activeSortField, table, columnVisibility, columnOrder])

  const handleCompactSortFieldChange = useCallback((value: TorrentSortOptionValue) => {
    if (activeSortField === value) {
      return
    }

    const columnId = resolveSortColumnId(value)
    const defaultOrder = getDefaultSortOrder(value)

    setSorting([{ id: columnId, desc: defaultOrder === "desc" }])
    setLastUserAction({
      type: "sort",
      timestamp: Date.now(),
    })
  }, [activeSortField, resolveSortColumnId, setSorting, setLastUserAction])

  const handleCompactSortOrderToggle = useCallback(() => {
    const columnId = resolveSortColumnId(activeSortField)
    const nextDesc = activeSortOrder === "asc"

    setSorting([{ id: columnId, desc: nextDesc }])
    setLastUserAction({
      type: "sort",
      timestamp: Date.now(),
    })
  }, [activeSortField, activeSortOrder, resolveSortColumnId, setSorting, setLastUserAction])

  const handleCompactCheckboxChange = useCallback((torrent: Torrent, rowId: string, checked: boolean) => {
    const nextChecked = !!checked
    const allRows = table.getRowModel().rows
    const currentIndex = allRows.findIndex(r => r.id === rowId)

    if (shiftPressedRef.current && lastSelectedIndexRef.current !== null && currentIndex !== -1) {
      const start = Math.min(lastSelectedIndexRef.current, currentIndex)
      const end = Math.max(lastSelectedIndexRef.current, currentIndex)

      for (let i = start; i <= end; i++) {
        const targetRow = allRows[i]
        if (targetRow) {
          handleRowSelection(targetRow.original.hash, nextChecked, targetRow.id)
        }
      }
    } else {
      handleRowSelection(torrent.hash, nextChecked, rowId)
    }

    if (currentIndex !== -1) {
      lastSelectedIndexRef.current = currentIndex
    }
    shiftPressedRef.current = false
  }, [handleRowSelection, table])

  // Get selected torrent hashes - handle both regular selection and "select all" mode
  const selectedHashes = useMemo((): string[] => {
    if (isAllSelected) {
      // When all are selected, return all currently loaded hashes minus exclusions
      // This is needed for actions to work properly
      return sortedTorrents
        .map(t => t.hash)
        .filter(hash => !excludedFromSelectAll.has(hash))
    } else {
      // Regular selection mode - get hashes from selected torrents directly
      const tableRows = table.getRowModel().rows
      return tableRows
        .filter(row => selectedRowIdSet.has(row.id))
        .map(row => row.original.hash)
    }
  }, [selectedRowIdSet, isAllSelected, excludedFromSelectAll, sortedTorrents, table])

  // Calculate the effective selection count for display
  const effectiveSelectionCount = useMemo(() => {
    if (isAllSelected) {
      // When all selected, count is total minus exclusions
      return Math.max(0, totalCount - excludedFromSelectAll.size)
    } else {
      // Regular selection mode - use the computed selectedHashes length
      return selectedRowIds.length
    }
  }, [isAllSelected, totalCount, excludedFromSelectAll.size, selectedRowIds.length])

  // Get selected torrents
  const selectedTorrents = useMemo((): Torrent[] => {
    if (isAllSelected) {
      // When all are selected, return all torrents minus exclusions
      return sortedTorrents.filter(t => !excludedFromSelectAll.has(t.hash))
    } else {
      // Regular selection mode
      return selectedHashes
        .map((hash: string) => sortedTorrents.find((t: Torrent) => t.hash === hash))
        .filter(Boolean) as Torrent[]
    }
  }, [selectedHashes, sortedTorrents, isAllSelected, excludedFromSelectAll])

  // Calculate total size of selected torrents
  const selectedTotalSize = useMemo(() => {
    if (isAllSelected) {
      const aggregateTotalSize = stats?.totalSize ?? 0

      if (aggregateTotalSize <= 0) {
        return 0
      }

      if (excludedFromSelectAll.size === 0) {
        return aggregateTotalSize
      }

      const excludedSize = sortedTorrents.reduce((total, torrent) => {
        if (excludedFromSelectAll.has(torrent.hash)) {
          return total + (torrent.size || 0)
        }
        return total
      }, 0)

      return Math.max(aggregateTotalSize - excludedSize, 0)
    }

    return getTotalSize(selectedTorrents)
  }, [isAllSelected, stats?.totalSize, excludedFromSelectAll, sortedTorrents, selectedTorrents])
  const selectedFormattedSize = useMemo(() => formatBytes(selectedTotalSize), [selectedTotalSize])
  const queryClient = useQueryClient()

  const [altSpeedOverride, setAltSpeedOverride] = useState<boolean | null>(null)
  const serverAltSpeedEnabled = effectiveServerState?.use_alt_speed_limits
  const hasAltSpeedStatus = typeof serverAltSpeedEnabled === "boolean"
  const isAltSpeedKnown = altSpeedOverride !== null || hasAltSpeedStatus
  const altSpeedEnabled = altSpeedOverride ?? serverAltSpeedEnabled ?? false
  const AltSpeedIcon = altSpeedEnabled ? Turtle : Rabbit
  const altSpeedIconClass = isAltSpeedKnown ? altSpeedEnabled ? "text-destructive" : "text-green-500" : "text-muted-foreground"

  useEffect(() => {
    setAltSpeedOverride(null)
  }, [instanceId])

  const { mutateAsync: toggleAltSpeedLimits, isPending: isTogglingAltSpeed } = useMutation({
    mutationFn: () => api.toggleAlternativeSpeedLimits(instanceId),
    onSuccess: () => {
      queryClient.invalidateQueries({ queryKey: ["torrents-list", instanceId] })
      queryClient.invalidateQueries({ queryKey: ["alternative-speed-limits", instanceId] })
    },
  })

  useEffect(() => {
    if (altSpeedOverride === null) {
      return
    }

    if (serverAltSpeedEnabled === altSpeedOverride) {
      setAltSpeedOverride(null)
    }
  }, [serverAltSpeedEnabled, altSpeedOverride])

  // Poll for async cross-seed filtering status updates
  

  const handleToggleAltSpeedLimits = useCallback(async () => {
    if (isTogglingAltSpeed) {
      return
    }

    const current = altSpeedOverride ?? serverAltSpeedEnabled ?? false
    const next = !current

    setAltSpeedOverride(next)

    try {
      await toggleAltSpeedLimits()
    } catch {
      setAltSpeedOverride(current)
    }
  }, [altSpeedOverride, serverAltSpeedEnabled, toggleAltSpeedLimits, isTogglingAltSpeed])

  const altSpeedTooltip = isAltSpeedKnown ? altSpeedEnabled ? "Alternative speed limits: On" : "Alternative speed limits: Off" : "Alternative speed limits status unknown"
  const altSpeedAriaLabel = isAltSpeedKnown ? altSpeedEnabled ? "Disable alternative speed limits" : "Enable alternative speed limits" : "Alternative speed limits status unknown"

  const rawConnectionStatus = effectiveServerState?.connection_status ?? ""
  const normalizedConnectionStatus = rawConnectionStatus ? rawConnectionStatus.trim().toLowerCase() : ""
  const formattedConnectionStatus = normalizedConnectionStatus ? normalizedConnectionStatus.replace(/_/g, " ") : ""
  const connectionStatusDisplay = formattedConnectionStatus ? formattedConnectionStatus.replace(/\b\w/g, (char: string) => char.toUpperCase()) : ""
  const hasConnectionStatus = Boolean(formattedConnectionStatus)
  const isConnectable = normalizedConnectionStatus === "connected"
  const isFirewalled = normalizedConnectionStatus === "firewalled"
  const ConnectionStatusIcon = isConnectable ? Globe : isFirewalled ? BrickWallFire : hasConnectionStatus ? Ban : Globe
  const listenPort = metadata?.preferences?.listen_port
  const connectionStatusTooltip = hasConnectionStatus
    ? `${isConnectable ? "Connectable" : connectionStatusDisplay}${listenPort ? `. Port: ${listenPort}` : ""}`
    : "Connection status unknown"
  const connectionStatusIconClass = hasConnectionStatus ? isConnectable ? "text-green-500" : isFirewalled ? "text-amber-500" : "text-destructive" : "text-muted-foreground"
  const connectionStatusAriaLabel = hasConnectionStatus ? `qBittorrent connection status: ${connectionStatusDisplay || formattedConnectionStatus}` : "qBittorrent connection status unknown"

  // Size shown in destructive dialogs - prefer the aggregate when select-all is active
  const deleteDialogTotalSize = useMemo(() => {
    if (isAllSelected) {
      if (selectedTotalSize > 0) {
        return selectedTotalSize
      }

      if (contextTorrents.length > 0) {
        return getTotalSize(contextTorrents)
      }

      return 0
    }

    if (contextTorrents.length > 0) {
      return getTotalSize(contextTorrents)
    }

    return selectedTotalSize
  }, [isAllSelected, selectedTotalSize, contextTorrents])
  const deleteDialogFormattedSize = useMemo(() => formatBytes(deleteDialogTotalSize), [deleteDialogTotalSize])

  const selectAllFilters = useMemo(() => {
    if (!isAllSelected) {
      return undefined
    }

    const combinedExpr = columnFiltersExpr ?? filters?.expr

    if (filters) {
      return {
        ...filters,
        expr: combinedExpr ?? filters.expr ?? "",
      }
    }

    if (combinedExpr == null) {
      return undefined
    }

    return {
      status: [],
      excludeStatus: [],
      categories: [],
      excludeCategories: [],
      tags: [],
      excludeTags: [],
      trackers: [],
      excludeTrackers: [],
      expr: combinedExpr,
    }
  }, [isAllSelected, filters, columnFiltersExpr])

  // Call the callback when selection state changes
  useEffect(() => {
    if (onSelectionChange) {
      onSelectionChange(
        selectedHashes,
        selectedTorrents,
        isAllSelected,
        effectiveSelectionCount,
        Array.from(excludedFromSelectAll),
        selectedTotalSize,
        selectAllFilters ?? filters
      )
    }
  }, [onSelectionChange, selectedHashes, selectedTorrents, isAllSelected, effectiveSelectionCount, excludedFromSelectAll, selectedTotalSize, selectAllFilters, filters])

  // Virtualization setup with progressive loading
  const { rows } = table.getRowModel()
  const parentRef = useRef<HTMLDivElement>(null)

  // Load more rows as user scrolls (progressive loading + backend pagination)
  const loadMore = useCallback((): void => {
    // First, try to load more from virtual scrolling if we have more local data
    if (loadedRows < sortedTorrents.length) {
      // Prevent concurrent loads
      if (isLoadingMoreRows) {
        return
      }

      setIsLoadingMoreRows(true)

      setLoadedRows(prev => {
        const newLoadedRows = Math.min(prev + 100, sortedTorrents.length)
        return newLoadedRows
      })

      // Reset loading flag after a short delay
      setTimeout(() => setIsLoadingMoreRows(false), 100)
    } else if (!hasLoadedAll && !isLoadingMore && backendLoadMore) {
      // If we've displayed all local data but there's more on backend, load next page
      backendLoadMore()
    }
  }, [sortedTorrents.length, isLoadingMoreRows, loadedRows, hasLoadedAll, isLoadingMore, backendLoadMore])

  // Ensure loadedRows never exceeds actual data length
  const safeLoadedRows = Math.min(loadedRows, rows.length)

  // Also keep loadedRows in sync with actual data to prevent status display issues
  useEffect(() => {
    if (filterLifecycleState === 'idle' && loadedRows > rows.length && rows.length > 0) {
      setLoadedRows(rows.length)
    }
  }, [loadedRows, rows.length, filterLifecycleState])

  // Compute estimated row height based on view mode - used by virtualizer and keyboard navigation
  const estimatedRowHeight = useMemo(() => {
    switch (desktopViewMode) {
      case "compact": return 80
      case "dense": return 26
      default: return 40
    }
  }, [desktopViewMode])

  // useVirtualizer must be called at the top level, not inside useMemo
  const virtualizer = useVirtualizer({
    count: safeLoadedRows,
    getScrollElement: () => parentRef.current,
    estimateSize: () => estimatedRowHeight,
    // Optimized overscan based on TanStack Virtual recommendations
    // Start small and adjust based on dataset size and performance
    overscan: sortedTorrents.length > 50000 ? 3 : sortedTorrents.length > 10000 ? 5 : sortedTorrents.length > 1000 ? 10 : 15,
    // Provide a key to help with item tracking - use hash with index for uniqueness
    getItemKey: useCallback((index: number) => {
      const row = rows[index]
      if (!row) return `loading-${index}`
      return row.id
    }, [rows]),
    // Optimized onChange handler following TanStack Virtual best practices
    onChange: (instance, sync) => {
      const vRows = instance.getVirtualItems();
      const lastItem = vRows.at(-1);

      // Only trigger loadMore when scrolling has paused (sync === false) or we're not actively scrolling
      // This prevents excessive loadMore calls during rapid scrolling
      const shouldCheckLoadMore = !sync || !instance.isScrolling

      if (shouldCheckLoadMore && lastItem && lastItem.index >= safeLoadedRows - 50) {
        // Load more if we're near the end of virtual rows OR if we might need more data from backend
        if (safeLoadedRows < rows.length || (!hasLoadedAll && !isLoadingMore)) {
          loadMore();
        }
      }
    },
  })

  // Filter lifecycle state machine
  useLayoutEffect(() => {
    if (filterLifecycleState === 'clearing-all' || filterLifecycleState === 'clearing-columns-only') {

      // Perform clearing operations atomically
      setColumnFilters([]);
      setSorting([]);
      virtualizer.scrollToOffset(0);
      virtualizer.measure();
      
      // Reset loadedRows to a reasonable initial value
      const newLoadedRows = Math.min(100, sortedTorrents.length);
      setLoadedRows(newLoadedRows);
      
      // Only clear parent filters if clearing all (not just columns)
      if (filterLifecycleState === 'clearing-all') {
        const emptyFilters: TorrentFilters = {
          status: [],
          excludeStatus: [],
          categories: [],
          excludeCategories: [],
          tags: [],
          excludeTags: [],
          trackers: [],
          excludeTrackers: []
        };
        onFilterChange?.(emptyFilters);
      }

      // Transition to cleared state
      setFilterLifecycleState('cleared');
    } else if (filterLifecycleState === 'cleared') {
      // Reset to idle state after clearing is complete
      setFilterLifecycleState('idle');
    }
  }, [filterLifecycleState, virtualizer, onFilterChange, setLoadedRows, sortedTorrents.length]);

  // Force virtualizer to recalculate when count changes
  useEffect(() => {
    virtualizer.measure()
  }, [safeLoadedRows, virtualizer])

  // Recalculate virtualized row sizes when view mode changes
  useEffect(() => {
    virtualizer.measure()
  }, [desktopViewMode, virtualizer])

  const virtualRows = virtualizer.getVirtualItems()

  // Memoize minTableWidth to avoid recalculation on every row render
  const minTableWidth = useMemo(() => {
    return table.getVisibleLeafColumns().reduce((width, col) => {
      return width + col.getSize()
    }, 0)
    // eslint-disable-next-line react-hooks/exhaustive-deps
  }, [table, columnVisibility])

  // Reset loaded rows when data changes significantly
  useEffect(() => {
    // Always ensure loadedRows is at least 100 (or total length if less)
    const targetRows = Math.min(100, sortedTorrents.length)

    setLoadedRows(prev => {
      if (sortedTorrents.length === 0) {
        // No data, reset to 0
        return 0
      } else if (prev === 0) {
        // Initial load
        return targetRows
      } else if (prev < targetRows) {
        // Not enough rows loaded, load at least 100
        return targetRows
      }
      // Don't reset loadedRows backward due to temporary server data fluctuations
      // Progressive loading should be independent of server data variations
      return prev
    })

    // Force virtualizer to recalculate
    virtualizer.measure()
  }, [sortedTorrents.length, virtualizer])

  // Reset when filters or search changes
  useEffect(() => {
    // Only reset loadedRows for user-initiated changes, not data updates
    const isRecentUserAction = lastUserAction && (Date.now() - lastUserAction.timestamp < 1000)

    if (isRecentUserAction) {
      const targetRows = Math.min(100, sortedTorrents.length || 0)
      setLoadedRows(targetRows)
      setIsLoadingMoreRows(false)

      // Clear selection state when data changes
      resetSelectionState() // Reset anchor on filter/search change

      // User-initiated change: scroll to top
      if (parentRef.current) {
        parentRef.current.scrollTop = 0
        setTimeout(() => {
          virtualizer.scrollToOffset(0)
          virtualizer.measure()
        }, 0)
      }
    } else {
      // Data update only: just remeasure without resetting loadedRows
      setTimeout(() => {
        virtualizer.measure()
      }, 0)
    }
  }, [filters, effectiveSearch, instanceId, virtualizer, sortedTorrents.length, lastUserAction, resetSelectionState])

  // Clear selection handler for keyboard navigation
  const clearSelection = useCallback(() => {
    resetSelectionState()
  }, [resetSelectionState])

  // Set up keyboard navigation with selection clearing
  useKeyboardNavigation({
    parentRef,
    virtualizer,
    safeLoadedRows,
    hasLoadedAll,
    isLoadingMore,
    loadMore,
    estimatedRowHeight,
    onClearSelection: clearSelection,
    hasSelection: isAllSelected || selectedRowIds.length > 0,
  })

  // Apply Ctrl/Cmd+A shortcut to select all torrents
  const selectAllWithShortcut = useCallback(() => {
    if (sortedTorrents.length === 0) {
      return
    }

    setIsAllSelected(true)
    setExcludedFromSelectAll(new Set())
    setRowSelection({})
    lastSelectedIndexRef.current = null
  }, [sortedTorrents.length, setIsAllSelected, setExcludedFromSelectAll, setRowSelection])

  // Wrapper functions to adapt hook handlers to component needs
  const selectAllOptions = useMemo(() => ({
    selectAll: isAllSelected,
    filters: selectAllFilters,
    search: isAllSelected ? effectiveSearch : undefined,
    excludeHashes: isAllSelected ? Array.from(excludedFromSelectAll) : undefined,
  }), [isAllSelected, selectAllFilters, effectiveSearch, excludedFromSelectAll])

  const contextClientMeta = useMemo(() => ({
    clientHashes: contextHashes,
    totalSelected: isAllSelected ? effectiveSelectionCount : contextHashes.length,
  }), [contextHashes, isAllSelected, effectiveSelectionCount])

  const runAction = useCallback((action: (typeof TORRENT_ACTIONS)[keyof typeof TORRENT_ACTIONS], hashes: string[], extra?: Parameters<typeof handleAction>[2]) => {
    const clientHashes = hashes.length > 0 ? hashes : selectedHashes
    const clientCount = isAllSelected ? effectiveSelectionCount : (clientHashes.length || hashes.length || 1)
    handleAction(action, isAllSelected ? [] : hashes, {
      ...selectAllOptions,
      clientHashes,
      clientCount,
      ...extra,
    })
  }, [handleAction, isAllSelected, selectAllOptions, selectedHashes, effectiveSelectionCount])

  const handleExportWrapper = useCallback((hashes: string[], torrentsForSelection: Torrent[]) => {
    exportTorrents({
      hashes,
      torrents: torrentsForSelection,
      isAllSelected,
      totalSelected: effectiveSelectionCount,
      filters: selectAllFilters ?? filters,
      search: effectiveSearch,
      excludeHashes: Array.from(excludedFromSelectAll),
      sortField: activeSortField,
      sortOrder: activeSortOrder,
    })
  }, [
    exportTorrents,
    isAllSelected,
    effectiveSelectionCount,
    selectAllFilters,
    filters,
    effectiveSearch,
    excludedFromSelectAll,
    activeSortField,
    activeSortOrder,
  ])

  const handleDeleteWrapper = useCallback(() => {
    // Include cross-seed hashes if user opted to delete them
    const hashesToDelete = deleteCrossSeeds
      ? [...contextHashes, ...crossSeedWarning.affectedTorrents.map(t => t.hash)]
      : contextHashes

    // Update count to include cross-seeds for accurate toast message
    const deleteClientMeta = deleteCrossSeeds
      ? { clientHashes: hashesToDelete, totalSelected: hashesToDelete.length }
      : contextClientMeta

    handleDelete(
      hashesToDelete,
      isAllSelected,
      selectAllFilters ?? filters,
      effectiveSearch,
      Array.from(excludedFromSelectAll),
      deleteClientMeta
    )
  }, [handleDelete, contextHashes, isAllSelected, selectAllFilters, filters, effectiveSearch, excludedFromSelectAll, contextClientMeta, deleteCrossSeeds, crossSeedWarning.affectedTorrents])

  const handleAddTagsWrapper = useCallback((tags: string[]) => {
    handleAddTags(
      tags,
      contextHashes,
      isAllSelected,
      selectAllFilters ?? filters,
      effectiveSearch,
      Array.from(excludedFromSelectAll),
      contextClientMeta
    )
  }, [handleAddTags, contextHashes, isAllSelected, selectAllFilters, filters, effectiveSearch, excludedFromSelectAll, contextClientMeta])

  const handleSetTagsWrapper = useCallback((tags: string[]) => {
    handleSetTags(
      tags,
      contextHashes,
      isAllSelected,
      selectAllFilters ?? filters,
      effectiveSearch,
      Array.from(excludedFromSelectAll),
      contextClientMeta
    )
  }, [handleSetTags, contextHashes, isAllSelected, selectAllFilters, filters, effectiveSearch, excludedFromSelectAll, contextClientMeta])

  const handleSetCategoryWrapper = useCallback((category: string) => {
    handleSetCategory(
      category,
      contextHashes,
      isAllSelected,
      selectAllFilters ?? filters,
      effectiveSearch,
      Array.from(excludedFromSelectAll),
      contextClientMeta
    )
  }, [handleSetCategory, contextHashes, isAllSelected, selectAllFilters, filters, effectiveSearch, excludedFromSelectAll, contextClientMeta])

  // Direct category handler for context menu submenu
  const handleSetCategoryDirect = useCallback((category: string, hashes: string[]) => {
    const usingSelectAll = isAllSelected
    const resolvedFilters = usingSelectAll ? (selectAllFilters ?? filters) : undefined
    const resolvedSearch = usingSelectAll ? effectiveSearch : undefined
    const resolvedExclusions = usingSelectAll ? Array.from(excludedFromSelectAll) : undefined
    const clientHashes = hashes.length > 0 ? hashes : selectedHashes
    const totalSelected = usingSelectAll ? effectiveSelectionCount : (clientHashes.length || 1)

    handleSetCategory(
      category,
      usingSelectAll ? [] : hashes,
      usingSelectAll,
      resolvedFilters,
      resolvedSearch,
      resolvedExclusions,
      {
        clientHashes,
        totalSelected,
      }
    )
  }, [
    handleSetCategory,
    isAllSelected,
    selectAllFilters,
    filters,
    effectiveSearch,
    excludedFromSelectAll,
    selectedHashes,
    effectiveSelectionCount,
  ])

  const handleSetLocationWrapper = useCallback((location: string) => {
    handleSetLocation(
      location,
      contextHashes,
      isAllSelected,
      selectAllFilters ?? filters,
      effectiveSearch,
      Array.from(excludedFromSelectAll),
      contextClientMeta
    )
  }, [handleSetLocation, contextHashes, isAllSelected, selectAllFilters, filters, effectiveSearch, excludedFromSelectAll, contextClientMeta])

  const handleRenameTorrentWrapper = useCallback(async (name: string) => {
    const hash = contextHashes[0]
    if (!hash) return
    await handleRenameTorrent(hash, name)
  }, [handleRenameTorrent, contextHashes])

  const handleRenameFileWrapper = useCallback(async ({ oldPath, newPath }: { oldPath: string; newPath: string }) => {
    const hash = contextHashes[0]
    if (!hash) return
    if (!oldPath || !newPath) return
    await handleRenameFile(hash, oldPath, newPath)
  }, [handleRenameFile, contextHashes])

  const handleRenameFolderWrapper = useCallback(async ({ oldPath, newPath }: { oldPath: string; newPath: string }) => {
    const hash = contextHashes[0]
    if (!hash) return
    if (!oldPath || !newPath) return
    await handleRenameFolder(hash, oldPath, newPath)
  }, [handleRenameFolder, contextHashes])

  const handleRemoveTagsWrapper = useCallback((tags: string[]) => {
    handleRemoveTags(
      tags,
      contextHashes,
      isAllSelected,
      selectAllFilters ?? filters,
      effectiveSearch,
      Array.from(excludedFromSelectAll),
      contextClientMeta
    )
  }, [handleRemoveTags, contextHashes, isAllSelected, selectAllFilters, filters, effectiveSearch, excludedFromSelectAll, contextClientMeta])

  const handleRecheckWrapper = useCallback(() => {
    handleRecheck(
      contextHashes,
      isAllSelected,
      selectAllFilters ?? filters,
      effectiveSearch,
      Array.from(excludedFromSelectAll),
      contextClientMeta
    )
  }, [handleRecheck, contextHashes, isAllSelected, selectAllFilters, filters, effectiveSearch, excludedFromSelectAll, contextClientMeta])

  const handleReannounceWrapper = useCallback(() => {
    handleReannounce(
      contextHashes,
      isAllSelected,
      selectAllFilters ?? filters,
      effectiveSearch,
      Array.from(excludedFromSelectAll),
      contextClientMeta
    )
  }, [handleReannounce, contextHashes, isAllSelected, selectAllFilters, filters, effectiveSearch, excludedFromSelectAll, contextClientMeta])

  const handleTmmConfirmWrapper = useCallback(() => {
    handleTmmConfirm(
      contextHashes,
      isAllSelected,
      selectAllFilters ?? filters,
      effectiveSearch,
      Array.from(excludedFromSelectAll),
      contextClientMeta
    )
  }, [handleTmmConfirm, contextHashes, isAllSelected, selectAllFilters, filters, effectiveSearch, excludedFromSelectAll, contextClientMeta])

  const handleSetShareLimitWrapper = useCallback((
    ratioLimit: number,
    seedingTimeLimit: number,
    inactiveSeedingTimeLimit: number
  ) => {
    handleSetShareLimit(
      ratioLimit,
      seedingTimeLimit,
      inactiveSeedingTimeLimit,
      contextHashes,
      isAllSelected,
      selectAllFilters ?? filters,
      effectiveSearch,
      Array.from(excludedFromSelectAll),
      contextClientMeta
    )
  }, [handleSetShareLimit, contextHashes, isAllSelected, selectAllFilters, filters, effectiveSearch, excludedFromSelectAll, contextClientMeta])

  const handleSetSpeedLimitsWrapper = useCallback((
    uploadLimit: number,
    downloadLimit: number
  ) => {
    handleSetSpeedLimits(
      uploadLimit,
      downloadLimit,
      contextHashes,
      isAllSelected,
      selectAllFilters ?? filters,
      effectiveSearch,
      Array.from(excludedFromSelectAll),
      contextClientMeta
    )
  }, [handleSetSpeedLimits, contextHashes, isAllSelected, selectAllFilters, filters, effectiveSearch, excludedFromSelectAll, contextClientMeta])

  const handleDropPayload = useCallback((payload: AddTorrentDropPayload) => {
    setDropPayload(payload)
    onAddTorrentModalChange?.(true)
  }, [onAddTorrentModalChange])

  const handleDropPayloadConsumed = useCallback(() => {
    setDropPayload(null)
  }, [])


  // Drag and drop setup
  // Sensors must be called at the top level, not inside useMemo
  const sensors = useSensors(
    useSensor(MouseSensor, {
      activationConstraint: {
        distance: 8,
      },
    }),
    useSensor(TouchSensor, {
      activationConstraint: {
        delay: 250,
        tolerance: 5,
      },
    })
  )

  return (
    <>
      <SelectAllHotkey
        onSelectAll={selectAllWithShortcut}
        isMac={isMac}
        enabled={sortedTorrents.length > 0}
      />
      <div className="h-full flex flex-col">
      {/* Search and Actions */}
      <div className="flex flex-col gap-2 flex-shrink-0">
        {/* Search bar row */}
        <div className="flex items-center gap-1 sm:gap-2">
          {/* Action buttons - now handled by Management Bar in Header */}
          <div className="flex gap-1 sm:gap-2 flex-shrink-0">

            {/* Column controls next to search via portal, with inline fallback */}
            {(() => {
              const container = typeof document !== "undefined" ? document.getElementById("header-search-actions") : null
              const actions = (
                <>
                  {desktopViewMode === "compact" && compactSortOptions.length > 0 && (
                    <div className="flex items-center">
                      <DropdownMenu>
                        <Tooltip disableHoverableContent={true}>
                          <TooltipTrigger
                            asChild
                            onFocus={(e) => {
                              e.preventDefault()
                            }}
                          >
                            <DropdownMenuTrigger asChild>
                              <Button
                                variant="ghost"
                                size="sm"
                                className="h-8 px-2 text-xs font-medium gap-1"
                              >
                                <ArrowUpDown className="h-3.5 w-3.5" />
                                <span className="truncate">{currentCompactSortLabel}</span>
                              </Button>
                            </DropdownMenuTrigger>
                          </TooltipTrigger>
                          <TooltipContent>Change sort field</TooltipContent>
                        </Tooltip>
                        <DropdownMenuContent align="end" className="w-56 max-h-72 overflow-y-auto">
                          <DropdownMenuLabel>Sort by</DropdownMenuLabel>
                          <DropdownMenuSeparator />
                          <DropdownMenuRadioGroup
                            value={activeSortField}
                            onValueChange={(value) => handleCompactSortFieldChange(value as TorrentSortOptionValue)}
                          >
                            {compactSortOptions.map(option => (
                              <DropdownMenuRadioItem key={option.value} value={option.value} className="text-sm">
                                {option.label}
                              </DropdownMenuRadioItem>
                            ))}
                          </DropdownMenuRadioGroup>
                        </DropdownMenuContent>
                      </DropdownMenu>
                      <Tooltip disableHoverableContent={true}>
                        <TooltipTrigger
                          asChild
                          onFocus={(e) => {
                            e.preventDefault()
                          }}
                        >
                          <Button
                            variant="ghost"
                            size="icon"
                            className="h-8 w-8"
                            onClick={handleCompactSortOrderToggle}
                            aria-label={`Sort ${activeSortOrder === "desc" ? "ascending" : "descending"}`}
                          >
                            {activeSortOrder === "desc" ? (
                              <ChevronDown className="h-4 w-4" />
                            ) : (
                              <ChevronUp className="h-4 w-4" />
                            )}
                          </Button>
                        </TooltipTrigger>
                        <TooltipContent>Sort {activeSortOrder === "desc" ? "ascending" : "descending"}</TooltipContent>
                      </Tooltip>
                    </div>
                  )}

                  {columnFilters.length > 0 && (
                    <Tooltip>
                      <TooltipTrigger
                        asChild
                        onFocus={(e) => {
                          // Prevent tooltip from showing on focus - only show on hover
                          e.preventDefault()
                        }}
                      >
                        <Button
                          variant="outline"
                          size="icon"
                          className="relative mr-1"
                          onClick={() => {
                            // Use atomic filter clearing to avoid race conditions
                            // Only clear column filters in cross-seed mode, clear all filters otherwise
                            const clearingMode = isCrossSeedFiltering ? 'columns-only' : 'all'
                            clearFiltersAtomically(clearingMode)
                          }}
                        >
                          <X className="h-4 w-4"/>
                          <span className="sr-only">Clear all column filters</span>
                        </Button>
                      </TooltipTrigger>
                      <TooltipContent>Clear all column filters ({columnFilters.length})</TooltipContent>
                    </Tooltip>
                  )}

                  {desktopViewMode !== "compact" && (
                    <DropdownMenu>
                      <Tooltip disableHoverableContent={true}>
                        <TooltipTrigger
                          asChild
                          onFocus={(e) => {
                            // Prevent tooltip from showing on focus - only show on hover
                            e.preventDefault()
                          }}
                        >
                          <DropdownMenuTrigger asChild>
                            <Button
                              variant="outline"
                              size="icon"
                            >
                              <Columns3 className="h-4 w-4"/>
                              <span className="sr-only">Toggle columns</span>
                            </Button>
                          </DropdownMenuTrigger>
                        </TooltipTrigger>
                        <TooltipContent>Toggle columns</TooltipContent>
                      </Tooltip>
                      <DropdownMenuContent align="end" className="w-48">
                        <DropdownMenuLabel>Toggle columns</DropdownMenuLabel>
                        <DropdownMenuSeparator/>
                        {table
                          .getAllColumns()
                          .filter(
                            (column) =>
                              column.id !== "select" && // Never show select in visibility options
                              column.getCanHide()
                          )
                          .map((column) => {
                            return (
                              <DropdownMenuCheckboxItem
                                key={column.id}
                                className="capitalize"
                                checked={column.getIsVisible()}
                                onCheckedChange={(value) =>
                                  column.toggleVisibility(!!value)
                                }
                                onSelect={(e) => e.preventDefault()}
                              >
                                <span className="truncate">
                                  {(column.columnDef.meta as { headerString?: string })?.headerString ||
                                    (typeof column.columnDef.header === "string" ? column.columnDef.header : column.id)}
                                </span>
                              </DropdownMenuCheckboxItem>
                            )
                          })}
                      </DropdownMenuContent>
                    </DropdownMenu>
                  )}
                </>
              )

              return container ? createPortal(actions, container) : actions
            })()}

            <Suspense fallback={null}>
              <AddTorrentDialog
                instanceId={instanceId}
                open={addTorrentModalOpen}
                onOpenChange={onAddTorrentModalChange}
                dropPayload={dropPayload}
                onDropPayloadConsumed={handleDropPayloadConsumed}
                torrents={torrents}
              />
            </Suspense>
          </div>
        </div>
      </div>

      {/* Table container */}
      <div className="flex flex-col flex-1 min-h-0 mt-2 sm:mt-0 overflow-hidden">
        {/* Virtual scroll container with paint containment optimization for improved rendering performance */}
        <TorrentDropZone
          ref={parentRef}
          className="relative flex-1 overflow-auto scrollbar-thin select-none will-change-transform contain-paint"
          role="grid"
          aria-label="Torrents table"
          aria-rowcount={totalCount}
          aria-colcount={table.getVisibleLeafColumns().length}
          onDropPayload={handleDropPayload}
        >
          {/* Loading overlay - positioned absolute to scroll container */}
          {torrents.length === 0 && showLoadingState && (
            <div className="absolute inset-0 flex items-center justify-center bg-background/80 backdrop-blur-sm z-50 animate-in fade-in duration-300">
              <div className="text-center animate-in zoom-in-95 duration-300">
                <Logo className="h-12 w-12 animate-pulse mx-auto mb-3"/>
                <p>Loading torrents...</p>
              </div>
            </div>
          )}
          {torrents.length === 0 && !isLoading && (
            <div
              className={cn(
                "absolute inset-0 flex items-center justify-center z-40 animate-in fade-in duration-300",
                !hasFilterControls && "pointer-events-none"
              )}
            >
              <div className="text-center animate-in zoom-in-95 duration-300 text-muted-foreground space-y-3">
                <p>{emptyStateMessage}</p>
                {hasFilterControls && (
                  <Button
                    size="sm"
                    variant="outline"
                    onClick={() => clearFiltersAtomically("all")}
                  >
                    Clear filters
                  </Button>
                )}
              </div>
            </div>
          )}

          <div style={{ position: "relative", minWidth: "min-content" }}>
            {/* Header - show in normal and dense table views */}
            {desktopViewMode !== "compact" && (
              <div className="sticky top-0 bg-background border-b" style={{ zIndex: 50 }}>
                <DndContext
                sensors={sensors}
                collisionDetection={closestCenter}
                onDragEnd={(event) => {
                  const { active, over } = event
                  if (!active || !over || active.id === over.id) {
                    return
                  }

                  setColumnOrder((currentOrder: string[]) => {
                    const allColumnIds = table.getAllLeafColumns().map((col) => col.id)

                    // Normalize current order to include all current columns exactly once
                    const sanitizedOrder = [
                      ...currentOrder.filter((id) => allColumnIds.includes(id)),
                      ...allColumnIds.filter((id) => !currentOrder.includes(id)),
                    ]

                    const oldIndex = sanitizedOrder.indexOf(active.id as string)
                    const newIndex = sanitizedOrder.indexOf(over.id as string)

                    if (oldIndex === -1 || newIndex === -1) {
                      return sanitizedOrder
                    }

                    return arrayMove(sanitizedOrder, oldIndex, newIndex)
                  })
                }}
                modifiers={[restrictToHorizontalAxis]}
              >
                {table.getHeaderGroups().map(headerGroup => {
                  const headers = headerGroup.headers
                  const headerIds = headers.map(h => h.column.id)

                  // Use memoized minTableWidth

                  return (
                    <SortableContext
                      key={headerGroup.id}
                      items={headerIds}
                      strategy={horizontalListSortingStrategy}
                    >
                      <div className="flex" style={{ minWidth: `${minTableWidth}px` }}>
                        {headers.map(header => (
                          <DraggableTableHeader
                            key={header.id}
                            header={header}
                            columnFilters={columnFilters}
                            viewMode={desktopViewMode}
                            onFilterChange={(columnId, filter) => {
                              if (filter === null) {
                                setColumnFilters(columnFilters.filter(f => f.columnId !== columnId))
                              } else {
                                const existing = columnFilters.findIndex(f => f.columnId === columnId)
                                if (existing >= 0) {
                                  const newFilters = [...columnFilters]
                                  newFilters[existing] = filter
                                  setColumnFilters(newFilters)
                                } else {
                                  setColumnFilters([...columnFilters, filter])
                                }
                              }
                            }}
                          />
                        ))}
                      </div>
                    </SortableContext>
                  )
                })}
              </DndContext>
            </div>
            )}

            {/* Body */}
            <div
              style={{
                height: `${virtualizer.getTotalSize()}px`,
                width: "100%",
                position: "relative",
              }}
            >
              {virtualRows.map(virtualRow => {
                const row = rows[virtualRow.index]
                if (!row || !row.original) return null
                const torrent = row.original
                const isSelected = selectedTorrent?.hash === torrent.hash
                const isRowSelected = isAllSelected ? !excludedFromSelectAll.has(torrent.hash) : row.getIsSelected()

                // Render compact view for compact mode
                if (desktopViewMode === "compact") {
                  return (
                    <TorrentContextMenu
                      key={row.id}
                      instanceId={instanceId}
                      torrent={torrent}
                      isSelected={isRowSelected}
                      isAllSelected={isAllSelected}
                      selectedHashes={selectedHashes}
                      selectedTorrents={selectedTorrents}
                      effectiveSelectionCount={effectiveSelectionCount}
                      onTorrentSelect={onTorrentSelect}
                      onAction={runAction}
                      onPrepareDelete={prepareDeleteAction}
                      onPrepareTags={prepareTagsAction}
                      onPrepareCategory={prepareCategoryAction}
                      onPrepareCreateCategory={prepareCreateCategoryAction}
                      onPrepareShareLimit={prepareShareLimitAction}
                      onPrepareSpeedLimits={prepareSpeedLimitAction}
                      onPrepareLocation={prepareLocationAction}
                      onPrepareRenameTorrent={prepareRenameTorrentAction}
                      onPrepareRenameFile={prepareRenameFileAction}
                      onPrepareRenameFolder={prepareRenameFolderAction}
                      onPrepareRecheck={prepareRecheckAction}
                      onPrepareReannounce={prepareReannounceAction}
                      onPrepareTmm={prepareTmmAction}
                      availableCategories={availableCategories}
                      onSetCategory={handleSetCategoryDirect}
                      isPending={isPending}
                      onExport={handleExportWrapper}
                      isExporting={isExportingTorrent}
                      capabilities={capabilities}
                      useSubcategories={allowSubcategories}
                      canCrossSeedSearch={canCrossSeedSearch}
                      onCrossSeedSearch={onCrossSeedSearch}
                      isCrossSeedSearching={isCrossSeedSearching}
                      onFilterChange={onFilterChange}
                    >
                      <CompactRow
                        torrent={torrent}
                        rowId={row.id}
                        rowIndex={virtualRow.index}
                        isSelected={isSelected}
                        isRowSelected={isRowSelected}
                        onClick={(e) => {
                          const target = e.target as HTMLElement
                          const isCheckboxElement = target.closest("[data-slot=\"checkbox\"]") || target.closest("[role=\"checkbox\"]")
                          if (isCheckboxElement) {
                            return
                          }
                          // Handle shift-click for range selection
                          if (e.shiftKey) {
                            e.preventDefault()
                            const allRows = table.getRowModel().rows
                            const currentIndex = allRows.findIndex(r => r.id === row.id)
                            if (lastSelectedIndexRef.current !== null) {
                              const start = Math.min(lastSelectedIndexRef.current, currentIndex)
                              const end = Math.max(lastSelectedIndexRef.current, currentIndex)
                              for (let i = start; i <= end; i++) {
                                const targetRow = allRows[i]
                                if (targetRow) {
                                  handleRowSelection(targetRow.original.hash, true, targetRow.id)
                                }
                              }
                            } else {
                              handleRowSelection(torrent.hash, true, row.id)
                              lastSelectedIndexRef.current = currentIndex
                            }
                          } else if (e.ctrlKey || e.metaKey) {
                            const allRows = table.getRowModel().rows
                            const currentIndex = allRows.findIndex(r => r.id === row.id)
                            handleRowSelection(torrent.hash, !isRowSelected, row.id)
                            lastSelectedIndexRef.current = currentIndex
                          } else {
                            onTorrentSelect?.(torrent)
                          }
                        }}
                        onContextMenu={() => {
                          if (!isRowSelected && selectedHashes.length <= 1) {
                            setRowSelection({ [row.id]: true })
                          }
                        }}
                        incognitoMode={incognitoMode}
                        speedUnit={speedUnit}
                        supportsTrackerHealth={supportsTrackerHealth}
                        trackerIcons={trackerIcons}
                        onCheckboxPointerDown={handleCompactCheckboxPointerDown}
                        onCheckboxChange={handleCompactCheckboxChange}
                        style={{
                          position: "absolute",
                          top: 0,
                          left: 0,
                          width: "100%",
                          height: `${virtualRow.size}px`,
                          transform: `translateY(${virtualRow.start}px)`,
                        }}
                      />
                    </TorrentContextMenu>
                  )
                }

                // Use memoized minTableWidth for normal table view
                return (
                  <TorrentContextMenu
                    key={row.id}
                    instanceId={instanceId}
                    torrent={torrent}
                    isSelected={isRowSelected}
                    isAllSelected={isAllSelected}
                    selectedHashes={selectedHashes}
                    selectedTorrents={selectedTorrents}
                    effectiveSelectionCount={effectiveSelectionCount}
                    onTorrentSelect={onTorrentSelect}
                    onAction={runAction}
                    onPrepareDelete={prepareDeleteAction}
                    onPrepareTags={prepareTagsAction}
                    onPrepareCategory={prepareCategoryAction}
                    onPrepareCreateCategory={prepareCreateCategoryAction}
                    onPrepareShareLimit={prepareShareLimitAction}
                    onPrepareSpeedLimits={prepareSpeedLimitAction}
                    onPrepareLocation={prepareLocationAction}
                    onPrepareRenameTorrent={prepareRenameTorrentAction}
                    onPrepareRenameFile={prepareRenameFileAction}
                    onPrepareRenameFolder={prepareRenameFolderAction}
                    onPrepareRecheck={prepareRecheckAction}
                    onPrepareReannounce={prepareReannounceAction}
                    onPrepareTmm={prepareTmmAction}
                    availableCategories={availableCategories}
                    onSetCategory={handleSetCategoryDirect}
                    isPending={isPending}
                    onExport={handleExportWrapper}
                    isExporting={isExportingTorrent}
                    capabilities={capabilities}
                    useSubcategories={allowSubcategories}
                    canCrossSeedSearch={canCrossSeedSearch}
                    onCrossSeedSearch={onCrossSeedSearch}
                    isCrossSeedSearching={isCrossSeedSearching}
                    onFilterChange={onFilterChange}
                  >
                    <div
                      className={`flex cursor-pointer hover:bg-accent/40 ${getRowBackgroundClass(isRowSelected, isSelected, virtualRow.index)}`}
                      style={{
                        position: "absolute",
                        top: 0,
                        left: 0,
                        minWidth: `${minTableWidth}px`,
                        height: `${virtualRow.size}px`,
                        transform: `translateY(${virtualRow.start}px)`,
                      }}
                      onClick={(e) => {
                        // Don't select when clicking checkbox or its wrapper
                        const target = e.target as HTMLElement
                        const isCheckbox = target.closest("[data-slot=\"checkbox\"]") || target.closest("[role=\"checkbox\"]") || target.closest(".p-1.-m-1")
                        if (!isCheckbox) {
                          // Handle shift-click for range selection - EXACTLY like checkbox
                          if (e.shiftKey) {
                            e.preventDefault() // Prevent text selection

                            const allRows = table.getRowModel().rows
                            const currentIndex = allRows.findIndex(r => r.id === row.id)

                            if (lastSelectedIndexRef.current !== null) {
                              const start = Math.min(lastSelectedIndexRef.current, currentIndex)
                              const end = Math.max(lastSelectedIndexRef.current, currentIndex)

                              // Select range EXACTLY like checkbox does
                              for (let i = start; i <= end; i++) {
                                const targetRow = allRows[i]
                                if (targetRow) {
                                  handleRowSelection(targetRow.original.hash, true, targetRow.id)
                                }
                              }
                            } else {
                              // No anchor - just select this row
                              handleRowSelection(torrent.hash, true, row.id)
                              lastSelectedIndexRef.current = currentIndex
                            }

                            // Don't update lastSelectedIndexRef on shift-click (keeps anchor stable)
                          } else if (e.ctrlKey || e.metaKey) {
                            // Ctrl/Cmd click - toggle single row EXACTLY like checkbox
                            const allRows = table.getRowModel().rows
                            const currentIndex = allRows.findIndex(r => r.id === row.id)

                            handleRowSelection(torrent.hash, !isRowSelected, row.id)
                            lastSelectedIndexRef.current = currentIndex
                          } else {
                            // Plain click - open details without changing checkbox selection state
                            onTorrentSelect?.(torrent)
                          }
                        }
                      }}
                      onContextMenu={() => {
                        // Only select this row if not already selected and not part of a multi-selection
                        if (!isRowSelected && selectedHashes.length <= 1) {
                          setRowSelection({ [row.id]: true })
                        }
                      }}
                    >
                      {row.getVisibleCells().map(cell => {
                        // Compact columns (tracker_icon, status_icon) use px-0 to match header
                        const isCompactColumn = cell.column.id === "tracker_icon" || cell.column.id === "status_icon"
                        const isSelectColumn = cell.column.id === "select"
                        return (
                          <div
                            key={cell.id}
                            style={{
                              width: cell.column.getSize(),
                              flexShrink: 0,
                            }}
                            className={cn(
                              "flex items-center overflow-hidden min-w-0",
                              // Select and compact columns are centered to match header
                              (isSelectColumn || isCompactColumn) && "justify-center",
                              isCompactColumn
                                ? (desktopViewMode === "dense" ? "px-0 py-0.5" : "px-0 py-2")
                                : (desktopViewMode === "dense" ? "px-2 py-0.5" : "px-3 py-2")
                            )}
                          >
                            {flexRender(
                              cell.column.columnDef.cell,
                              cell.getContext()
                            )}
                          </div>
                        )
                      })}
                    </div>
                  </TorrentContextMenu>
                )
              })}
            </div>
          </div>
        </TorrentDropZone>

        {/* Status bar */}
        <div className="flex flex-wrap items-center justify-between gap-2 px-2 py-1.5 border-t flex-shrink-0 select-none">
          <div className="text-xs text-muted-foreground min-w-[200px]">
            {effectiveSelectionCount > 0 ? (
              <>
                <span>
                  {isAllSelected && excludedFromSelectAll.size === 0 ? "All" : effectiveSelectionCount} selected
                  {selectedTotalSize > 0 && <> • {selectedFormattedSize}</>}
                </span>
                {/* Keyboard shortcuts helper - only show on desktop */}
                <Tooltip>
                  <TooltipTrigger asChild>
                    <span className="hidden sm:inline-block ml-2 text-xs opacity-70 cursor-help">
                      Selection shortcuts
                    </span>
                  </TooltipTrigger>
                  <TooltipContent>
                    <div className="text-xs">
                      <div>Shift+click for range</div>
                      <div>{isMac ? "Cmd" : "Ctrl"}+click for multiple</div>
                    </div>
                  </TooltipContent>
                </Tooltip>
              </>
            ) : (
              <>
                {/* Show special loading message when fetching without cache (cold load) */}
            {isLoading && !isCachedData && !isStaleData && torrents.length === 0 ? (
              <>
                <Loader2 className="h-3 w-3 animate-spin inline mr-1"/>
                Loading torrents...
              </>
            ) : totalCount === 0 ? (
              emptyStateMessage
            ) : (
              <>
                {hasLoadedAll ? (
                  `${torrents.length} torrent${torrents.length !== 1 ? "s" : ""}`
                ) : isLoadingMore ? (
                  "Loading more torrents..."
                    ) : (
                      `${torrents.length} of ${totalCount} torrents loaded`
                    )}
                    {hasLoadedAll && safeLoadedRows < rows.length && " (scroll for more)"}
                  </>
                )}
              </>
            )}
          </div>

          <div className="flex flex-wrap items-center justify-end gap-2 text-xs">
            <div className="flex items-center gap-2 pr-2 border-r last:border-r-0 last:pr-0">
              <ChevronDown className="h-3 w-3 text-muted-foreground"/>
              <span className="font-medium">{formatSpeedWithUnit(stats?.totalDownloadSpeed ?? 0, speedUnit)}</span>
              <ChevronUp className="h-3 w-3 text-muted-foreground"/>
              <span className="font-medium">{formatSpeedWithUnit(stats?.totalUploadSpeed ?? 0, speedUnit)}</span>
              <Tooltip>
                <TooltipTrigger asChild>
                  <Button
                    variant="ghost"
                    size="sm"
                    onClick={() => setSpeedUnit(speedUnit === "bytes" ? "bits" : "bytes")}
                    className="h-6 px-2 text-xs text-muted-foreground hover:text-accent-foreground"
                  >
                    <ArrowUpDown className="h-3 w-3" />
                    <span>{speedUnit === "bytes" ? "MiB/s" : "Mbps"}</span>
                  </Button>
                </TooltipTrigger>
                <TooltipContent>
                  {speedUnit === "bytes" ? "Switch to bits per second (bps)" : "Switch to bytes per second (B/s)"}
                </TooltipContent>
              </Tooltip>
              <Tooltip>
                <TooltipTrigger asChild>
                  <Button
                    variant="ghost"
                    size="icon"
                    onClick={() => void handleToggleAltSpeedLimits()}
                    disabled={isTogglingAltSpeed}
                    aria-pressed={isAltSpeedKnown ? altSpeedEnabled : undefined}
                    aria-label={altSpeedAriaLabel}
                    className={cn(
                      "h-6 w-6 text-muted-foreground hover:text-accent-foreground",
                      "disabled:opacity-60 disabled:cursor-not-allowed"
                    )}
                  >
                    {isTogglingAltSpeed ? (
                      <Loader2 className="h-3 w-3 animate-spin" />
                    ) : (
                      <AltSpeedIcon className={cn("h-3 w-3", altSpeedIconClass)} />
                    )}
                  </Button>
                </TooltipTrigger>
                <TooltipContent>{altSpeedTooltip}</TooltipContent>
              </Tooltip>
              {instance?.reannounceSettings?.enabled && (
                <Tooltip>
                  <TooltipTrigger asChild>
                    <Button
                      variant="ghost"
                      size="icon"
                      onClick={(e) => {
                        e.preventDefault()
                        e.stopPropagation()
                        void navigate({
                          to: "/services",
                          search: { instanceId: String(instanceId) },
                        })
                      }}
                      className="h-6 w-6 text-muted-foreground hover:text-accent-foreground"
                    >
                      <RefreshCcw className="h-4 w-4 text-green-500" />
                    </Button>
                  </TooltipTrigger>
                  <TooltipContent>Automatic tracker reannounce enabled - Click to configure</TooltipContent>
                </Tooltip>
              )}
            </div>
            <div className="flex items-center gap-2 pr-2 border-r last:border-r-0 last:pr-0">
              <Button
                variant="ghost"
                size="sm"
                onClick={cycleViewMode}
                className={cn(
                  "h-6 px-2 text-xs hover:text-accent-foreground",
                  "text-muted-foreground"
                )}
              >
                {desktopViewMode === "normal" ? (
                  <TableIcon className="h-3 w-3" />
                ) : desktopViewMode === "dense" ? (
                  <Rows3 className="h-3 w-3" />
                ) : (
                  <LayoutGrid className="h-3 w-3" />
                )}
                <span className="hidden sm:inline">
                  {desktopViewMode === "normal" ? "Table" : desktopViewMode === "dense" ? "Dense" : "Stacked"}
                </span>
              </Button>
              <Button
                variant="ghost"
                size="sm"
                onClick={() => setIncognitoMode(!incognitoMode)}
                className={cn(
                  "h-6 px-2 text-xs hover:text-accent-foreground",
                  incognitoMode ? "text-foreground" : "text-muted-foreground"
                )}
              >
                {incognitoMode ? (
                  <EyeOff className="h-3 w-3" />
                ) : (
                  <Eye className="h-3 w-3" />
                )}
                <span className="hidden sm:inline">
                  {incognitoMode ? "Incognito on" : "Incognito off"}
                </span>
              </Button>
            </div>
            {effectiveServerState?.free_space_on_disk !== undefined && (
              <div className="flex items-center gap-2 pr-2 border-r last:border-r-0 last:pr-0">
                <Tooltip>
                  <TooltipTrigger asChild>
                    <span className="flex items-center h-6 px-2 text-xs text-muted-foreground">
                      <HardDrive  aria-hidden="true" className="h-3 w-3 mr-1"/>
                      <span className="ml-auto font-medium truncate">{formatBytes(effectiveServerState.free_space_on_disk)}</span>
                    </span>
                  </TooltipTrigger>
                  <TooltipContent>Free Space</TooltipContent>
                </Tooltip>
              </div>
            )}
            <div className="flex items-center gap-2">
              <ExternalIPAddress
                address={effectiveServerState?.last_external_address_v4}
                incognitoMode={incognitoMode}
                label="IPv4"
              />
              <ExternalIPAddress
                address={effectiveServerState?.last_external_address_v6}
                incognitoMode={incognitoMode}
                label="IPv6"
              />
              <Tooltip>
                <TooltipTrigger asChild>
                  <span
                    tabIndex={0}
                    aria-label={connectionStatusAriaLabel}
                    className={cn(
                      "inline-flex h-6 w-6 items-center justify-center rounded-md border border-transparent",
                      "text-muted-foreground",
                      connectionStatusIconClass
                    )}
                  >
                    <ConnectionStatusIcon className="h-3 w-3" aria-hidden="true"/>
                  </span>
                </TooltipTrigger>
                <TooltipContent className="max-w-[220px]">
                  <p>{connectionStatusTooltip}</p>
                </TooltipContent>
              </Tooltip>
            </div>
          </div>
        </div>
      </div>

      <DeleteTorrentDialog
        open={showDeleteDialog}
        onOpenChange={(open) => {
          if (!open) {
            closeDeleteDialog()
            crossSeedWarning.reset()
          }
        }}
        count={isAllSelected ? effectiveSelectionCount : contextHashes.length}
        totalSize={deleteDialogTotalSize}
        formattedSize={deleteDialogFormattedSize}
        deleteFiles={deleteFiles}
        onDeleteFilesChange={setDeleteFiles}
        isDeleteFilesLocked={isDeleteFilesLocked}
        onToggleDeleteFilesLock={toggleDeleteFilesLock}
        deleteCrossSeeds={deleteCrossSeeds}
        onDeleteCrossSeedsChange={setDeleteCrossSeeds}
        crossSeedWarning={crossSeedWarning}
        onConfirm={handleDeleteWrapper}
      />

      {/* Add Tags Dialog */}
      <AddTagsDialog
        open={showAddTagsDialog}
        onOpenChange={setShowAddTagsDialog}
        availableTags={availableTags || []}
        hashCount={isAllSelected ? effectiveSelectionCount : contextHashes.length}
        onConfirm={handleAddTagsWrapper}
        isPending={isPending}
        isLoadingTags={isLoadingTags}
      />

      {/* Set Tags Dialog */}
      <SetTagsDialog
        open={showSetTagsDialog}
        onOpenChange={setShowSetTagsDialog}
        availableTags={availableTags || []}
        hashCount={isAllSelected ? effectiveSelectionCount : contextHashes.length}
        onConfirm={handleSetTagsWrapper}
        isPending={isPending}
        initialTags={getCommonTags(contextTorrents)}
        isLoadingTags={isLoadingTags}
      />

      {/* Set Category Dialog */}
      <SetCategoryDialog
        open={showCategoryDialog}
        onOpenChange={setShowCategoryDialog}
        availableCategories={availableCategories || {}}
        hashCount={isAllSelected ? effectiveSelectionCount : contextHashes.length}
        onConfirm={handleSetCategoryWrapper}
        isPending={isPending}
        initialCategory={getCommonCategory(contextTorrents)}
        isLoadingCategories={isLoadingCategories}
        useSubcategories={allowSubcategories}
      />

      {/* Create and Assign Category Dialog */}
      <CreateAndAssignCategoryDialog
        open={showCreateCategoryDialog}
        onOpenChange={setShowCreateCategoryDialog}
        hashCount={isAllSelected ? effectiveSelectionCount : contextHashes.length}
        onConfirm={handleSetCategoryWrapper}
        isPending={isPending}
      />

      <ShareLimitDialog
        open={showShareLimitDialog}
        onOpenChange={setShowShareLimitDialog}
        hashCount={isAllSelected ? effectiveSelectionCount : contextHashes.length}
        torrents={contextTorrents}
        onConfirm={handleSetShareLimitWrapper}
        isPending={isPending}
      />

      <SpeedLimitsDialog
        open={showSpeedLimitDialog}
        onOpenChange={setShowSpeedLimitDialog}
        hashCount={isAllSelected ? effectiveSelectionCount : contextHashes.length}
        torrents={contextTorrents}
        onConfirm={handleSetSpeedLimitsWrapper}
        isPending={isPending}
      />

      {/* Set Location Dialog */}
      <SetLocationDialog
        open={showLocationDialog}
        onOpenChange={setShowLocationDialog}
        hashCount={isAllSelected ? effectiveSelectionCount : contextHashes.length}
        onConfirm={handleSetLocationWrapper}
        isPending={isPending}
        initialLocation={getCommonSavePath(contextTorrents)}
      />

      {/* Rename dialogs */}
      <RenameTorrentDialog
        open={showRenameTorrentDialog}
        onOpenChange={setShowRenameTorrentDialog}
        currentName={contextTorrents[0]?.name}
        onConfirm={handleRenameTorrentWrapper}
        isPending={isPending}
      />
      <RenameTorrentFileDialog
        open={showRenameFileDialog}
        onOpenChange={setShowRenameFileDialog}
        files={renameFileEntries}
        isLoading={renameEntriesLoading}
        onConfirm={handleRenameFileWrapper}
        isPending={isPending}
      />
      <RenameTorrentFolderDialog
        open={showRenameFolderDialog}
        onOpenChange={setShowRenameFolderDialog}
        folders={renameFolderEntries}
        isLoading={renameEntriesLoading}
        onConfirm={handleRenameFolderWrapper}
        isPending={isPending}
      />

      {/* Remove Tags Dialog */}
      <RemoveTagsDialog
        open={showRemoveTagsDialog}
        onOpenChange={setShowRemoveTagsDialog}
        availableTags={availableTags || []}
        hashCount={isAllSelected ? effectiveSelectionCount : contextHashes.length}
        onConfirm={handleRemoveTagsWrapper}
        isPending={isPending}
        currentTags={getCommonTags(contextTorrents)}
      />

      {/* Force Recheck Confirmation Dialog */}
      <Dialog open={showRecheckDialog} onOpenChange={setShowRecheckDialog}>
        <DialogContent>
          <DialogHeader>
            <DialogTitle>Force Recheck {isAllSelected ? effectiveSelectionCount : contextHashes.length} torrent(s)?</DialogTitle>
            <DialogDescription>
              This will force qBittorrent to recheck all pieces of the selected torrents. This process may take some time and will temporarily pause the torrents.
            </DialogDescription>
          </DialogHeader>
          <DialogFooter>
            <Button variant="outline" onClick={() => setShowRecheckDialog(false)}>
              Cancel
            </Button>
            <Button onClick={handleRecheckWrapper} disabled={isPending}>
              Force Recheck
            </Button>
          </DialogFooter>
        </DialogContent>
      </Dialog>

      {/* Reannounce Confirmation Dialog */}
      <Dialog open={showReannounceDialog} onOpenChange={setShowReannounceDialog}>
        <DialogContent>
          <DialogHeader>
            <DialogTitle>Reannounce {isAllSelected ? effectiveSelectionCount : contextHashes.length} torrent(s)?</DialogTitle>
            <DialogDescription>
              This will force the selected torrents to reannounce to all their trackers. This is useful when trackers are not responding or you want to refresh your connection.
            </DialogDescription>
          </DialogHeader>
          <DialogFooter>
            <Button variant="outline" onClick={() => setShowReannounceDialog(false)}>
              Cancel
            </Button>
            <Button onClick={handleReannounceWrapper} disabled={isPending}>
              Reannounce
            </Button>
          </DialogFooter>
        </DialogContent>
      </Dialog>

      {/* TMM Confirmation Dialog */}
      <TmmConfirmDialog
        open={showTmmDialog}
        onOpenChange={setShowTmmDialog}
        count={isAllSelected ? effectiveSelectionCount : contextHashes.length}
        enable={pendingTmmEnable}
        onConfirm={handleTmmConfirmWrapper}
        isPending={isPending}
      />

      {/* Location Warning Dialog */}
      <LocationWarningDialog
        open={showLocationWarningDialog}
        onOpenChange={setShowLocationWarningDialog}
        count={isAllSelected ? effectiveSelectionCount : contextHashes.length}
        onConfirm={proceedToLocationDialog}
        isPending={isPending}
      />

      {/* Instance Preferences Dialog */}
      {instance && (
        <InstancePreferencesDialog
          open={preferencesOpen}
          onOpenChange={setPreferencesOpen}
          instanceId={instanceId}
          instanceName={instance.name}
        />
      )}

      {/* Scroll to top button*/}
      <div className="hidden lg:block">
        <ScrollToTopButton
          scrollContainerRef={parentRef}
          className="bottom-20 right-6"
        />
      </div>
      </div>
    </>
  )
});<|MERGE_RESOLUTION|>--- conflicted
+++ resolved
@@ -20,25 +20,25 @@
 import { columnFiltersToExpr } from "@/lib/column-filter-utils"
 import { formatBytes } from "@/lib/utils"
 import {
-    DndContext,
-    MouseSensor,
-    TouchSensor,
-    closestCenter,
-    useSensor,
-    useSensors
+  DndContext,
+  MouseSensor,
+  TouchSensor,
+  closestCenter,
+  useSensor,
+  useSensors
 } from "@dnd-kit/core"
 import { restrictToHorizontalAxis } from "@dnd-kit/modifiers"
 import {
-    SortableContext,
-    arrayMove,
-    horizontalListSortingStrategy
+  SortableContext,
+  arrayMove,
+  horizontalListSortingStrategy
 } from "@dnd-kit/sortable"
 import {
-    flexRender,
-    getCoreRowModel,
-    getFilteredRowModel,
-    getSortedRowModel,
-    useReactTable
+  flexRender,
+  getCoreRowModel,
+  getFilteredRowModel,
+  getSortedRowModel,
+  useReactTable
 } from "@tanstack/react-table"
 import { useVirtualizer } from "@tanstack/react-virtual"
 import { Suspense, lazy, memo, useCallback, useEffect, useLayoutEffect, useMemo, useRef, useState } from "react"
@@ -46,46 +46,33 @@
 import { TorrentContextMenu } from "./TorrentContextMenu"
 import { TORRENT_SORT_OPTIONS, getDefaultSortOrder, type TorrentSortOptionValue } from "./torrentSortOptions"
 
-<<<<<<< HEAD
-import {
-    AlertDialog,
-    AlertDialogAction,
-    AlertDialogCancel,
-    AlertDialogContent,
-    AlertDialogDescription,
-    AlertDialogFooter,
-    AlertDialogHeader,
-    AlertDialogTitle
-} from "@/components/ui/alert-dialog"
-=======
->>>>>>> 560071be
 import { Badge } from "@/components/ui/badge"
 import { Button } from "@/components/ui/button"
 import { Checkbox } from "@/components/ui/checkbox"
 import {
-    Dialog,
-    DialogContent,
-    DialogDescription,
-    DialogFooter,
-    DialogHeader,
-    DialogTitle
+  Dialog,
+  DialogContent,
+  DialogDescription,
+  DialogFooter,
+  DialogHeader,
+  DialogTitle
 } from "@/components/ui/dialog"
 import {
-    DropdownMenu,
-    DropdownMenuCheckboxItem,
-    DropdownMenuContent,
-    DropdownMenuLabel,
-    DropdownMenuRadioGroup,
-    DropdownMenuRadioItem,
-    DropdownMenuSeparator,
-    DropdownMenuTrigger
+  DropdownMenu,
+  DropdownMenuCheckboxItem,
+  DropdownMenuContent,
+  DropdownMenuLabel,
+  DropdownMenuRadioGroup,
+  DropdownMenuRadioItem,
+  DropdownMenuSeparator,
+  DropdownMenuTrigger
 } from "@/components/ui/dropdown-menu"
 import { Logo } from "@/components/ui/Logo"
 import { ScrollToTopButton } from "@/components/ui/scroll-to-top-button"
 import {
-    Tooltip,
-    TooltipContent,
-    TooltipTrigger
+  Tooltip,
+  TooltipContent,
+  TooltipTrigger
 } from "@/components/ui/tooltip"
 import { useInstanceMetadata } from "@/hooks/useInstanceMetadata"
 import { useInstancePreferences } from "@/hooks/useInstancePreferences.ts"
@@ -97,54 +84,15 @@
 import { getCommonCategory, getCommonSavePath, getCommonTags, getTotalSize } from "@/lib/torrent-utils"
 import { cn } from "@/lib/utils"
 import type {
-    Category,
-    ServerState,
-    Torrent,
-    TorrentCounts,
-    TorrentFilters
+  Category,
+  ServerState,
+  Torrent,
+  TorrentCounts,
+  TorrentFilters
 } from "@/types"
 import { useMutation, useQuery, useQueryClient } from "@tanstack/react-query"
 import { useNavigate, useSearch } from "@tanstack/react-router"
 import {
-<<<<<<< HEAD
-    ArrowUpDown,
-    Ban,
-    BrickWallFire,
-    ChevronDown,
-    ChevronUp,
-    Columns3,
-    EthernetPort,
-    Eye,
-    EyeOff,
-    Folder,
-    Globe,
-    LayoutGrid,
-    Loader2,
-    Rabbit,
-    RefreshCcw,
-    Table as TableIcon,
-    Tag,
-    Turtle,
-    X
-} from "lucide-react"
-import { createPortal } from "react-dom"
-import type { AddTorrentDropPayload } from "./AddTorrentDialog"
-import { DeleteFilesPreference } from "./DeleteFilesPreference"
-import { DraggableTableHeader } from "./DraggableTableHeader"
-import { SelectAllHotkey } from "./SelectAllHotkey"
-import {
-    AddTagsDialog,
-    CreateAndAssignCategoryDialog,
-    RemoveTagsDialog,
-    RenameTorrentDialog,
-    RenameTorrentFileDialog,
-    RenameTorrentFolderDialog,
-    SetCategoryDialog,
-    SetLocationDialog,
-    SetTagsDialog,
-    ShareLimitDialog,
-    SpeedLimitsDialog
-=======
   ArrowUpDown,
   Ban,
   BrickWallFire,
@@ -168,7 +116,7 @@
   X
 } from "lucide-react"
 import { createPortal } from "react-dom"
-import { AddTorrentDialog, type AddTorrentDropPayload } from "./AddTorrentDialog"
+import type { AddTorrentDropPayload } from "./AddTorrentDialog"
 import { DeleteTorrentDialog } from "./DeleteTorrentDialog"
 import { DraggableTableHeader } from "./DraggableTableHeader"
 import { SelectAllHotkey } from "./SelectAllHotkey"
@@ -186,20 +134,15 @@
   ShareLimitDialog,
   SpeedLimitsDialog,
   TmmConfirmDialog
->>>>>>> 560071be
 } from "./TorrentDialogs"
 import { TorrentDropZone } from "./TorrentDropZone"
 import { createColumns, type TableViewMode } from "./TorrentTableColumns"
 
-<<<<<<< HEAD
 const AddTorrentDialog = lazy(() =>
   import("./AddTorrentDialog").then(m => ({ default: m.AddTorrentDialog }))
 )
 
-const TABLE_ALLOWED_VIEW_MODES = ["normal", "compact"] as const
-=======
 const TABLE_ALLOWED_VIEW_MODES = ["normal", "dense", "compact"] as const
->>>>>>> 560071be
 
 // Default values for persisted state hooks (module scope for stable references)
 const DEFAULT_COLUMN_VISIBILITY = {
