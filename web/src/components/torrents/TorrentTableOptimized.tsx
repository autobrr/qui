/*
 * Copyright (c) 2025, s0up and the autobrr contributors.
 * SPDX-License-Identifier: GPL-2.0-or-later
 */

import { useDateTimeFormatters } from "@/hooks/useDateTimeFormatters"
import { useDebounce } from "@/hooks/useDebounce"
import { useKeyboardNavigation } from "@/hooks/useKeyboardNavigation"
import { usePersistedColumnOrder } from "@/hooks/usePersistedColumnOrder"
import { usePersistedColumnSizing } from "@/hooks/usePersistedColumnSizing"
import { usePersistedColumnSorting } from "@/hooks/usePersistedColumnSorting"
import { usePersistedColumnVisibility } from "@/hooks/usePersistedColumnVisibility"
import { usePersistedColumnFilters } from "@/hooks/usePersistedColumnFilters"
import { columnFiltersToExpr } from "@/lib/column-filter-utils"
import { TORRENT_ACTIONS, useTorrentActions } from "@/hooks/useTorrentActions"
import { useTorrentExporter } from "@/hooks/useTorrentExporter"
import { useTorrentsList } from "@/hooks/useTorrentsList"
import { useTrackerIcons } from "@/hooks/useTrackerIcons"
import { formatBytes } from "@/lib/utils"
import {
  DndContext,
  MouseSensor,
  TouchSensor,
  closestCenter,
  useSensor,
  useSensors
} from "@dnd-kit/core"
import { restrictToHorizontalAxis } from "@dnd-kit/modifiers"
import {
  SortableContext,
  arrayMove,
  horizontalListSortingStrategy
} from "@dnd-kit/sortable"
import {
  flexRender,
  getCoreRowModel,
  useReactTable
} from "@tanstack/react-table"
import { useVirtualizer } from "@tanstack/react-virtual"
import { memo, useCallback, useEffect, useMemo, useRef, useState } from "react"
import { TorrentContextMenu } from "./TorrentContextMenu"

import {
  AlertDialog,
  AlertDialogAction,
  AlertDialogCancel,
  AlertDialogContent,
  AlertDialogDescription,
  AlertDialogFooter,
  AlertDialogHeader,
  AlertDialogTitle
} from "@/components/ui/alert-dialog"
import { Button } from "@/components/ui/button"
import {
  Dialog,
  DialogContent,
  DialogDescription,
  DialogFooter,
  DialogHeader,
  DialogTitle
} from "@/components/ui/dialog"
import {
  DropdownMenu,
  DropdownMenuCheckboxItem,
  DropdownMenuContent,
  DropdownMenuLabel,
  DropdownMenuSeparator,
  DropdownMenuTrigger
} from "@/components/ui/dropdown-menu"
import { Logo } from "@/components/ui/Logo"
import { ScrollToTopButton } from "@/components/ui/scroll-to-top-button"
import {
  Tooltip,
  TooltipContent,
  TooltipTrigger
} from "@/components/ui/tooltip"
import { useInstanceCapabilities } from "@/hooks/useInstanceCapabilities"
import { useInstanceMetadata } from "@/hooks/useInstanceMetadata"
import { useInstancePreferences } from "@/hooks/useInstancePreferences.ts"
import { useIncognitoMode } from "@/lib/incognito"
import { formatSpeedWithUnit, useSpeedUnits } from "@/lib/speedUnits"
<<<<<<< HEAD
import { getCommonCategory, getCommonSavePath, getCommonTags } from "@/lib/torrent-utils"
import type { Category, Torrent, TorrentCounts, TorrentFilters } from "@/types"
=======
import { getCommonCategory, getCommonSavePath, getCommonTags, getTotalSize } from "@/lib/torrent-utils"
import type { Category, Torrent, TorrentCounts } from "@/types"
>>>>>>> 7b9e9f9c
import { useSearch } from "@tanstack/react-router"
import { ArrowUpDown, ChevronDown, ChevronUp, Columns3, Eye, EyeOff, Loader2 } from "lucide-react"
import { createPortal } from "react-dom"
import { AddTorrentDialog } from "./AddTorrentDialog"
import { DraggableTableHeader } from "./DraggableTableHeader"
import {
  AddTagsDialog,
  CreateAndAssignCategoryDialog,
  RemoveTagsDialog,
  SetCategoryDialog,
  SetLocationDialog,
  SetTagsDialog,
  ShareLimitDialog,
  SpeedLimitsDialog
} from "./TorrentDialogs"
import { createColumns } from "./TorrentTableColumns"

// Default values for persisted state hooks (module scope for stable references)
const DEFAULT_COLUMN_VISIBILITY = {
  priority: true,
  tracker_icon: true,
  name: true,
  size: true,
  total_size: false,
  progress: true,
  state: true,
  num_seeds: true,
  num_leechs: true,
  dlspeed: true,
  upspeed: true,
  eta: true,
  ratio: true,
  popularity: true,
  category: true,
  tags: true,
  added_on: true,
  completion_on: false,
  tracker: false,
  dl_limit: false,
  up_limit: false,
  downloaded: false,
  uploaded: false,
  downloaded_session: false,
  uploaded_session: false,
  amount_left: false,
  time_active: false,
  seeding_time: false,
  save_path: false,
  completed: false,
  ratio_limit: false,
  seen_complete: false,
  last_activity: false,
  availability: false,
  infohash_v1: false,
  infohash_v2: false,
  reannounce: false,
  private: false,
}
const DEFAULT_COLUMN_SIZING = {}

// Helper function to get default column order (module scope for stable reference)
function getDefaultColumnOrder(): string[] {
  const cols = createColumns(false, undefined, "bytes", undefined, undefined, undefined)
  const order = cols.map(col => {
    if ("id" in col && col.id) return col.id
    if ("accessorKey" in col && typeof col.accessorKey === "string") return col.accessorKey
    return null
  }).filter((v): v is string => typeof v === "string")

  const trackerIconIndex = order.indexOf("tracker_icon")
  if (trackerIconIndex > -1 && trackerIconIndex !== 2) {
    order.splice(2, 0, order.splice(trackerIconIndex, 1)[0])
  }

  return order
}

function shallowEqualTrackerIcons(
  prev?: Record<string, string>,
  next?: Record<string, string>
): boolean {
  if (prev === next) {
    return true
  }

  if (!prev || !next) {
    return false
  }

  const prevKeys = Object.keys(prev)
  const nextKeys = Object.keys(next)

  if (prevKeys.length !== nextKeys.length) {
    return false
  }

  for (const key of prevKeys) {
    if (prev[key] !== next[key]) {
      return false
    }
  }

  return true
}


interface TorrentTableOptimizedProps {
  instanceId: number
<<<<<<< HEAD
  filters?: TorrentFilters
=======
  filters?: {
    status: string[]
    categories: string[]
    tags: string[]
    trackers: string[]
    expr?: string
  }
>>>>>>> 7b9e9f9c
  selectedTorrent?: Torrent | null
  onTorrentSelect?: (torrent: Torrent | null) => void
  addTorrentModalOpen?: boolean
  onAddTorrentModalChange?: (open: boolean) => void
  onFilteredDataUpdate?: (torrents: Torrent[], total: number, counts?: TorrentCounts, categories?: Record<string, Category>, tags?: string[]) => void
  onSelectionChange?: (
    selectedHashes: string[],
    selectedTorrents: Torrent[],
    isAllSelected: boolean,
    totalSelectionCount: number,
    excludeHashes: string[],
    selectedTotalSize: number
  ) => void
}

export const TorrentTableOptimized = memo(function TorrentTableOptimized({ instanceId, filters, selectedTorrent, onTorrentSelect, addTorrentModalOpen, onAddTorrentModalChange, onFilteredDataUpdate, onSelectionChange }: TorrentTableOptimizedProps) {
  // State management
  // Move default values outside the component for stable references
  // (This should be at module scope, not inside the component)
  const [sorting, setSorting] = usePersistedColumnSorting([], instanceId)
  const [globalFilter, setGlobalFilter] = useState("")
  const [immediateSearch] = useState("")
  const [rowSelection, setRowSelection] = useState({})

  // Custom "select all" state for handling large datasets
  const [isAllSelected, setIsAllSelected] = useState(false)
  const [excludedFromSelectAll, setExcludedFromSelectAll] = useState<Set<string>>(new Set())

  const [incognitoMode, setIncognitoMode] = useIncognitoMode()
  const { exportTorrents, isExporting: isExportingTorrent } = useTorrentExporter({ instanceId, incognitoMode })
  const [speedUnit, setSpeedUnit] = useSpeedUnits()
  const { formatTimestamp } = useDateTimeFormatters()
  const { preferences } = useInstancePreferences(instanceId)
  const { data: capabilities } = useInstanceCapabilities(instanceId)
  const supportsTrackerHealth = capabilities?.supportsTrackerHealth ?? true
  const trackerIconsQuery = useTrackerIcons()
  const trackerIconsRef = useRef<Record<string, string> | undefined>(undefined)
  const trackerIcons = useMemo(() => {
    const latest = trackerIconsQuery.data
    if (!latest) {
      return trackerIconsRef.current
    }

    const previous = trackerIconsRef.current
    if (previous && shallowEqualTrackerIcons(previous, latest)) {
      return previous
    }

    trackerIconsRef.current = latest
    return latest
  }, [trackerIconsQuery.data])

  // Detect platform for keyboard shortcuts
  const isMac = useMemo(() => {
    return typeof window !== "undefined" && /Mac|iPhone|iPad|iPod/.test(window.navigator.userAgent)
  }, [])

  // Track user-initiated actions to differentiate from automatic data updates
  const [lastUserAction, setLastUserAction] = useState<{ type: string; timestamp: number } | null>(null)
  const previousFiltersRef = useRef(filters)
  const previousInstanceIdRef = useRef(instanceId)
  const previousSearchRef = useRef("")
  const lastMetadataRef = useRef<{
    counts?: TorrentCounts
    categories?: Record<string, Category>
    tags?: string[]
    totalCount?: number
    torrentsLength?: number
  }>({})

  // State for range select capabilities for checkboxes
  const shiftPressedRef = useRef<boolean>(false)
  const lastSelectedIndexRef = useRef<number | null>(null)

  // These should be defined at module scope, not inside the component, to ensure stable references
  // (If not already, move them to the top of the file)
  // const DEFAULT_COLUMN_VISIBILITY, DEFAULT_COLUMN_ORDER, DEFAULT_COLUMN_SIZING

  // Column visibility with persistence
  const [columnVisibility, setColumnVisibility] = usePersistedColumnVisibility(DEFAULT_COLUMN_VISIBILITY, instanceId)
  // Column order with persistence (get default order at runtime to avoid initialization order issues)
  const [columnOrder, setColumnOrder] = usePersistedColumnOrder(getDefaultColumnOrder(), instanceId)
  // Column sizing with persistence
  const [columnSizing, setColumnSizing] = usePersistedColumnSizing(DEFAULT_COLUMN_SIZING, instanceId)
  // Column filters with persistence
  const [columnFilters, setColumnFilters] = usePersistedColumnFilters(instanceId)

  // Progressive loading state with async management
  const [loadedRows, setLoadedRows] = useState(100)
  const [isLoadingMoreRows, setIsLoadingMoreRows] = useState(false)

  // Delayed loading state to avoid flicker on fast loads
  const [showLoadingState, setShowLoadingState] = useState(false)

  // Use the shared torrent actions hook
  const {
    showDeleteDialog,
    setShowDeleteDialog,
    deleteFiles,
    setDeleteFiles,
    showAddTagsDialog,
    setShowAddTagsDialog,
    showSetTagsDialog,
    setShowSetTagsDialog,
    showRemoveTagsDialog,
    setShowRemoveTagsDialog,
    showCategoryDialog,
    setShowCategoryDialog,
    showCreateCategoryDialog,
    setShowCreateCategoryDialog,
    showShareLimitDialog,
    setShowShareLimitDialog,
    showSpeedLimitDialog,
    setShowSpeedLimitDialog,
    showLocationDialog,
    setShowLocationDialog,
    showRecheckDialog,
    setShowRecheckDialog,
    showReannounceDialog,
    setShowReannounceDialog,
    contextHashes,
    contextTorrents,
    isPending,
    handleAction,
    handleDelete,
    handleAddTags,
    handleSetTags,
    handleRemoveTags,
    handleSetCategory,
    handleSetLocation,
    handleSetShareLimit,
    handleSetSpeedLimits,
    handleRecheck,
    handleReannounce,
    prepareDeleteAction,
    prepareTagsAction,
    prepareCategoryAction,
    prepareCreateCategoryAction,
    prepareShareLimitAction,
    prepareSpeedLimitAction,
    prepareLocationAction,
    prepareRecheckAction,
    prepareReannounceAction,
  } = useTorrentActions({
    instanceId,
    onActionComplete: () => {
      setRowSelection({})
      lastSelectedIndexRef.current = null // Reset anchor after actions
    },
  })

  // Fetch metadata using shared hook
  const { data: metadata } = useInstanceMetadata(instanceId)
  const availableTags = metadata?.tags || []
  const availableCategories = metadata?.categories || {}

  // Debounce search to prevent excessive filtering (200ms delay for faster response)
  const debouncedSearch = useDebounce(globalFilter, 200)
  const routeSearch = useSearch({ strict: false }) as { q?: string }
  const searchFromRoute = routeSearch?.q || ""

  // Use route search if present, otherwise fall back to local immediate/debounced search
  const effectiveSearch = searchFromRoute || immediateSearch || debouncedSearch

  // Keep local input state in sync with route query so internal effects remain consistent
  useEffect(() => {
    if (searchFromRoute !== globalFilter) {
      setGlobalFilter(searchFromRoute)
    }
    // eslint-disable-next-line react-hooks/exhaustive-deps
  }, [searchFromRoute])

  // Convert column filters to expr format for backend
  const columnFiltersExpr = useMemo(() => columnFiltersToExpr(columnFilters), [columnFilters])

  // Detect user-initiated changes
  useEffect(() => {
    const filtersChanged = JSON.stringify(previousFiltersRef.current) !== JSON.stringify(filters)
    const instanceChanged = previousInstanceIdRef.current !== instanceId
    const searchChanged = previousSearchRef.current !== effectiveSearch

    if (filtersChanged || instanceChanged || searchChanged) {
      setLastUserAction({
        type: instanceChanged ? "instance" : filtersChanged ? "filter" : "search",
        timestamp: Date.now(),
      })

      // Update refs
      previousFiltersRef.current = filters
      previousInstanceIdRef.current = instanceId
      previousSearchRef.current = effectiveSearch
    }
  }, [filters, instanceId, effectiveSearch])

  // Map TanStack Table column IDs to backend field names
  const getBackendSortField = (columnId: string): string => {
    return columnId || "added_on"
  }

  const activeSortField = sorting.length > 0 ? getBackendSortField(sorting[0].id) : "added_on"
  const activeSortOrder: "asc" | "desc" = sorting.length > 0 ? (sorting[0].desc ? "desc" : "asc") : "desc"

  // Fetch torrents data with backend sorting
  const {
    torrents,
    totalCount,
    stats,
    counts,
    categories,
    tags,

    isLoading,
    isCachedData,
    isStaleData,
    isLoadingMore,
    hasLoadedAll,
    loadMore: backendLoadMore,
  } = useTorrentsList(instanceId, {
    search: effectiveSearch,
    filters: {
      status: filters?.status || [],
      categories: filters?.categories || [],
      tags: filters?.tags || [],
      trackers: filters?.trackers || [],
      expr: columnFiltersExpr || undefined,
    },
    sort: activeSortField,
    order: activeSortOrder,
  })

  // Delayed loading state to avoid flicker on fast loads
  useEffect(() => {
    let timeoutId: ReturnType<typeof setTimeout>

    if (isLoading && torrents.length === 0) {
      // Start a timer to show loading state after 500ms
      timeoutId = setTimeout(() => {
        setShowLoadingState(true)
      }, 500)
    } else {
      // Clear the timer and hide loading state when not loading
      setShowLoadingState(false)
    }

    return () => {
      if (timeoutId) {
        clearTimeout(timeoutId)
      }
    }
  }, [isLoading, torrents.length])

  // Call the callback when filtered data updates
  useEffect(() => {
    if (!onFilteredDataUpdate || isLoading) {
      return
    }

    const nextCounts = counts ?? lastMetadataRef.current.counts
    const nextCategories = categories ?? lastMetadataRef.current.categories
    const nextTags = tags ?? lastMetadataRef.current.tags
    const nextTotalCount = totalCount

    const hasAnyMetadata = nextCounts !== undefined || nextCategories !== undefined || nextTags !== undefined
    const hasExistingTorrents = torrents.length > 0

    if (!hasAnyMetadata && !hasExistingTorrents) {
      return
    }

    const metadataChanged =
      nextCounts !== lastMetadataRef.current.counts ||
      nextCategories !== lastMetadataRef.current.categories ||
      nextTags !== lastMetadataRef.current.tags ||
      nextTotalCount !== lastMetadataRef.current.totalCount

    const torrentsLengthChanged = torrents.length !== (lastMetadataRef.current.torrentsLength ?? -1)

    if (!metadataChanged && !torrentsLengthChanged) {
      return
    }

    onFilteredDataUpdate(torrents, totalCount, nextCounts, nextCategories, nextTags)

    lastMetadataRef.current = {
      counts: nextCounts,
      categories: nextCategories,
      tags: nextTags,
      totalCount: nextTotalCount,
      torrentsLength: torrents.length,
    }
  }, [counts, categories, tags, totalCount, torrents, isLoading, onFilteredDataUpdate])

  // Use torrents directly from backend (already sorted)
  const sortedTorrents = torrents

  // Custom selection handlers for "select all" functionality
  const handleSelectAll = useCallback(() => {
    // Gmail-style behavior: if any rows are selected, always deselect all
    const hasAnySelection = isAllSelected || Object.values(rowSelection).some(selected => selected)

    if (hasAnySelection) {
      // Deselect all mode - regardless of checked state
      setIsAllSelected(false)
      setExcludedFromSelectAll(new Set())
      setRowSelection({})
      lastSelectedIndexRef.current = null // Reset anchor on deselect all
    } else {
      // Select all mode - only when nothing is selected
      setIsAllSelected(true)
      setExcludedFromSelectAll(new Set())
      setRowSelection({})
    }
  }, [setRowSelection, isAllSelected, rowSelection])

  const handleRowSelection = useCallback((hash: string, checked: boolean, rowId?: string) => {
    if (isAllSelected) {
      if (!checked) {
        // When deselecting a row in "select all" mode, add to exclusions
        setExcludedFromSelectAll(prev => new Set(prev).add(hash))
      } else {
        // When selecting a row that was excluded, remove from exclusions
        setExcludedFromSelectAll(prev => {
          const newSet = new Set(prev)
          newSet.delete(hash)
          return newSet
        })
      }
    } else {
      // Regular selection mode - use table's built-in selection with correct row ID
      const keyToUse = rowId || hash // Use rowId if provided, fallback to hash for backward compatibility
      setRowSelection(prev => ({
        ...prev,
        [keyToUse]: checked,
      }))
    }
  }, [isAllSelected, setRowSelection])

  // Calculate these after we have selectedHashes
  const isSelectAllChecked = useMemo(() => {
    if (isAllSelected) {
      // When in "select all" mode, only show checked if no exclusions exist
      return excludedFromSelectAll.size === 0
    }
    const regularSelectionCount = Object.keys(rowSelection)
      .filter((key: string) => (rowSelection as Record<string, boolean>)[key]).length
    return regularSelectionCount === sortedTorrents.length && sortedTorrents.length > 0
  }, [isAllSelected, excludedFromSelectAll.size, rowSelection, sortedTorrents.length])

  const isSelectAllIndeterminate = useMemo(() => {
    // Show indeterminate (dash) when SOME but not ALL items are selected
    if (isAllSelected) {
      // In "select all" mode, show indeterminate if some are excluded
      return excludedFromSelectAll.size > 0
    }

    const regularSelectionCount = Object.keys(rowSelection)
      .filter((key: string) => (rowSelection as Record<string, boolean>)[key]).length

    // Indeterminate when some (but not all) are selected
    return regularSelectionCount > 0 && regularSelectionCount < sortedTorrents.length
  }, [isAllSelected, excludedFromSelectAll.size, rowSelection, sortedTorrents.length])

  // Memoize columns to avoid unnecessary recalculations
  const columns = useMemo(
    () => createColumns(incognitoMode, {
      shiftPressedRef,
      lastSelectedIndexRef,
      // Pass custom selection handlers
      customSelectAll: {
        onSelectAll: handleSelectAll,
        isAllSelected: isSelectAllChecked,
        isIndeterminate: isSelectAllIndeterminate,
      },
      onRowSelection: handleRowSelection,
      isAllSelected,
      excludedFromSelectAll,
    }, speedUnit, trackerIcons, formatTimestamp, preferences, supportsTrackerHealth),
    [incognitoMode, speedUnit, trackerIcons, formatTimestamp, handleSelectAll, isSelectAllChecked, isSelectAllIndeterminate, handleRowSelection, isAllSelected, excludedFromSelectAll, preferences, supportsTrackerHealth]
  )

  const torrentIdentityCounts = useMemo(() => {
    const counts = new Map<string, number>()

    for (const torrent of sortedTorrents) {
      const baseIdentity = torrent.hash ?? torrent.infohash_v1 ?? torrent.infohash_v2
      if (!baseIdentity) continue
      counts.set(baseIdentity, (counts.get(baseIdentity) ?? 0) + 1)
    }

    return counts
  }, [sortedTorrents])

  const table = useReactTable({
    data: sortedTorrents,
    columns,
    getCoreRowModel: getCoreRowModel(),
    // Prefer stable torrent hash for row identity while keeping duplicates unique
    getRowId: (row: Torrent, index: number) => {
      const baseIdentity = row.hash ?? row.infohash_v1 ?? row.infohash_v2

      if (!baseIdentity) {
        return `row-${index}`
      }

      if ((torrentIdentityCounts.get(baseIdentity) ?? 0) > 1) {
        return `${baseIdentity}-${index}`
      }

      return baseIdentity
    },
    // State management
    state: {
      sorting,
      globalFilter,
      rowSelection,
      columnSizing,
      columnVisibility,
      columnOrder,
    },
    onSortingChange: setSorting,
    onGlobalFilterChange: setGlobalFilter,
    onRowSelectionChange: setRowSelection,
    onColumnSizingChange: setColumnSizing,
    onColumnVisibilityChange: setColumnVisibility,
    onColumnOrderChange: setColumnOrder,
    // Enable row selection
    enableRowSelection: true,
    // Enable column resizing
    enableColumnResizing: true,
    columnResizeMode: "onChange" as const,
    // Prevent automatic state resets during data updates
    autoResetPageIndex: false,
    autoResetExpanded: false,
  })

  // Get selected torrent hashes - handle both regular selection and "select all" mode
  const selectedHashes = useMemo((): string[] => {
    if (isAllSelected) {
      // When all are selected, return all currently loaded hashes minus exclusions
      // This is needed for actions to work properly
      return sortedTorrents
        .map(t => t.hash)
        .filter(hash => !excludedFromSelectAll.has(hash))
    } else {
      // Regular selection mode - get hashes from selected torrents directly
      const tableRows = table.getRowModel().rows
      return tableRows
        .filter(row => (rowSelection as Record<string, boolean>)[row.id])
        .map(row => row.original.hash)
    }
  }, [rowSelection, isAllSelected, excludedFromSelectAll, sortedTorrents, table])

  // Calculate the effective selection count for display
  const effectiveSelectionCount = useMemo(() => {
    if (isAllSelected) {
      // When all selected, count is total minus exclusions
      return Math.max(0, totalCount - excludedFromSelectAll.size)
    } else {
      // Regular selection mode - use the computed selectedHashes length
      return Object.keys(rowSelection)
        .filter((key: string) => (rowSelection as Record<string, boolean>)[key]).length
    }
  }, [isAllSelected, totalCount, excludedFromSelectAll.size, rowSelection])

  // Get selected torrents
  const selectedTorrents = useMemo((): Torrent[] => {
    if (isAllSelected) {
      // When all are selected, return all torrents minus exclusions
      return sortedTorrents.filter(t => !excludedFromSelectAll.has(t.hash))
    } else {
      // Regular selection mode
      return selectedHashes
        .map((hash: string) => sortedTorrents.find((t: Torrent) => t.hash === hash))
        .filter(Boolean) as Torrent[]
    }
  }, [selectedHashes, sortedTorrents, isAllSelected, excludedFromSelectAll])

  // Calculate total size of selected torrents
  const selectedTotalSize = useMemo(() => {
    if (isAllSelected) {
      const aggregateTotalSize = stats?.totalSize ?? 0

      if (aggregateTotalSize <= 0) {
        return 0
      }

      if (excludedFromSelectAll.size === 0) {
        return aggregateTotalSize
      }

      const excludedSize = sortedTorrents.reduce((total, torrent) => {
        if (excludedFromSelectAll.has(torrent.hash)) {
          return total + (torrent.size || 0)
        }
        return total
      }, 0)

      return Math.max(aggregateTotalSize - excludedSize, 0)
    }

    return getTotalSize(selectedTorrents)
  }, [isAllSelected, stats?.totalSize, excludedFromSelectAll, sortedTorrents, selectedTorrents])
  const selectedFormattedSize = useMemo(() => formatBytes(selectedTotalSize), [selectedTotalSize])

  // Size shown in destructive dialogs - prefer the aggregate when select-all is active
  const deleteDialogTotalSize = useMemo(() => {
    if (isAllSelected) {
      if (selectedTotalSize > 0) {
        return selectedTotalSize
      }

      if (contextTorrents.length > 0) {
        return getTotalSize(contextTorrents)
      }

      return 0
    }

    if (contextTorrents.length > 0) {
      return getTotalSize(contextTorrents)
    }

    return selectedTotalSize
  }, [isAllSelected, selectedTotalSize, contextTorrents])
  const deleteDialogFormattedSize = useMemo(() => formatBytes(deleteDialogTotalSize), [deleteDialogTotalSize])

  // Call the callback when selection state changes
  useEffect(() => {
    if (onSelectionChange) {
      onSelectionChange(
        selectedHashes,
        selectedTorrents,
        isAllSelected,
        effectiveSelectionCount,
        Array.from(excludedFromSelectAll),
        selectedTotalSize
      )
    }
  }, [onSelectionChange, selectedHashes, selectedTorrents, isAllSelected, effectiveSelectionCount, excludedFromSelectAll, selectedTotalSize])

  // Virtualization setup with progressive loading
  const { rows } = table.getRowModel()
  const parentRef = useRef<HTMLDivElement>(null)

  // Load more rows as user scrolls (progressive loading + backend pagination)
  const loadMore = useCallback((): void => {
    // First, try to load more from virtual scrolling if we have more local data
    if (loadedRows < sortedTorrents.length) {
      // Prevent concurrent loads
      if (isLoadingMoreRows) {
        return
      }

      setIsLoadingMoreRows(true)

      setLoadedRows(prev => {
        const newLoadedRows = Math.min(prev + 100, sortedTorrents.length)
        return newLoadedRows
      })

      // Reset loading flag after a short delay
      setTimeout(() => setIsLoadingMoreRows(false), 100)
    } else if (!hasLoadedAll && !isLoadingMore && backendLoadMore) {
      // If we've displayed all local data but there's more on backend, load next page
      backendLoadMore()
    }
  }, [sortedTorrents.length, isLoadingMoreRows, loadedRows, hasLoadedAll, isLoadingMore, backendLoadMore])

  // Ensure loadedRows never exceeds actual data length
  const safeLoadedRows = Math.min(loadedRows, rows.length)

  // Also keep loadedRows in sync with actual data to prevent status display issues
  useEffect(() => {
    if (loadedRows > rows.length && rows.length > 0) {
      setLoadedRows(rows.length)
    }
  }, [loadedRows, rows.length])

  // useVirtualizer must be called at the top level, not inside useMemo
  const virtualizer = useVirtualizer({
    count: safeLoadedRows,
    getScrollElement: () => parentRef.current,
    estimateSize: () => 40,
    // Optimized overscan based on TanStack Virtual recommendations
    // Start small and adjust based on dataset size and performance
    overscan: sortedTorrents.length > 50000 ? 3 : sortedTorrents.length > 10000 ? 5 : sortedTorrents.length > 1000 ? 10 : 15,
    // Provide a key to help with item tracking - use hash with index for uniqueness
    getItemKey: useCallback((index: number) => {
      const row = rows[index]
      if (!row) return `loading-${index}`
      return row.id
    }, [rows]),
    // Optimized onChange handler following TanStack Virtual best practices
    onChange: (instance, sync) => {
      const vRows = instance.getVirtualItems();
      const lastItem = vRows.at(-1);

      // Only trigger loadMore when scrolling has paused (sync === false) or we're not actively scrolling
      // This prevents excessive loadMore calls during rapid scrolling
      const shouldCheckLoadMore = !sync || !instance.isScrolling

      if (shouldCheckLoadMore && lastItem && lastItem.index >= safeLoadedRows - 50) {
        // Load more if we're near the end of virtual rows OR if we might need more data from backend
        if (safeLoadedRows < rows.length || (!hasLoadedAll && !isLoadingMore)) {
          loadMore();
        }
      }
    },
  })

  // Force virtualizer to recalculate when count changes
  useEffect(() => {
    virtualizer.measure()
  }, [safeLoadedRows, virtualizer])

  const virtualRows = virtualizer.getVirtualItems()

  // Memoize minTableWidth to avoid recalculation on every row render
  const minTableWidth = useMemo(() => {
    return table.getVisibleLeafColumns().reduce((width, col) => {
      return width + col.getSize()
    }, 0)
    // eslint-disable-next-line react-hooks/exhaustive-deps
  }, [table, columnVisibility])

  // Reset loaded rows when data changes significantly
  useEffect(() => {
    // Always ensure loadedRows is at least 100 (or total length if less)
    const targetRows = Math.min(100, sortedTorrents.length)

    setLoadedRows(prev => {
      if (sortedTorrents.length === 0) {
        // No data, reset to 0
        return 0
      } else if (prev === 0) {
        // Initial load
        return targetRows
      } else if (prev < targetRows) {
        // Not enough rows loaded, load at least 100
        return targetRows
      }
      // Don't reset loadedRows backward due to temporary server data fluctuations
      // Progressive loading should be independent of server data variations
      return prev
    })

    // Force virtualizer to recalculate
    virtualizer.measure()
  }, [sortedTorrents.length, virtualizer])

  // Reset when filters or search changes
  useEffect(() => {
    // Only reset loadedRows for user-initiated changes, not data updates
    const isRecentUserAction = lastUserAction && (Date.now() - lastUserAction.timestamp < 1000)

    if (isRecentUserAction) {
      const targetRows = Math.min(100, sortedTorrents.length || 0)
      setLoadedRows(targetRows)
      setIsLoadingMoreRows(false)

      // Clear selection state when data changes
      setIsAllSelected(false)
      setExcludedFromSelectAll(new Set())
      setRowSelection({})
      lastSelectedIndexRef.current = null // Reset anchor on filter/search change

      // User-initiated change: scroll to top
      if (parentRef.current) {
        parentRef.current.scrollTop = 0
        setTimeout(() => {
          virtualizer.scrollToOffset(0)
          virtualizer.measure()
        }, 0)
      }
    } else {
      // Data update only: just remeasure without resetting loadedRows
      setTimeout(() => {
        virtualizer.measure()
      }, 0)
    }
  }, [filters, effectiveSearch, instanceId, virtualizer, sortedTorrents.length, setRowSelection, lastUserAction])

  // Clear selection handler for keyboard navigation
  const clearSelection = useCallback(() => {
    setIsAllSelected(false)
    setExcludedFromSelectAll(new Set())
    setRowSelection({})
    lastSelectedIndexRef.current = null // Reset anchor on clear selection
  }, [setRowSelection])

  // Set up keyboard navigation with selection clearing
  useKeyboardNavigation({
    parentRef,
    virtualizer,
    safeLoadedRows,
    hasLoadedAll,
    isLoadingMore,
    loadMore,
    estimatedRowHeight: 40,
    onClearSelection: clearSelection,
    hasSelection: isAllSelected || Object.values(rowSelection).some(selected => selected),
  })



  // Wrapper functions to adapt hook handlers to component needs
  const selectAllOptions = useMemo(() => ({
    selectAll: isAllSelected,
    filters: isAllSelected ? filters : undefined,
    search: isAllSelected ? effectiveSearch : undefined,
    excludeHashes: isAllSelected ? Array.from(excludedFromSelectAll) : undefined,
  }), [isAllSelected, filters, effectiveSearch, excludedFromSelectAll])

  const contextClientMeta = useMemo(() => ({
    clientHashes: contextHashes,
    totalSelected: isAllSelected ? effectiveSelectionCount : contextHashes.length,
  }), [contextHashes, isAllSelected, effectiveSelectionCount])

  const runAction = useCallback((action: (typeof TORRENT_ACTIONS)[keyof typeof TORRENT_ACTIONS], hashes: string[], extra?: Parameters<typeof handleAction>[2]) => {
    const clientHashes = hashes.length > 0 ? hashes : selectedHashes
    const clientCount = isAllSelected ? effectiveSelectionCount : (clientHashes.length || hashes.length || 1)
    handleAction(action, isAllSelected ? [] : hashes, {
      ...selectAllOptions,
      clientHashes,
      clientCount,
      ...extra,
    })
  }, [handleAction, isAllSelected, selectAllOptions, selectedHashes, effectiveSelectionCount])

  const handleExportWrapper = useCallback((hashes: string[], torrentsForSelection: Torrent[]) => {
    exportTorrents({
      hashes,
      torrents: torrentsForSelection,
      isAllSelected,
      totalSelected: effectiveSelectionCount,
      filters,
      search: effectiveSearch,
      excludeHashes: Array.from(excludedFromSelectAll),
      sortField: activeSortField,
      sortOrder: activeSortOrder,
    })
  }, [
    exportTorrents,
    isAllSelected,
    effectiveSelectionCount,
    filters,
    effectiveSearch,
    excludedFromSelectAll,
    activeSortField,
    activeSortOrder,
  ])

  const handleDeleteWrapper = useCallback(() => {
    handleDelete(
      contextHashes,
      isAllSelected,
      filters,
      effectiveSearch,
      Array.from(excludedFromSelectAll),
      contextClientMeta
    )
  }, [handleDelete, contextHashes, isAllSelected, filters, effectiveSearch, excludedFromSelectAll, contextClientMeta])

  const handleAddTagsWrapper = useCallback((tags: string[]) => {
    handleAddTags(
      tags,
      contextHashes,
      isAllSelected,
      filters,
      effectiveSearch,
      Array.from(excludedFromSelectAll),
      contextClientMeta
    )
  }, [handleAddTags, contextHashes, isAllSelected, filters, effectiveSearch, excludedFromSelectAll, contextClientMeta])

  const handleSetTagsWrapper = useCallback((tags: string[]) => {
    handleSetTags(
      tags,
      contextHashes,
      isAllSelected,
      filters,
      effectiveSearch,
      Array.from(excludedFromSelectAll),
      contextClientMeta
    )
  }, [handleSetTags, contextHashes, isAllSelected, filters, effectiveSearch, excludedFromSelectAll, contextClientMeta])

  const handleSetCategoryWrapper = useCallback((category: string) => {
    handleSetCategory(
      category,
      contextHashes,
      isAllSelected,
      filters,
      effectiveSearch,
      Array.from(excludedFromSelectAll),
      contextClientMeta
    )
  }, [handleSetCategory, contextHashes, isAllSelected, filters, effectiveSearch, excludedFromSelectAll, contextClientMeta])

  // Direct category handler for context menu submenu
  const handleSetCategoryDirect = useCallback((category: string, hashes: string[]) => {
    handleSetCategory(
      category,
      hashes,
      false, // Not using select all when directly setting from context menu
      undefined,
      undefined,
      Array.from(excludedFromSelectAll),
      undefined
    )
  }, [handleSetCategory, excludedFromSelectAll])

  const handleSetLocationWrapper = useCallback((location: string) => {
    handleSetLocation(
      location,
      contextHashes,
      isAllSelected,
      filters,
      effectiveSearch,
      Array.from(excludedFromSelectAll),
      contextClientMeta
    )
  }, [handleSetLocation, contextHashes, isAllSelected, filters, effectiveSearch, excludedFromSelectAll, contextClientMeta])

  const handleRemoveTagsWrapper = useCallback((tags: string[]) => {
    handleRemoveTags(
      tags,
      contextHashes,
      isAllSelected,
      filters,
      effectiveSearch,
      Array.from(excludedFromSelectAll),
      contextClientMeta
    )
  }, [handleRemoveTags, contextHashes, isAllSelected, filters, effectiveSearch, excludedFromSelectAll, contextClientMeta])

  const handleRecheckWrapper = useCallback(() => {
    handleRecheck(
      contextHashes,
      isAllSelected,
      filters,
      effectiveSearch,
      Array.from(excludedFromSelectAll),
      contextClientMeta
    )
  }, [handleRecheck, contextHashes, isAllSelected, filters, effectiveSearch, excludedFromSelectAll, contextClientMeta])

  const handleReannounceWrapper = useCallback(() => {
    handleReannounce(
      contextHashes,
      isAllSelected,
      filters,
      effectiveSearch,
      Array.from(excludedFromSelectAll),
      contextClientMeta
    )
  }, [handleReannounce, contextHashes, isAllSelected, filters, effectiveSearch, excludedFromSelectAll, contextClientMeta])

  const handleSetShareLimitWrapper = useCallback((
    ratioLimit: number,
    seedingTimeLimit: number,
    inactiveSeedingTimeLimit: number
  ) => {
    handleSetShareLimit(
      ratioLimit,
      seedingTimeLimit,
      inactiveSeedingTimeLimit,
      contextHashes,
      isAllSelected,
      filters,
      effectiveSearch,
      Array.from(excludedFromSelectAll),
      contextClientMeta
    )
  }, [handleSetShareLimit, contextHashes, isAllSelected, filters, effectiveSearch, excludedFromSelectAll, contextClientMeta])

  const handleSetSpeedLimitsWrapper = useCallback((
    uploadLimit: number,
    downloadLimit: number
  ) => {
    handleSetSpeedLimits(
      uploadLimit,
      downloadLimit,
      contextHashes,
      isAllSelected,
      filters,
      effectiveSearch,
      Array.from(excludedFromSelectAll),
      contextClientMeta
    )
  }, [handleSetSpeedLimits, contextHashes, isAllSelected, filters, effectiveSearch, excludedFromSelectAll, contextClientMeta])


  // Drag and drop setup
  // Sensors must be called at the top level, not inside useMemo
  const sensors = useSensors(
    useSensor(MouseSensor, {
      activationConstraint: {
        distance: 8,
      },
    }),
    useSensor(TouchSensor, {
      activationConstraint: {
        delay: 250,
        tolerance: 5,
      },
    })
  )

  return (
    <div className="h-full flex flex-col">
      {/* Search and Actions */}
      <div className="flex flex-col gap-2 flex-shrink-0">
        {/* Search bar row */}
        <div className="flex items-center gap-1 sm:gap-2">
          {/* Action buttons - now handled by Management Bar in Header */}
          <div className="flex gap-1 sm:gap-2 flex-shrink-0">

            {/* Column visibility dropdown moved next to search via portal, with inline fallback */}
            {(() => {
              const container = typeof document !== "undefined" ? document.getElementById("header-search-actions") : null
              const dropdown = (
                <DropdownMenu>
                  <Tooltip disableHoverableContent={true}>
                    <TooltipTrigger
                      asChild
                      onFocus={(e) => {
                        // Prevent tooltip from showing on focus - only show on hover
                        e.preventDefault()
                      }}
                    >
                      <DropdownMenuTrigger asChild>
                        <Button
                          variant="outline"
                          size="icon"
                          className="relative"
                        >
                          <Columns3 className="h-4 w-4" />
                          <span className="sr-only">Toggle columns</span>
                        </Button>
                      </DropdownMenuTrigger>
                    </TooltipTrigger>
                    <TooltipContent>Toggle columns</TooltipContent>
                  </Tooltip>
                  <DropdownMenuContent align="end" className="w-48">
                    <DropdownMenuLabel>Toggle columns</DropdownMenuLabel>
                    <DropdownMenuSeparator />
                    {table
                      .getAllColumns()
                      .filter(
                        (column) =>
                          column.id !== "select" && // Never show select in visibility options
                          column.getCanHide()
                      )
                      .map((column) => {
                        return (
                          <DropdownMenuCheckboxItem
                            key={column.id}
                            className="capitalize"
                            checked={column.getIsVisible()}
                            onCheckedChange={(value) =>
                              column.toggleVisibility(!!value)
                            }
                            onSelect={(e) => e.preventDefault()}
                          >
                            <span className="truncate">
                              {(column.columnDef.meta as { headerString?: string })?.headerString ||
                               (typeof column.columnDef.header === "string" ? column.columnDef.header : column.id)}
                            </span>
                          </DropdownMenuCheckboxItem>
                        )
                      })}
                  </DropdownMenuContent>
                </DropdownMenu>
              )
              return container ? createPortal(dropdown, container) : dropdown
            })()}

            <AddTorrentDialog
              instanceId={instanceId}
              open={addTorrentModalOpen}
              onOpenChange={onAddTorrentModalChange}
            />
          </div>
        </div>
      </div>

      {/* Table container */}
      <div className="flex flex-col flex-1 min-h-0 mt-2 sm:mt-0 overflow-hidden">
        <div
          className="relative flex-1 overflow-auto scrollbar-thin select-none"
          ref={parentRef}
          role="grid"
          aria-label="Torrents table"
          aria-rowcount={totalCount}
          aria-colcount={table.getVisibleLeafColumns().length}
        >
          {/* Loading overlay - positioned absolute to scroll container */}
          {torrents.length === 0 && showLoadingState && (
            <div className="absolute inset-0 flex items-center justify-center bg-background/80 backdrop-blur-sm z-50 animate-in fade-in duration-300">
              <div className="text-center animate-in zoom-in-95 duration-300">
                <Logo className="h-12 w-12 animate-pulse mx-auto mb-3" />
                <p>Loading torrents...</p>
              </div>
            </div>
          )}
          {torrents.length === 0 && !isLoading && (
            <div className="absolute inset-0 flex items-center justify-center z-40 animate-in fade-in duration-300 pointer-events-none">
              <div className="text-center animate-in zoom-in-95 duration-300 text-muted-foreground">
                <p>No torrents found</p>
              </div>
            </div>
          )}

          <div style={{ position: "relative", minWidth: "min-content" }}>
            {/* Header */}
            <div className="sticky top-0 bg-background border-b" style={{ zIndex: 50 }}>
              <DndContext
                sensors={sensors}
                collisionDetection={closestCenter}
                onDragEnd={(event) => {
                  const { active, over } = event
                  if (!active || !over || active.id === over.id) {
                    return
                  }

                  setColumnOrder((currentOrder: string[]) => {
                    const allColumnIds = table.getAllLeafColumns().map((col) => col.id)

                    // Normalize current order to include all current columns exactly once
                    const sanitizedOrder = [
                      ...currentOrder.filter((id) => allColumnIds.includes(id)),
                      ...allColumnIds.filter((id) => !currentOrder.includes(id)),
                    ]

                    const oldIndex = sanitizedOrder.indexOf(active.id as string)
                    const newIndex = sanitizedOrder.indexOf(over.id as string)

                    if (oldIndex === -1 || newIndex === -1) {
                      return sanitizedOrder
                    }

                    return arrayMove(sanitizedOrder, oldIndex, newIndex)
                  })
                }}
                modifiers={[restrictToHorizontalAxis]}
              >
                {table.getHeaderGroups().map(headerGroup => {
                  const headers = headerGroup.headers
                  const headerIds = headers.map(h => h.column.id)

                  // Use memoized minTableWidth

                  return (
                    <SortableContext
                      key={headerGroup.id}
                      items={headerIds}
                      strategy={horizontalListSortingStrategy}
                    >
                      <div className="flex" style={{ minWidth: `${minTableWidth}px` }}>
                        {headers.map(header => (
                          <DraggableTableHeader
                            key={header.id}
                            header={header}
                            columnFilters={columnFilters}
                            onFilterChange={(columnId, filter) => {
                              if (filter === null) {
                                setColumnFilters(columnFilters.filter(f => f.columnId !== columnId))
                              } else {
                                const existing = columnFilters.findIndex(f => f.columnId === columnId)
                                if (existing >= 0) {
                                  const newFilters = [...columnFilters]
                                  newFilters[existing] = filter
                                  setColumnFilters(newFilters)
                                } else {
                                  setColumnFilters([...columnFilters, filter])
                                }
                              }
                            }}
                          />
                        ))}
                      </div>
                    </SortableContext>
                  )
                })}
              </DndContext>
            </div>

            {/* Body */}
            <div
              style={{
                height: `${virtualizer.getTotalSize()}px`,
                width: "100%",
                position: "relative",
              }}
            >
              {virtualRows.map(virtualRow => {
                const row = rows[virtualRow.index]
                if (!row || !row.original) return null
                const torrent = row.original
                const isSelected = selectedTorrent?.hash === torrent.hash

                // Use memoized minTableWidth
                return (
                  <TorrentContextMenu
                    key={row.id}
                    torrent={torrent}
                    isSelected={row.getIsSelected()}
                    isAllSelected={isAllSelected}
                    selectedHashes={selectedHashes}
                    selectedTorrents={selectedTorrents}
                    effectiveSelectionCount={effectiveSelectionCount}
                    onTorrentSelect={onTorrentSelect}
                    onAction={runAction}
                    onPrepareDelete={prepareDeleteAction}
                    onPrepareTags={prepareTagsAction}
                    onPrepareCategory={prepareCategoryAction}
                    onPrepareCreateCategory={prepareCreateCategoryAction}
                    onPrepareShareLimit={prepareShareLimitAction}
                    onPrepareSpeedLimits={prepareSpeedLimitAction}
                    onPrepareLocation={prepareLocationAction}
                    onPrepareRecheck={prepareRecheckAction}
                    onPrepareReannounce={prepareReannounceAction}
                    availableCategories={availableCategories}
                    onSetCategory={handleSetCategoryDirect}
                    isPending={isPending}
                    onExport={handleExportWrapper}
                    isExporting={isExportingTorrent}
                  >
                    <div
                      className={`flex border-b cursor-pointer hover:bg-muted/50 ${row.getIsSelected() ? "bg-muted/50" : ""} ${isSelected ? "bg-accent" : ""}`}
                      style={{
                        position: "absolute",
                        top: 0,
                        left: 0,
                        minWidth: `${minTableWidth}px`,
                        height: `${virtualRow.size}px`,
                        transform: `translateY(${virtualRow.start}px)`,
                      }}
                      onClick={(e) => {
                        // Don't select when clicking checkbox or its wrapper
                        const target = e.target as HTMLElement
                        const isCheckbox = target.closest("[data-slot=\"checkbox\"]") || target.closest("[role=\"checkbox\"]") || target.closest(".p-1.-m-1")
                        if (!isCheckbox) {
                          // Handle shift-click for range selection - EXACTLY like checkbox
                          if (e.shiftKey) {
                            e.preventDefault() // Prevent text selection

                            const allRows = table.getRowModel().rows
                            const currentIndex = allRows.findIndex(r => r.id === row.id)

                            if (lastSelectedIndexRef.current !== null) {
                              const start = Math.min(lastSelectedIndexRef.current, currentIndex)
                              const end = Math.max(lastSelectedIndexRef.current, currentIndex)

                              // Select range EXACTLY like checkbox does
                              for (let i = start; i <= end; i++) {
                                const targetRow = allRows[i]
                                if (targetRow) {
                                  handleRowSelection(targetRow.original.hash, true, targetRow.id)
                                }
                              }
                            } else {
                              // No anchor - just select this row
                              handleRowSelection(torrent.hash, true, row.id)
                              lastSelectedIndexRef.current = currentIndex
                            }

                            // Don't update lastSelectedIndexRef on shift-click (keeps anchor stable)
                          } else if (e.ctrlKey || e.metaKey) {
                            // Ctrl/Cmd click - toggle single row EXACTLY like checkbox
                            const allRows = table.getRowModel().rows
                            const currentIndex = allRows.findIndex(r => r.id === row.id)

                            handleRowSelection(torrent.hash, !row.getIsSelected(), row.id)
                            lastSelectedIndexRef.current = currentIndex
                          } else {
                            // Plain click - open details without changing checkbox selection state
                            onTorrentSelect?.(torrent)
                          }
                        }
                      }}
                      onContextMenu={() => {
                        // Only select this row if not already selected and not part of a multi-selection
                        if (!row.getIsSelected() && selectedHashes.length <= 1) {
                          setRowSelection({ [row.id]: true })
                        }
                      }}
                    >
                      {row.getVisibleCells().map(cell => (
                        <div
                          key={cell.id}
                          style={{
                            width: cell.column.getSize(),
                            flexShrink: 0,
                          }}
                          className="px-3 py-2 flex items-center overflow-hidden min-w-0"
                        >
                          {flexRender(
                            cell.column.columnDef.cell,
                            cell.getContext()
                          )}
                        </div>
                      ))}
                    </div>
                  </TorrentContextMenu>
                )
              })}
            </div>
          </div>
        </div>

        {/* Status bar */}
        <div className="flex items-center justify-between p-2 border-t flex-shrink-0 select-none">
          <div className="text-sm text-muted-foreground">
            {/* Show special loading message when fetching without cache (cold load) */}
            {isLoading && !isCachedData && !isStaleData && torrents.length === 0 ? (
              <>
                <Loader2 className="h-3 w-3 animate-spin inline mr-1" />
                Loading torrents from instance... (no cache available)
              </>
            ) : totalCount === 0 ? (
              "No torrents found"
            ) : (
              <>
                {hasLoadedAll ? (
                  `${torrents.length} torrent${torrents.length !== 1 ? "s" : ""}`
                ) : isLoadingMore ? (
                  "Loading more torrents..."
                ) : (
                  `${torrents.length} of ${totalCount} torrents loaded`
                )}
                {hasLoadedAll && safeLoadedRows < rows.length && " (scroll for more)"}
              </>
            )}
            {effectiveSelectionCount > 0 && (
              <>
                <span className="ml-2">
                  ({isAllSelected && excludedFromSelectAll.size === 0 ? `All ${effectiveSelectionCount}` : effectiveSelectionCount} selected
                  {selectedTotalSize > 0 && <> • {selectedFormattedSize}</>})
                </span>
                {/* Keyboard shortcuts helper - only show on desktop */}
                <Tooltip>
                  <TooltipTrigger asChild>
                    <span className="hidden sm:inline-block ml-2 text-xs opacity-70 cursor-help">
                      • Selection shortcuts
                    </span>
                  </TooltipTrigger>
                  <TooltipContent>
                    <div className="text-xs">
                      <div>Shift+click for range</div>
                      <div>{isMac ? "Cmd" : "Ctrl"}+click for multiple</div>
                    </div>
                  </TooltipContent>
                </Tooltip>
              </>
            )}
          </div>


          <div className="flex items-center gap-2 text-xs">
            <div className="flex items-center gap-1">
              <ChevronDown className="h-3 w-3 text-muted-foreground" />
              <span className="font-medium">{formatSpeedWithUnit(stats.totalDownloadSpeed || 0, speedUnit)}</span>
              <ChevronUp className="h-3 w-3 text-muted-foreground" />
              <span className="font-medium">{formatSpeedWithUnit(stats.totalUploadSpeed || 0, speedUnit)}</span>
            </div>
          </div>



          <div className="flex items-center gap-4">
            {/* Speed units toggle */}
            <Tooltip>
              <TooltipTrigger asChild>
                <button
                  onClick={() => setSpeedUnit(speedUnit === "bytes" ? "bits" : "bytes")}
                  className="flex items-center gap-1 pl-1.5 py-0.5 rounded-sm transition-all hover:bg-muted/50"
                >
                  <ArrowUpDown className="h-3.5 w-3.5 text-muted-foreground" />
                  <span className="text-xs text-muted-foreground">
                    {speedUnit === "bytes" ? "MiB/s" : "Mbps"}
                  </span>
                </button>
              </TooltipTrigger>
              <TooltipContent>
                {speedUnit === "bytes" ? "Switch to bits per second (bps)" : "Switch to bytes per second (B/s)"}
              </TooltipContent>
            </Tooltip>
            {/* Incognito mode toggle */}
            <Tooltip>
              <TooltipTrigger asChild>
                <button
                  onClick={() => setIncognitoMode(!incognitoMode)}
                  className="p-1 rounded-sm transition-all hover:bg-muted/50"
                >
                  {incognitoMode ? (
                    <EyeOff className="h-3.5 w-3.5 text-muted-foreground" />
                  ) : (
                    <Eye className="h-3.5 w-3.5 text-muted-foreground" />
                  )}
                </button>
              </TooltipTrigger>
              <TooltipContent>
                {incognitoMode ? "Exit incognito mode" : "Enable incognito mode"}
              </TooltipContent>
            </Tooltip>
          </div>
        </div>
      </div>

      <AlertDialog open={showDeleteDialog} onOpenChange={setShowDeleteDialog}>
        <AlertDialogContent>
          <AlertDialogHeader>
            <AlertDialogTitle>Delete {isAllSelected ? effectiveSelectionCount : contextHashes.length} torrent(s)?</AlertDialogTitle>
            <AlertDialogDescription>
              This action cannot be undone. The torrents will be removed from qBittorrent.
              {deleteDialogTotalSize > 0 && (
                <span className="block mt-2 text-xs text-muted-foreground">
                  Total size: {deleteDialogFormattedSize}
                </span>
              )}
            </AlertDialogDescription>
          </AlertDialogHeader>
          <div className="flex items-center space-x-2 py-4">
            <input
              type="checkbox"
              id="deleteFiles"
              checked={deleteFiles}
              onChange={(e) => setDeleteFiles(e.target.checked)}
              className="rounded border-input"
            />
            <label htmlFor="deleteFiles" className="text-sm font-medium">
              Also delete files from disk
            </label>
          </div>
          <AlertDialogFooter>
            <AlertDialogCancel>Cancel</AlertDialogCancel>
            <AlertDialogAction
              onClick={handleDeleteWrapper}
              className="bg-destructive text-destructive-foreground hover:bg-destructive/90"
            >
              Delete
            </AlertDialogAction>
          </AlertDialogFooter>
        </AlertDialogContent>
      </AlertDialog>

      {/* Add Tags Dialog */}
      <AddTagsDialog
        open={showAddTagsDialog}
        onOpenChange={setShowAddTagsDialog}
        availableTags={availableTags || []}
        hashCount={isAllSelected ? effectiveSelectionCount : contextHashes.length}
        onConfirm={handleAddTagsWrapper}
        isPending={isPending}
      />

      {/* Set Tags Dialog */}
      <SetTagsDialog
        open={showSetTagsDialog}
        onOpenChange={setShowSetTagsDialog}
        availableTags={availableTags || []}
        hashCount={isAllSelected ? effectiveSelectionCount : contextHashes.length}
        onConfirm={handleSetTagsWrapper}
        isPending={isPending}
        initialTags={getCommonTags(contextTorrents)}
      />

      {/* Set Category Dialog */}
      <SetCategoryDialog
        open={showCategoryDialog}
        onOpenChange={setShowCategoryDialog}
        availableCategories={availableCategories || {}}
        hashCount={isAllSelected ? effectiveSelectionCount : contextHashes.length}
        onConfirm={handleSetCategoryWrapper}
        isPending={isPending}
        initialCategory={getCommonCategory(contextTorrents)}
      />

      {/* Create and Assign Category Dialog */}
      <CreateAndAssignCategoryDialog
        open={showCreateCategoryDialog}
        onOpenChange={setShowCreateCategoryDialog}
        hashCount={isAllSelected ? effectiveSelectionCount : contextHashes.length}
        onConfirm={handleSetCategoryWrapper}
        isPending={isPending}
      />

      <ShareLimitDialog
        open={showShareLimitDialog}
        onOpenChange={setShowShareLimitDialog}
        hashCount={isAllSelected ? effectiveSelectionCount : contextHashes.length}
        torrents={contextTorrents}
        onConfirm={handleSetShareLimitWrapper}
        isPending={isPending}
      />

      <SpeedLimitsDialog
        open={showSpeedLimitDialog}
        onOpenChange={setShowSpeedLimitDialog}
        hashCount={isAllSelected ? effectiveSelectionCount : contextHashes.length}
        torrents={contextTorrents}
        onConfirm={handleSetSpeedLimitsWrapper}
        isPending={isPending}
      />

      {/* Set Location Dialog */}
      <SetLocationDialog
        open={showLocationDialog}
        onOpenChange={setShowLocationDialog}
        hashCount={isAllSelected ? effectiveSelectionCount : contextHashes.length}
        onConfirm={handleSetLocationWrapper}
        isPending={isPending}
        initialLocation={getCommonSavePath(contextTorrents)}
      />

      {/* Remove Tags Dialog */}
      <RemoveTagsDialog
        open={showRemoveTagsDialog}
        onOpenChange={setShowRemoveTagsDialog}
        availableTags={availableTags || []}
        hashCount={isAllSelected ? effectiveSelectionCount : contextHashes.length}
        onConfirm={handleRemoveTagsWrapper}
        isPending={isPending}
        currentTags={getCommonTags(contextTorrents)}
      />

      {/* Force Recheck Confirmation Dialog */}
      <Dialog open={showRecheckDialog} onOpenChange={setShowRecheckDialog}>
        <DialogContent>
          <DialogHeader>
            <DialogTitle>Force Recheck {isAllSelected ? effectiveSelectionCount : contextHashes.length} torrent(s)?</DialogTitle>
            <DialogDescription>
              This will force qBittorrent to recheck all pieces of the selected torrents. This process may take some time and will temporarily pause the torrents.
            </DialogDescription>
          </DialogHeader>
          <DialogFooter>
            <Button variant="outline" onClick={() => setShowRecheckDialog(false)}>
              Cancel
            </Button>
            <Button onClick={handleRecheckWrapper} disabled={isPending}>
              Force Recheck
            </Button>
          </DialogFooter>
        </DialogContent>
      </Dialog>

      {/* Reannounce Confirmation Dialog */}
      <Dialog open={showReannounceDialog} onOpenChange={setShowReannounceDialog}>
        <DialogContent>
          <DialogHeader>
            <DialogTitle>Reannounce {isAllSelected ? effectiveSelectionCount : contextHashes.length} torrent(s)?</DialogTitle>
            <DialogDescription>
              This will force the selected torrents to reannounce to all their trackers. This is useful when trackers are not responding or you want to refresh your connection.
            </DialogDescription>
          </DialogHeader>
          <DialogFooter>
            <Button variant="outline" onClick={() => setShowReannounceDialog(false)}>
              Cancel
            </Button>
            <Button onClick={handleReannounceWrapper} disabled={isPending}>
              Reannounce
            </Button>
          </DialogFooter>
        </DialogContent>
      </Dialog>

      {/* Scroll to top button*/}
      <div className="hidden lg:block">
        <ScrollToTopButton
          scrollContainerRef={parentRef}
          className="bottom-20 right-6"
        />
      </div>
    </div>
  )
});<|MERGE_RESOLUTION|>--- conflicted
+++ resolved
@@ -79,13 +79,8 @@
 import { useInstancePreferences } from "@/hooks/useInstancePreferences.ts"
 import { useIncognitoMode } from "@/lib/incognito"
 import { formatSpeedWithUnit, useSpeedUnits } from "@/lib/speedUnits"
-<<<<<<< HEAD
-import { getCommonCategory, getCommonSavePath, getCommonTags } from "@/lib/torrent-utils"
+import { getCommonCategory, getCommonSavePath, getCommonTags, getTotalSize } from "@/lib/torrent-utils"
 import type { Category, Torrent, TorrentCounts, TorrentFilters } from "@/types"
-=======
-import { getCommonCategory, getCommonSavePath, getCommonTags, getTotalSize } from "@/lib/torrent-utils"
-import type { Category, Torrent, TorrentCounts } from "@/types"
->>>>>>> 7b9e9f9c
 import { useSearch } from "@tanstack/react-router"
 import { ArrowUpDown, ChevronDown, ChevronUp, Columns3, Eye, EyeOff, Loader2 } from "lucide-react"
 import { createPortal } from "react-dom"
@@ -194,17 +189,7 @@
 
 interface TorrentTableOptimizedProps {
   instanceId: number
-<<<<<<< HEAD
   filters?: TorrentFilters
-=======
-  filters?: {
-    status: string[]
-    categories: string[]
-    tags: string[]
-    trackers: string[]
-    expr?: string
-  }
->>>>>>> 7b9e9f9c
   selectedTorrent?: Torrent | null
   onTorrentSelect?: (torrent: Torrent | null) => void
   addTorrentModalOpen?: boolean
@@ -426,9 +411,13 @@
     search: effectiveSearch,
     filters: {
       status: filters?.status || [],
+      excludeStatus: filters?.excludeStatus || [],
       categories: filters?.categories || [],
+      excludeCategories: filters?.excludeCategories || [],
       tags: filters?.tags || [],
+      excludeTags: filters?.excludeTags || [],
       trackers: filters?.trackers || [],
+      excludeTrackers: filters?.excludeTrackers || [],
       expr: columnFiltersExpr || undefined,
     },
     sort: activeSortField,
