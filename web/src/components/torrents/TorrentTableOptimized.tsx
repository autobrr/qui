--- conflicted
+++ resolved
@@ -121,12 +121,10 @@
   X
 } from "lucide-react"
 import { createPortal } from "react-dom"
+import { toast } from "sonner"
 import { AddTorrentDialog, type AddTorrentDropPayload } from "./AddTorrentDialog"
-<<<<<<< HEAD
 import { CrossSeedDialog } from "./CrossSeedDialog"
-=======
 import { DeleteFilesPreference } from "./DeleteFilesPreference"
->>>>>>> 371be657
 import { DraggableTableHeader } from "./DraggableTableHeader"
 import { SelectAllHotkey } from "./SelectAllHotkey"
 import {
@@ -144,11 +142,6 @@
 } from "./TorrentDialogs"
 import { TorrentDropZone } from "./TorrentDropZone"
 import { createColumns } from "./TorrentTableColumns"
-<<<<<<< HEAD
-import { DeleteFilesPreference } from "./DeleteFilesPreference"
-import { toast } from "sonner"
-=======
->>>>>>> 371be657
 
 const TABLE_ALLOWED_VIEW_MODES = ["normal", "compact"] as const
 
