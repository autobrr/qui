/*
 * Copyright (c) 2025, s0up and the autobrr contributors.
 * SPDX-License-Identifier: GPL-2.0-or-later
 */

import { useDateTimeFormatters } from "@/hooks/useDateTimeFormatters"
import { useDebounce } from "@/hooks/useDebounce"
import { useKeyboardNavigation } from "@/hooks/useKeyboardNavigation"
import { usePersistedColumnFilters } from "@/hooks/usePersistedColumnFilters"
import { usePersistedColumnOrder } from "@/hooks/usePersistedColumnOrder"
import { usePersistedColumnSizing } from "@/hooks/usePersistedColumnSizing"
import { usePersistedColumnSorting } from "@/hooks/usePersistedColumnSorting"
import { usePersistedColumnVisibility } from "@/hooks/usePersistedColumnVisibility"
import { TORRENT_ACTIONS, useTorrentActions } from "@/hooks/useTorrentActions"
import { useTorrentExporter } from "@/hooks/useTorrentExporter"
import { useTorrentsList } from "@/hooks/useTorrentsList"
import { useTrackerIcons } from "@/hooks/useTrackerIcons"
import { columnFiltersToExpr } from "@/lib/column-filter-utils"
import { formatBytes } from "@/lib/utils"
import {
  DndContext,
  MouseSensor,
  TouchSensor,
  closestCenter,
  useSensor,
  useSensors
} from "@dnd-kit/core"
import { restrictToHorizontalAxis } from "@dnd-kit/modifiers"
import {
  SortableContext,
  arrayMove,
  horizontalListSortingStrategy
} from "@dnd-kit/sortable"
import {
  flexRender,
  getCoreRowModel,
  useReactTable
} from "@tanstack/react-table"
import { useVirtualizer } from "@tanstack/react-virtual"
import { memo, useCallback, useEffect, useMemo, useRef, useState } from "react"
import { TorrentContextMenu } from "./TorrentContextMenu"

import {
  AlertDialog,
  AlertDialogAction,
  AlertDialogCancel,
  AlertDialogContent,
  AlertDialogDescription,
  AlertDialogFooter,
  AlertDialogHeader,
  AlertDialogTitle
} from "@/components/ui/alert-dialog"
import { Button } from "@/components/ui/button"
import {
  Dialog,
  DialogContent,
  DialogDescription,
  DialogFooter,
  DialogHeader,
  DialogTitle
} from "@/components/ui/dialog"
import {
  DropdownMenu,
  DropdownMenuCheckboxItem,
  DropdownMenuContent,
  DropdownMenuLabel,
  DropdownMenuSeparator,
  DropdownMenuTrigger
} from "@/components/ui/dropdown-menu"
import { Logo } from "@/components/ui/Logo"
import { ScrollToTopButton } from "@/components/ui/scroll-to-top-button"
import {
  Tooltip,
  TooltipContent,
  TooltipTrigger
} from "@/components/ui/tooltip"
import { useInstanceMetadata } from "@/hooks/useInstanceMetadata"
import { useInstancePreferences } from "@/hooks/useInstancePreferences.ts"
import { api } from "@/lib/api"
import { useIncognitoMode } from "@/lib/incognito"
import { formatSpeedWithUnit, useSpeedUnits } from "@/lib/speedUnits"
import { getCommonCategory, getCommonSavePath, getCommonTags, getTotalSize } from "@/lib/torrent-utils"
import type { Category, ServerState, Torrent, TorrentCounts } from "@/types"
import { useSearch } from "@tanstack/react-router"
<<<<<<< HEAD
import { useQuery } from "@tanstack/react-query"
import { ArrowUpDown, ChevronDown, ChevronUp, Columns3, Eye, EyeOff, Loader2 } from "lucide-react"
=======
import { ArrowUpDown, Ban, ChevronDown, ChevronUp, Columns3, Eye, EyeOff, Flame, Globe, Loader2 } from "lucide-react"
>>>>>>> 0ad30f2e
import { createPortal } from "react-dom"
import { AddTorrentDialog } from "./AddTorrentDialog"
import { DraggableTableHeader } from "./DraggableTableHeader"
import {
  AddTagsDialog,
  CreateAndAssignCategoryDialog,
  RemoveTagsDialog,
  RenameTorrentDialog,
  RenameTorrentFileDialog,
  RenameTorrentFolderDialog,
  SetCategoryDialog,
  SetLocationDialog,
  SetTagsDialog,
  ShareLimitDialog,
  SpeedLimitsDialog
} from "./TorrentDialogs"
import { createColumns } from "./TorrentTableColumns"

// Default values for persisted state hooks (module scope for stable references)
const DEFAULT_COLUMN_VISIBILITY = {
  priority: true,
  tracker_icon: true,
  name: true,
  size: true,
  total_size: false,
  progress: true,
  state: true,
  num_seeds: true,
  num_leechs: true,
  dlspeed: true,
  upspeed: true,
  eta: true,
  ratio: true,
  popularity: true,
  category: true,
  tags: true,
  added_on: true,
  completion_on: false,
  tracker: false,
  dl_limit: false,
  up_limit: false,
  downloaded: false,
  uploaded: false,
  downloaded_session: false,
  uploaded_session: false,
  amount_left: false,
  time_active: false,
  seeding_time: false,
  save_path: false,
  completed: false,
  ratio_limit: false,
  seen_complete: false,
  last_activity: false,
  availability: false,
  infohash_v1: false,
  infohash_v2: false,
  reannounce: false,
  private: false,
}
const DEFAULT_COLUMN_SIZING = {}

// Helper function to get default column order (module scope for stable reference)
function getDefaultColumnOrder(): string[] {
  const cols = createColumns(false, undefined, "bytes", undefined, undefined, undefined)
  const order = cols.map(col => {
    if ("id" in col && col.id) return col.id
    if ("accessorKey" in col && typeof col.accessorKey === "string") return col.accessorKey
    return null
  }).filter((v): v is string => typeof v === "string")

  const trackerIconIndex = order.indexOf("tracker_icon")
  if (trackerIconIndex > -1 && trackerIconIndex !== 2) {
    order.splice(2, 0, order.splice(trackerIconIndex, 1)[0])
  }

  return order
}

function shallowEqualTrackerIcons(
  prev?: Record<string, string>,
  next?: Record<string, string>
): boolean {
  if (prev === next) {
    return true
  }

  if (!prev || !next) {
    return false
  }

  const prevKeys = Object.keys(prev)
  const nextKeys = Object.keys(next)

  if (prevKeys.length !== nextKeys.length) {
    return false
  }

  for (const key of prevKeys) {
    if (prev[key] !== next[key]) {
      return false
    }
  }

  return true
}


interface TorrentTableOptimizedProps {
  instanceId: number
  filters?: {
    status: string[]
    categories: string[]
    tags: string[]
    trackers: string[]
    expr?: string
  }
  selectedTorrent?: Torrent | null
  onTorrentSelect?: (torrent: Torrent | null) => void
  addTorrentModalOpen?: boolean
  onAddTorrentModalChange?: (open: boolean) => void
  onFilteredDataUpdate?: (torrents: Torrent[], total: number, counts?: TorrentCounts, categories?: Record<string, Category>, tags?: string[]) => void
  onSelectionChange?: (
    selectedHashes: string[],
    selectedTorrents: Torrent[],
    isAllSelected: boolean,
    totalSelectionCount: number,
    excludeHashes: string[],
    selectedTotalSize: number
  ) => void
}

export const TorrentTableOptimized = memo(function TorrentTableOptimized({ instanceId, filters, selectedTorrent, onTorrentSelect, addTorrentModalOpen, onAddTorrentModalChange, onFilteredDataUpdate, onSelectionChange }: TorrentTableOptimizedProps) {
  // State management
  // Move default values outside the component for stable references
  // (This should be at module scope, not inside the component)
  const [sorting, setSorting] = usePersistedColumnSorting([], instanceId)
  const [globalFilter, setGlobalFilter] = useState("")
  const [immediateSearch] = useState("")
  const [rowSelection, setRowSelection] = useState({})

  // Custom "select all" state for handling large datasets
  const [isAllSelected, setIsAllSelected] = useState(false)
  const [excludedFromSelectAll, setExcludedFromSelectAll] = useState<Set<string>>(new Set())

  const [incognitoMode, setIncognitoMode] = useIncognitoMode()
  const { exportTorrents, isExporting: isExportingTorrent } = useTorrentExporter({ instanceId, incognitoMode })
  const [speedUnit, setSpeedUnit] = useSpeedUnits()
  const { formatTimestamp } = useDateTimeFormatters()
  const { preferences } = useInstancePreferences(instanceId)

  const trackerIconsQuery = useTrackerIcons()
  const trackerIconsRef = useRef<Record<string, string> | undefined>(undefined)
  const trackerIcons = useMemo(() => {
    const latest = trackerIconsQuery.data
    if (!latest) {
      return trackerIconsRef.current
    }

    const previous = trackerIconsRef.current
    if (previous && shallowEqualTrackerIcons(previous, latest)) {
      return previous
    }

    trackerIconsRef.current = latest
    return latest
  }, [trackerIconsQuery.data])

  // Detect platform for keyboard shortcuts
  const isMac = useMemo(() => {
    return typeof window !== "undefined" && /Mac|iPhone|iPad|iPod/.test(window.navigator.userAgent)
  }, [])

  // Track user-initiated actions to differentiate from automatic data updates
  const [lastUserAction, setLastUserAction] = useState<{ type: string; timestamp: number } | null>(null)
  const previousFiltersRef = useRef(filters)
  const previousInstanceIdRef = useRef(instanceId)
  const previousSearchRef = useRef("")
  const lastMetadataRef = useRef<{
    counts?: TorrentCounts
    categories?: Record<string, Category>
    tags?: string[]
    totalCount?: number
    torrentsLength?: number
  }>({})
  const serverStateRef = useRef<{ instanceId: number, state: ServerState | null }>({
    instanceId,
    state: null,
  })

  // State for range select capabilities for checkboxes
  const shiftPressedRef = useRef<boolean>(false)
  const lastSelectedIndexRef = useRef<number | null>(null)

  // These should be defined at module scope, not inside the component, to ensure stable references
  // (If not already, move them to the top of the file)
  // const DEFAULT_COLUMN_VISIBILITY, DEFAULT_COLUMN_ORDER, DEFAULT_COLUMN_SIZING

  // Column visibility with persistence
  const [columnVisibility, setColumnVisibility] = usePersistedColumnVisibility(DEFAULT_COLUMN_VISIBILITY, instanceId)
  // Column order with persistence (get default order at runtime to avoid initialization order issues)
  const [columnOrder, setColumnOrder] = usePersistedColumnOrder(getDefaultColumnOrder(), instanceId)
  // Column sizing with persistence
  const [columnSizing, setColumnSizing] = usePersistedColumnSizing(DEFAULT_COLUMN_SIZING, instanceId)
  // Column filters with persistence
  const [columnFilters, setColumnFilters] = usePersistedColumnFilters(instanceId)

  // Progressive loading state with async management
  const [loadedRows, setLoadedRows] = useState(100)
  const [isLoadingMoreRows, setIsLoadingMoreRows] = useState(false)

  // Delayed loading state to avoid flicker on fast loads
  const [showLoadingState, setShowLoadingState] = useState(false)

  // Use the shared torrent actions hook
  const {
    showDeleteDialog,
    setShowDeleteDialog,
    deleteFiles,
    setDeleteFiles,
    showAddTagsDialog,
    setShowAddTagsDialog,
    showSetTagsDialog,
    setShowSetTagsDialog,
    showRemoveTagsDialog,
    setShowRemoveTagsDialog,
    showCategoryDialog,
    setShowCategoryDialog,
    showCreateCategoryDialog,
    setShowCreateCategoryDialog,
    showShareLimitDialog,
    setShowShareLimitDialog,
    showSpeedLimitDialog,
    setShowSpeedLimitDialog,
    showLocationDialog,
    setShowLocationDialog,
    showRenameTorrentDialog,
    setShowRenameTorrentDialog,
    showRenameFileDialog,
    setShowRenameFileDialog,
    showRenameFolderDialog,
    setShowRenameFolderDialog,
    showRecheckDialog,
    setShowRecheckDialog,
    showReannounceDialog,
    setShowReannounceDialog,
    contextHashes,
    contextTorrents,
    isPending,
    handleAction,
    handleDelete,
    handleAddTags,
    handleSetTags,
    handleRemoveTags,
    handleSetCategory,
    handleSetLocation,
    handleRenameTorrent,
    handleRenameFile,
    handleRenameFolder,
    handleSetShareLimit,
    handleSetSpeedLimits,
    handleRecheck,
    handleReannounce,
    prepareDeleteAction,
    prepareTagsAction,
    prepareCategoryAction,
    prepareCreateCategoryAction,
    prepareShareLimitAction,
    prepareSpeedLimitAction,
    prepareLocationAction,
    prepareRenameTorrentAction,
    prepareRenameFileAction,
    prepareRenameFolderAction,
    prepareRecheckAction,
    prepareReannounceAction,
  } = useTorrentActions({
    instanceId,
    onActionComplete: () => {
      setRowSelection({})
      lastSelectedIndexRef.current = null // Reset anchor after actions
    },
  })

  // Fetch metadata using shared hook
  const { data: metadata } = useInstanceMetadata(instanceId)
  const availableTags = metadata?.tags || []
  const availableCategories = metadata?.categories || {}

  const shouldLoadRenameEntries = (showRenameFileDialog || showRenameFolderDialog) && Boolean(contextHashes[0])

  const {
    data: renameFileData,
    isLoading: renameEntriesLoading,
  } = useQuery({
    queryKey: ["torrent-files", instanceId, contextHashes[0]],
    queryFn: () => api.getTorrentFiles(instanceId, contextHashes[0]!),
    enabled: shouldLoadRenameEntries,
    staleTime: 30000,
    gcTime: 5 * 60 * 1000,
  })

  const renameFileEntries = useMemo(() => {
    if (!Array.isArray(renameFileData)) return [] as { name: string }[]
    return renameFileData.filter((file): file is { name: string } => typeof file?.name === "string")
  }, [renameFileData])

  const renameFolderEntries = useMemo(() => {
    if (renameFileEntries.length === 0) return [] as { name: string }[]
    const folderSet = new Set<string>()
    for (const file of renameFileEntries) {
      const parts = file.name.split("/")
      if (parts.length <= 1) continue
      let current = ""
      for (let i = 0; i < parts.length - 1; i++) {
        current = current ? `${current}/${parts[i]}` : parts[i]
        folderSet.add(current)
      }
    }
    return Array.from(folderSet)
      .sort((a, b) => a.localeCompare(b))
      .map(name => ({ name }))
  }, [renameFileEntries])

  // Debounce search to prevent excessive filtering (200ms delay for faster response)
  const debouncedSearch = useDebounce(globalFilter, 200)
  const routeSearch = useSearch({ strict: false }) as { q?: string }
  const searchFromRoute = routeSearch?.q || ""

  // Use route search if present, otherwise fall back to local immediate/debounced search
  const effectiveSearch = searchFromRoute || immediateSearch || debouncedSearch

  // Keep local input state in sync with route query so internal effects remain consistent
  useEffect(() => {
    if (searchFromRoute !== globalFilter) {
      setGlobalFilter(searchFromRoute)
    }
    // eslint-disable-next-line react-hooks/exhaustive-deps
  }, [searchFromRoute])

  // Convert column filters to expr format for backend
  const columnFiltersExpr = useMemo(() => columnFiltersToExpr(columnFilters), [columnFilters])

  // Detect user-initiated changes
  useEffect(() => {
    const filtersChanged = JSON.stringify(previousFiltersRef.current) !== JSON.stringify(filters)
    const instanceChanged = previousInstanceIdRef.current !== instanceId
    const searchChanged = previousSearchRef.current !== effectiveSearch

    if (filtersChanged || instanceChanged || searchChanged) {
      setLastUserAction({
        type: instanceChanged ? "instance" : filtersChanged ? "filter" : "search",
        timestamp: Date.now(),
      })

      // Update refs
      previousFiltersRef.current = filters
      previousInstanceIdRef.current = instanceId
      previousSearchRef.current = effectiveSearch
    }
  }, [filters, instanceId, effectiveSearch])

  // Map TanStack Table column IDs to backend field names
  const getBackendSortField = (columnId: string): string => {
    return columnId || "added_on"
  }

  const activeSortField = sorting.length > 0 ? getBackendSortField(sorting[0].id) : "added_on"
  const activeSortOrder: "asc" | "desc" = sorting.length > 0 ? (sorting[0].desc ? "desc" : "asc") : "desc"

  // Fetch torrents data with backend sorting
  const {
    torrents,
    totalCount,
    stats,
    counts,
    categories,
    tags,
<<<<<<< HEAD
    capabilities,
=======
    serverState,

>>>>>>> 0ad30f2e
    isLoading,
    isCachedData,
    isStaleData,
    isLoadingMore,
    hasLoadedAll,
    loadMore: backendLoadMore,
  } = useTorrentsList(instanceId, {
    search: effectiveSearch,
    filters: {
      status: filters?.status || [],
      categories: filters?.categories || [],
      tags: filters?.tags || [],
      trackers: filters?.trackers || [],
      expr: columnFiltersExpr || undefined,
    },
    sort: activeSortField,
    order: activeSortOrder,
  })

  const supportsTrackerHealth = capabilities?.supportsTrackerHealth ?? true

  // Delayed loading state to avoid flicker on fast loads
  useEffect(() => {
    let timeoutId: ReturnType<typeof setTimeout>

    if (isLoading && torrents.length === 0) {
      // Start a timer to show loading state after 500ms
      timeoutId = setTimeout(() => {
        setShowLoadingState(true)
      }, 500)
    } else {
      // Clear the timer and hide loading state when not loading
      setShowLoadingState(false)
    }

    return () => {
      if (timeoutId) {
        clearTimeout(timeoutId)
      }
    }
  }, [isLoading, torrents.length])

  // Call the callback when filtered data updates
  useEffect(() => {
    if (!onFilteredDataUpdate || isLoading) {
      return
    }

    const nextCounts = counts ?? lastMetadataRef.current.counts
    const nextCategories = categories ?? lastMetadataRef.current.categories
    const nextTags = tags ?? lastMetadataRef.current.tags
    const nextTotalCount = totalCount

    const hasAnyMetadata = nextCounts !== undefined || nextCategories !== undefined || nextTags !== undefined
    const hasExistingTorrents = torrents.length > 0

    if (!hasAnyMetadata && !hasExistingTorrents) {
      return
    }

    const metadataChanged =
      nextCounts !== lastMetadataRef.current.counts ||
      nextCategories !== lastMetadataRef.current.categories ||
      nextTags !== lastMetadataRef.current.tags ||
      nextTotalCount !== lastMetadataRef.current.totalCount

    const torrentsLengthChanged = torrents.length !== (lastMetadataRef.current.torrentsLength ?? -1)

    if (!metadataChanged && !torrentsLengthChanged) {
      return
    }

    onFilteredDataUpdate(torrents, totalCount, nextCounts, nextCategories, nextTags)

    lastMetadataRef.current = {
      counts: nextCounts,
      categories: nextCategories,
      tags: nextTags,
      totalCount: nextTotalCount,
      torrentsLength: torrents.length,
    }
  }, [counts, categories, tags, totalCount, torrents, isLoading, onFilteredDataUpdate])

  // Use torrents directly from backend (already sorted)
  const sortedTorrents = torrents
  const effectiveServerState = useMemo(() => {
    const cached = serverStateRef.current
    const instanceChanged = cached.instanceId !== instanceId

    if (serverState != null) {
      serverStateRef.current = { instanceId, state: serverState }
      return serverState
    }

    if (serverState === null) {
      serverStateRef.current = { instanceId, state: null }
      return null
    }

    if (instanceChanged) {
      serverStateRef.current = { instanceId, state: null }
      return null
    }

    return cached.state
  }, [serverState, instanceId])

  // Custom selection handlers for "select all" functionality
  const handleSelectAll = useCallback(() => {
    // Gmail-style behavior: if any rows are selected, always deselect all
    const hasAnySelection = isAllSelected || Object.values(rowSelection).some(selected => selected)

    if (hasAnySelection) {
      // Deselect all mode - regardless of checked state
      setIsAllSelected(false)
      setExcludedFromSelectAll(new Set())
      setRowSelection({})
      lastSelectedIndexRef.current = null // Reset anchor on deselect all
    } else {
      // Select all mode - only when nothing is selected
      setIsAllSelected(true)
      setExcludedFromSelectAll(new Set())
      setRowSelection({})
    }
  }, [setRowSelection, isAllSelected, rowSelection])

  const handleRowSelection = useCallback((hash: string, checked: boolean, rowId?: string) => {
    if (isAllSelected) {
      if (!checked) {
        // When deselecting a row in "select all" mode, add to exclusions
        setExcludedFromSelectAll(prev => new Set(prev).add(hash))
      } else {
        // When selecting a row that was excluded, remove from exclusions
        setExcludedFromSelectAll(prev => {
          const newSet = new Set(prev)
          newSet.delete(hash)
          return newSet
        })
      }
    } else {
      // Regular selection mode - use table's built-in selection with correct row ID
      const keyToUse = rowId || hash // Use rowId if provided, fallback to hash for backward compatibility
      setRowSelection(prev => ({
        ...prev,
        [keyToUse]: checked,
      }))
    }
  }, [isAllSelected, setRowSelection])

  // Calculate these after we have selectedHashes
  const isSelectAllChecked = useMemo(() => {
    if (isAllSelected) {
      // When in "select all" mode, only show checked if no exclusions exist
      return excludedFromSelectAll.size === 0
    }
    const regularSelectionCount = Object.keys(rowSelection)
      .filter((key: string) => (rowSelection as Record<string, boolean>)[key]).length
    return regularSelectionCount === sortedTorrents.length && sortedTorrents.length > 0
  }, [isAllSelected, excludedFromSelectAll.size, rowSelection, sortedTorrents.length])

  const isSelectAllIndeterminate = useMemo(() => {
    // Show indeterminate (dash) when SOME but not ALL items are selected
    if (isAllSelected) {
      // In "select all" mode, show indeterminate if some are excluded
      return excludedFromSelectAll.size > 0
    }

    const regularSelectionCount = Object.keys(rowSelection)
      .filter((key: string) => (rowSelection as Record<string, boolean>)[key]).length

    // Indeterminate when some (but not all) are selected
    return regularSelectionCount > 0 && regularSelectionCount < sortedTorrents.length
  }, [isAllSelected, excludedFromSelectAll.size, rowSelection, sortedTorrents.length])

  // Memoize columns to avoid unnecessary recalculations
  const columns = useMemo(
    () => createColumns(incognitoMode, {
      shiftPressedRef,
      lastSelectedIndexRef,
      // Pass custom selection handlers
      customSelectAll: {
        onSelectAll: handleSelectAll,
        isAllSelected: isSelectAllChecked,
        isIndeterminate: isSelectAllIndeterminate,
      },
      onRowSelection: handleRowSelection,
      isAllSelected,
      excludedFromSelectAll,
    }, speedUnit, trackerIcons, formatTimestamp, preferences, supportsTrackerHealth),
    [incognitoMode, speedUnit, trackerIcons, formatTimestamp, handleSelectAll, isSelectAllChecked, isSelectAllIndeterminate, handleRowSelection, isAllSelected, excludedFromSelectAll, preferences, supportsTrackerHealth]
  )

  const torrentIdentityCounts = useMemo(() => {
    const counts = new Map<string, number>()

    for (const torrent of sortedTorrents) {
      const baseIdentity = torrent.hash ?? torrent.infohash_v1 ?? torrent.infohash_v2
      if (!baseIdentity) continue
      counts.set(baseIdentity, (counts.get(baseIdentity) ?? 0) + 1)
    }

    return counts
  }, [sortedTorrents])

  const table = useReactTable({
    data: sortedTorrents,
    columns,
    getCoreRowModel: getCoreRowModel(),
    // Prefer stable torrent hash for row identity while keeping duplicates unique
    getRowId: (row: Torrent, index: number) => {
      const baseIdentity = row.hash ?? row.infohash_v1 ?? row.infohash_v2

      if (!baseIdentity) {
        return `row-${index}`
      }

      if ((torrentIdentityCounts.get(baseIdentity) ?? 0) > 1) {
        return `${baseIdentity}-${index}`
      }

      return baseIdentity
    },
    // State management
    state: {
      sorting,
      globalFilter,
      rowSelection,
      columnSizing,
      columnVisibility,
      columnOrder,
    },
    onSortingChange: setSorting,
    onGlobalFilterChange: setGlobalFilter,
    onRowSelectionChange: setRowSelection,
    onColumnSizingChange: setColumnSizing,
    onColumnVisibilityChange: setColumnVisibility,
    onColumnOrderChange: setColumnOrder,
    // Enable row selection
    enableRowSelection: true,
    // Enable column resizing
    enableColumnResizing: true,
    columnResizeMode: "onChange" as const,
    // Prevent automatic state resets during data updates
    autoResetPageIndex: false,
    autoResetExpanded: false,
  })

  // Get selected torrent hashes - handle both regular selection and "select all" mode
  const selectedHashes = useMemo((): string[] => {
    if (isAllSelected) {
      // When all are selected, return all currently loaded hashes minus exclusions
      // This is needed for actions to work properly
      return sortedTorrents
        .map(t => t.hash)
        .filter(hash => !excludedFromSelectAll.has(hash))
    } else {
      // Regular selection mode - get hashes from selected torrents directly
      const tableRows = table.getRowModel().rows
      return tableRows
        .filter(row => (rowSelection as Record<string, boolean>)[row.id])
        .map(row => row.original.hash)
    }
  }, [rowSelection, isAllSelected, excludedFromSelectAll, sortedTorrents, table])

  // Calculate the effective selection count for display
  const effectiveSelectionCount = useMemo(() => {
    if (isAllSelected) {
      // When all selected, count is total minus exclusions
      return Math.max(0, totalCount - excludedFromSelectAll.size)
    } else {
      // Regular selection mode - use the computed selectedHashes length
      return Object.keys(rowSelection)
        .filter((key: string) => (rowSelection as Record<string, boolean>)[key]).length
    }
  }, [isAllSelected, totalCount, excludedFromSelectAll.size, rowSelection])

  // Get selected torrents
  const selectedTorrents = useMemo((): Torrent[] => {
    if (isAllSelected) {
      // When all are selected, return all torrents minus exclusions
      return sortedTorrents.filter(t => !excludedFromSelectAll.has(t.hash))
    } else {
      // Regular selection mode
      return selectedHashes
        .map((hash: string) => sortedTorrents.find((t: Torrent) => t.hash === hash))
        .filter(Boolean) as Torrent[]
    }
  }, [selectedHashes, sortedTorrents, isAllSelected, excludedFromSelectAll])

  // Calculate total size of selected torrents
  const selectedTotalSize = useMemo(() => {
    if (isAllSelected) {
      const aggregateTotalSize = stats?.totalSize ?? 0

      if (aggregateTotalSize <= 0) {
        return 0
      }

      if (excludedFromSelectAll.size === 0) {
        return aggregateTotalSize
      }

      const excludedSize = sortedTorrents.reduce((total, torrent) => {
        if (excludedFromSelectAll.has(torrent.hash)) {
          return total + (torrent.size || 0)
        }
        return total
      }, 0)

      return Math.max(aggregateTotalSize - excludedSize, 0)
    }

    return getTotalSize(selectedTorrents)
  }, [isAllSelected, stats?.totalSize, excludedFromSelectAll, sortedTorrents, selectedTorrents])
  const selectedFormattedSize = useMemo(() => formatBytes(selectedTotalSize), [selectedTotalSize])
  const rawConnectionStatus = effectiveServerState?.connection_status ?? ""
  const normalizedConnectionStatus = rawConnectionStatus ? rawConnectionStatus.trim().toLowerCase() : ""
  const formattedConnectionStatus = normalizedConnectionStatus ? normalizedConnectionStatus.replace(/_/g, " ") : ""
  const connectionStatusDisplay = formattedConnectionStatus? formattedConnectionStatus.replace(/\b\w/g, (char: string) => char.toUpperCase()): ""
  const showConnectionStatus = Boolean(formattedConnectionStatus)
  const isConnectable = normalizedConnectionStatus === "connected"
  const isFirewalled = normalizedConnectionStatus === "firewalled"
  const ConnectionStatusIcon = isConnectable ? Globe : isFirewalled ? Flame : Ban
  const connectionStatusTooltip = showConnectionStatus ? (isConnectable ? "Connectable" : connectionStatusDisplay) : ""
  const connectionStatusIconClass = showConnectionStatus? isConnectable? "text-green-500": isFirewalled? "text-amber-500": "text-destructive": ""
  const connectionStatusAriaLabel = showConnectionStatus? `qBittorrent connection status: ${connectionStatusDisplay || formattedConnectionStatus}`: ""

  // Size shown in destructive dialogs - prefer the aggregate when select-all is active
  const deleteDialogTotalSize = useMemo(() => {
    if (isAllSelected) {
      if (selectedTotalSize > 0) {
        return selectedTotalSize
      }

      if (contextTorrents.length > 0) {
        return getTotalSize(contextTorrents)
      }

      return 0
    }

    if (contextTorrents.length > 0) {
      return getTotalSize(contextTorrents)
    }

    return selectedTotalSize
  }, [isAllSelected, selectedTotalSize, contextTorrents])
  const deleteDialogFormattedSize = useMemo(() => formatBytes(deleteDialogTotalSize), [deleteDialogTotalSize])

  // Call the callback when selection state changes
  useEffect(() => {
    if (onSelectionChange) {
      onSelectionChange(
        selectedHashes,
        selectedTorrents,
        isAllSelected,
        effectiveSelectionCount,
        Array.from(excludedFromSelectAll),
        selectedTotalSize
      )
    }
  }, [onSelectionChange, selectedHashes, selectedTorrents, isAllSelected, effectiveSelectionCount, excludedFromSelectAll, selectedTotalSize])

  // Virtualization setup with progressive loading
  const { rows } = table.getRowModel()
  const parentRef = useRef<HTMLDivElement>(null)

  // Load more rows as user scrolls (progressive loading + backend pagination)
  const loadMore = useCallback((): void => {
    // First, try to load more from virtual scrolling if we have more local data
    if (loadedRows < sortedTorrents.length) {
      // Prevent concurrent loads
      if (isLoadingMoreRows) {
        return
      }

      setIsLoadingMoreRows(true)

      setLoadedRows(prev => {
        const newLoadedRows = Math.min(prev + 100, sortedTorrents.length)
        return newLoadedRows
      })

      // Reset loading flag after a short delay
      setTimeout(() => setIsLoadingMoreRows(false), 100)
    } else if (!hasLoadedAll && !isLoadingMore && backendLoadMore) {
      // If we've displayed all local data but there's more on backend, load next page
      backendLoadMore()
    }
  }, [sortedTorrents.length, isLoadingMoreRows, loadedRows, hasLoadedAll, isLoadingMore, backendLoadMore])

  // Ensure loadedRows never exceeds actual data length
  const safeLoadedRows = Math.min(loadedRows, rows.length)

  // Also keep loadedRows in sync with actual data to prevent status display issues
  useEffect(() => {
    if (loadedRows > rows.length && rows.length > 0) {
      setLoadedRows(rows.length)
    }
  }, [loadedRows, rows.length])

  // useVirtualizer must be called at the top level, not inside useMemo
  const virtualizer = useVirtualizer({
    count: safeLoadedRows,
    getScrollElement: () => parentRef.current,
    estimateSize: () => 40,
    // Optimized overscan based on TanStack Virtual recommendations
    // Start small and adjust based on dataset size and performance
    overscan: sortedTorrents.length > 50000 ? 3 : sortedTorrents.length > 10000 ? 5 : sortedTorrents.length > 1000 ? 10 : 15,
    // Provide a key to help with item tracking - use hash with index for uniqueness
    getItemKey: useCallback((index: number) => {
      const row = rows[index]
      if (!row) return `loading-${index}`
      return row.id
    }, [rows]),
    // Optimized onChange handler following TanStack Virtual best practices
    onChange: (instance, sync) => {
      const vRows = instance.getVirtualItems();
      const lastItem = vRows.at(-1);

      // Only trigger loadMore when scrolling has paused (sync === false) or we're not actively scrolling
      // This prevents excessive loadMore calls during rapid scrolling
      const shouldCheckLoadMore = !sync || !instance.isScrolling

      if (shouldCheckLoadMore && lastItem && lastItem.index >= safeLoadedRows - 50) {
        // Load more if we're near the end of virtual rows OR if we might need more data from backend
        if (safeLoadedRows < rows.length || (!hasLoadedAll && !isLoadingMore)) {
          loadMore();
        }
      }
    },
  })

  // Force virtualizer to recalculate when count changes
  useEffect(() => {
    virtualizer.measure()
  }, [safeLoadedRows, virtualizer])

  const virtualRows = virtualizer.getVirtualItems()

  // Memoize minTableWidth to avoid recalculation on every row render
  const minTableWidth = useMemo(() => {
    return table.getVisibleLeafColumns().reduce((width, col) => {
      return width + col.getSize()
    }, 0)
    // eslint-disable-next-line react-hooks/exhaustive-deps
  }, [table, columnVisibility])

  // Reset loaded rows when data changes significantly
  useEffect(() => {
    // Always ensure loadedRows is at least 100 (or total length if less)
    const targetRows = Math.min(100, sortedTorrents.length)

    setLoadedRows(prev => {
      if (sortedTorrents.length === 0) {
        // No data, reset to 0
        return 0
      } else if (prev === 0) {
        // Initial load
        return targetRows
      } else if (prev < targetRows) {
        // Not enough rows loaded, load at least 100
        return targetRows
      }
      // Don't reset loadedRows backward due to temporary server data fluctuations
      // Progressive loading should be independent of server data variations
      return prev
    })

    // Force virtualizer to recalculate
    virtualizer.measure()
  }, [sortedTorrents.length, virtualizer])

  // Reset when filters or search changes
  useEffect(() => {
    // Only reset loadedRows for user-initiated changes, not data updates
    const isRecentUserAction = lastUserAction && (Date.now() - lastUserAction.timestamp < 1000)

    if (isRecentUserAction) {
      const targetRows = Math.min(100, sortedTorrents.length || 0)
      setLoadedRows(targetRows)
      setIsLoadingMoreRows(false)

      // Clear selection state when data changes
      setIsAllSelected(false)
      setExcludedFromSelectAll(new Set())
      setRowSelection({})
      lastSelectedIndexRef.current = null // Reset anchor on filter/search change

      // User-initiated change: scroll to top
      if (parentRef.current) {
        parentRef.current.scrollTop = 0
        setTimeout(() => {
          virtualizer.scrollToOffset(0)
          virtualizer.measure()
        }, 0)
      }
    } else {
      // Data update only: just remeasure without resetting loadedRows
      setTimeout(() => {
        virtualizer.measure()
      }, 0)
    }
  }, [filters, effectiveSearch, instanceId, virtualizer, sortedTorrents.length, setRowSelection, lastUserAction])

  // Clear selection handler for keyboard navigation
  const clearSelection = useCallback(() => {
    setIsAllSelected(false)
    setExcludedFromSelectAll(new Set())
    setRowSelection({})
    lastSelectedIndexRef.current = null // Reset anchor on clear selection
  }, [setRowSelection])

  // Set up keyboard navigation with selection clearing
  useKeyboardNavigation({
    parentRef,
    virtualizer,
    safeLoadedRows,
    hasLoadedAll,
    isLoadingMore,
    loadMore,
    estimatedRowHeight: 40,
    onClearSelection: clearSelection,
    hasSelection: isAllSelected || Object.values(rowSelection).some(selected => selected),
  })



  // Wrapper functions to adapt hook handlers to component needs
  const selectAllOptions = useMemo(() => ({
    selectAll: isAllSelected,
    filters: isAllSelected ? filters : undefined,
    search: isAllSelected ? effectiveSearch : undefined,
    excludeHashes: isAllSelected ? Array.from(excludedFromSelectAll) : undefined,
  }), [isAllSelected, filters, effectiveSearch, excludedFromSelectAll])

  const contextClientMeta = useMemo(() => ({
    clientHashes: contextHashes,
    totalSelected: isAllSelected ? effectiveSelectionCount : contextHashes.length,
  }), [contextHashes, isAllSelected, effectiveSelectionCount])

  const runAction = useCallback((action: (typeof TORRENT_ACTIONS)[keyof typeof TORRENT_ACTIONS], hashes: string[], extra?: Parameters<typeof handleAction>[2]) => {
    const clientHashes = hashes.length > 0 ? hashes : selectedHashes
    const clientCount = isAllSelected ? effectiveSelectionCount : (clientHashes.length || hashes.length || 1)
    handleAction(action, isAllSelected ? [] : hashes, {
      ...selectAllOptions,
      clientHashes,
      clientCount,
      ...extra,
    })
  }, [handleAction, isAllSelected, selectAllOptions, selectedHashes, effectiveSelectionCount])

  const handleExportWrapper = useCallback((hashes: string[], torrentsForSelection: Torrent[]) => {
    exportTorrents({
      hashes,
      torrents: torrentsForSelection,
      isAllSelected,
      totalSelected: effectiveSelectionCount,
      filters,
      search: effectiveSearch,
      excludeHashes: Array.from(excludedFromSelectAll),
      sortField: activeSortField,
      sortOrder: activeSortOrder,
    })
  }, [
    exportTorrents,
    isAllSelected,
    effectiveSelectionCount,
    filters,
    effectiveSearch,
    excludedFromSelectAll,
    activeSortField,
    activeSortOrder,
  ])

  const handleDeleteWrapper = useCallback(() => {
    handleDelete(
      contextHashes,
      isAllSelected,
      filters,
      effectiveSearch,
      Array.from(excludedFromSelectAll),
      contextClientMeta
    )
  }, [handleDelete, contextHashes, isAllSelected, filters, effectiveSearch, excludedFromSelectAll, contextClientMeta])

  const handleAddTagsWrapper = useCallback((tags: string[]) => {
    handleAddTags(
      tags,
      contextHashes,
      isAllSelected,
      filters,
      effectiveSearch,
      Array.from(excludedFromSelectAll),
      contextClientMeta
    )
  }, [handleAddTags, contextHashes, isAllSelected, filters, effectiveSearch, excludedFromSelectAll, contextClientMeta])

  const handleSetTagsWrapper = useCallback((tags: string[]) => {
    handleSetTags(
      tags,
      contextHashes,
      isAllSelected,
      filters,
      effectiveSearch,
      Array.from(excludedFromSelectAll),
      contextClientMeta
    )
  }, [handleSetTags, contextHashes, isAllSelected, filters, effectiveSearch, excludedFromSelectAll, contextClientMeta])

  const handleSetCategoryWrapper = useCallback((category: string) => {
    handleSetCategory(
      category,
      contextHashes,
      isAllSelected,
      filters,
      effectiveSearch,
      Array.from(excludedFromSelectAll),
      contextClientMeta
    )
  }, [handleSetCategory, contextHashes, isAllSelected, filters, effectiveSearch, excludedFromSelectAll, contextClientMeta])

  // Direct category handler for context menu submenu
  const handleSetCategoryDirect = useCallback((category: string, hashes: string[]) => {
    handleSetCategory(
      category,
      hashes,
      false, // Not using select all when directly setting from context menu
      undefined,
      undefined,
      Array.from(excludedFromSelectAll),
      undefined
    )
  }, [handleSetCategory, excludedFromSelectAll])

  const handleSetLocationWrapper = useCallback((location: string) => {
    handleSetLocation(
      location,
      contextHashes,
      isAllSelected,
      filters,
      effectiveSearch,
      Array.from(excludedFromSelectAll),
      contextClientMeta
    )
  }, [handleSetLocation, contextHashes, isAllSelected, filters, effectiveSearch, excludedFromSelectAll, contextClientMeta])

  const handleRenameTorrentWrapper = useCallback(async (name: string) => {
    const hash = contextHashes[0]
    if (!hash) return
    await handleRenameTorrent(hash, name)
  }, [handleRenameTorrent, contextHashes])

  const handleRenameFileWrapper = useCallback(async ({ oldPath, newName }: { oldPath: string; newName: string }) => {
    const hash = contextHashes[0]
    if (!hash) return
    if (!oldPath) return
    const segments = oldPath.split("/")
    segments[segments.length - 1] = newName
    const newPath = segments.join("/")
    await handleRenameFile(hash, oldPath, newPath)
  }, [handleRenameFile, contextHashes])

  const handleRenameFolderWrapper = useCallback(async ({ oldPath, newName }: { oldPath: string; newName: string }) => {
    const hash = contextHashes[0]
    if (!hash) return
    if (!oldPath) return
    const segments = oldPath.split("/")
    segments[segments.length - 1] = newName
    const newPath = segments.join("/")
    await handleRenameFolder(hash, oldPath, newPath)
  }, [contextHashes, handleRenameFolder])

  const handleRemoveTagsWrapper = useCallback((tags: string[]) => {
    handleRemoveTags(
      tags,
      contextHashes,
      isAllSelected,
      filters,
      effectiveSearch,
      Array.from(excludedFromSelectAll),
      contextClientMeta
    )
  }, [handleRemoveTags, contextHashes, isAllSelected, filters, effectiveSearch, excludedFromSelectAll, contextClientMeta])

  const handleRecheckWrapper = useCallback(() => {
    handleRecheck(
      contextHashes,
      isAllSelected,
      filters,
      effectiveSearch,
      Array.from(excludedFromSelectAll),
      contextClientMeta
    )
  }, [handleRecheck, contextHashes, isAllSelected, filters, effectiveSearch, excludedFromSelectAll, contextClientMeta])

  const handleReannounceWrapper = useCallback(() => {
    handleReannounce(
      contextHashes,
      isAllSelected,
      filters,
      effectiveSearch,
      Array.from(excludedFromSelectAll),
      contextClientMeta
    )
  }, [handleReannounce, contextHashes, isAllSelected, filters, effectiveSearch, excludedFromSelectAll, contextClientMeta])

  const handleSetShareLimitWrapper = useCallback((
    ratioLimit: number,
    seedingTimeLimit: number,
    inactiveSeedingTimeLimit: number
  ) => {
    handleSetShareLimit(
      ratioLimit,
      seedingTimeLimit,
      inactiveSeedingTimeLimit,
      contextHashes,
      isAllSelected,
      filters,
      effectiveSearch,
      Array.from(excludedFromSelectAll),
      contextClientMeta
    )
  }, [handleSetShareLimit, contextHashes, isAllSelected, filters, effectiveSearch, excludedFromSelectAll, contextClientMeta])

  const handleSetSpeedLimitsWrapper = useCallback((
    uploadLimit: number,
    downloadLimit: number
  ) => {
    handleSetSpeedLimits(
      uploadLimit,
      downloadLimit,
      contextHashes,
      isAllSelected,
      filters,
      effectiveSearch,
      Array.from(excludedFromSelectAll),
      contextClientMeta
    )
  }, [handleSetSpeedLimits, contextHashes, isAllSelected, filters, effectiveSearch, excludedFromSelectAll, contextClientMeta])


  // Drag and drop setup
  // Sensors must be called at the top level, not inside useMemo
  const sensors = useSensors(
    useSensor(MouseSensor, {
      activationConstraint: {
        distance: 8,
      },
    }),
    useSensor(TouchSensor, {
      activationConstraint: {
        delay: 250,
        tolerance: 5,
      },
    })
  )

  return (
    <div className="h-full flex flex-col">
      {/* Search and Actions */}
      <div className="flex flex-col gap-2 flex-shrink-0">
        {/* Search bar row */}
        <div className="flex items-center gap-1 sm:gap-2">
          {/* Action buttons - now handled by Management Bar in Header */}
          <div className="flex gap-1 sm:gap-2 flex-shrink-0">

            {/* Column visibility dropdown moved next to search via portal, with inline fallback */}
            {(() => {
              const container = typeof document !== "undefined" ? document.getElementById("header-search-actions") : null
              const dropdown = (
                <DropdownMenu>
                  <Tooltip disableHoverableContent={true}>
                    <TooltipTrigger
                      asChild
                      onFocus={(e) => {
                        // Prevent tooltip from showing on focus - only show on hover
                        e.preventDefault()
                      }}
                    >
                      <DropdownMenuTrigger asChild>
                        <Button
                          variant="outline"
                          size="icon"
                          className="relative"
                        >
                          <Columns3 className="h-4 w-4" />
                          <span className="sr-only">Toggle columns</span>
                        </Button>
                      </DropdownMenuTrigger>
                    </TooltipTrigger>
                    <TooltipContent>Toggle columns</TooltipContent>
                  </Tooltip>
                  <DropdownMenuContent align="end" className="w-48">
                    <DropdownMenuLabel>Toggle columns</DropdownMenuLabel>
                    <DropdownMenuSeparator />
                    {table
                      .getAllColumns()
                      .filter(
                        (column) =>
                          column.id !== "select" && // Never show select in visibility options
                          column.getCanHide()
                      )
                      .map((column) => {
                        return (
                          <DropdownMenuCheckboxItem
                            key={column.id}
                            className="capitalize"
                            checked={column.getIsVisible()}
                            onCheckedChange={(value) =>
                              column.toggleVisibility(!!value)
                            }
                            onSelect={(e) => e.preventDefault()}
                          >
                            <span className="truncate">
                              {(column.columnDef.meta as { headerString?: string })?.headerString ||
                               (typeof column.columnDef.header === "string" ? column.columnDef.header : column.id)}
                            </span>
                          </DropdownMenuCheckboxItem>
                        )
                      })}
                  </DropdownMenuContent>
                </DropdownMenu>
              )
              return container ? createPortal(dropdown, container) : dropdown
            })()}

            <AddTorrentDialog
              instanceId={instanceId}
              open={addTorrentModalOpen}
              onOpenChange={onAddTorrentModalChange}
            />
          </div>
        </div>
      </div>

      {/* Table container */}
      <div className="flex flex-col flex-1 min-h-0 mt-2 sm:mt-0 overflow-hidden">
        <div
          className="relative flex-1 overflow-auto scrollbar-thin select-none"
          ref={parentRef}
          role="grid"
          aria-label="Torrents table"
          aria-rowcount={totalCount}
          aria-colcount={table.getVisibleLeafColumns().length}
        >
          {/* Loading overlay - positioned absolute to scroll container */}
          {torrents.length === 0 && showLoadingState && (
            <div className="absolute inset-0 flex items-center justify-center bg-background/80 backdrop-blur-sm z-50 animate-in fade-in duration-300">
              <div className="text-center animate-in zoom-in-95 duration-300">
                <Logo className="h-12 w-12 animate-pulse mx-auto mb-3" />
                <p>Loading torrents...</p>
              </div>
            </div>
          )}
          {torrents.length === 0 && !isLoading && (
            <div className="absolute inset-0 flex items-center justify-center z-40 animate-in fade-in duration-300 pointer-events-none">
              <div className="text-center animate-in zoom-in-95 duration-300 text-muted-foreground">
                <p>No torrents found</p>
              </div>
            </div>
          )}

          <div style={{ position: "relative", minWidth: "min-content" }}>
            {/* Header */}
            <div className="sticky top-0 bg-background border-b" style={{ zIndex: 50 }}>
              <DndContext
                sensors={sensors}
                collisionDetection={closestCenter}
                onDragEnd={(event) => {
                  const { active, over } = event
                  if (!active || !over || active.id === over.id) {
                    return
                  }

                  setColumnOrder((currentOrder: string[]) => {
                    const allColumnIds = table.getAllLeafColumns().map((col) => col.id)

                    // Normalize current order to include all current columns exactly once
                    const sanitizedOrder = [
                      ...currentOrder.filter((id) => allColumnIds.includes(id)),
                      ...allColumnIds.filter((id) => !currentOrder.includes(id)),
                    ]

                    const oldIndex = sanitizedOrder.indexOf(active.id as string)
                    const newIndex = sanitizedOrder.indexOf(over.id as string)

                    if (oldIndex === -1 || newIndex === -1) {
                      return sanitizedOrder
                    }

                    return arrayMove(sanitizedOrder, oldIndex, newIndex)
                  })
                }}
                modifiers={[restrictToHorizontalAxis]}
              >
                {table.getHeaderGroups().map(headerGroup => {
                  const headers = headerGroup.headers
                  const headerIds = headers.map(h => h.column.id)

                  // Use memoized minTableWidth

                  return (
                    <SortableContext
                      key={headerGroup.id}
                      items={headerIds}
                      strategy={horizontalListSortingStrategy}
                    >
                      <div className="flex" style={{ minWidth: `${minTableWidth}px` }}>
                        {headers.map(header => (
                          <DraggableTableHeader
                            key={header.id}
                            header={header}
                            columnFilters={columnFilters}
                            onFilterChange={(columnId, filter) => {
                              if (filter === null) {
                                setColumnFilters(columnFilters.filter(f => f.columnId !== columnId))
                              } else {
                                const existing = columnFilters.findIndex(f => f.columnId === columnId)
                                if (existing >= 0) {
                                  const newFilters = [...columnFilters]
                                  newFilters[existing] = filter
                                  setColumnFilters(newFilters)
                                } else {
                                  setColumnFilters([...columnFilters, filter])
                                }
                              }
                            }}
                          />
                        ))}
                      </div>
                    </SortableContext>
                  )
                })}
              </DndContext>
            </div>

            {/* Body */}
            <div
              style={{
                height: `${virtualizer.getTotalSize()}px`,
                width: "100%",
                position: "relative",
              }}
            >
              {virtualRows.map(virtualRow => {
                const row = rows[virtualRow.index]
                if (!row || !row.original) return null
                const torrent = row.original
                const isSelected = selectedTorrent?.hash === torrent.hash

                // Use memoized minTableWidth
                return (
                  <TorrentContextMenu
                    key={row.id}
                    torrent={torrent}
                    isSelected={row.getIsSelected()}
                    isAllSelected={isAllSelected}
                    selectedHashes={selectedHashes}
                    selectedTorrents={selectedTorrents}
                    effectiveSelectionCount={effectiveSelectionCount}
                    onTorrentSelect={onTorrentSelect}
                    onAction={runAction}
                    onPrepareDelete={prepareDeleteAction}
                    onPrepareTags={prepareTagsAction}
                    onPrepareCategory={prepareCategoryAction}
                    onPrepareCreateCategory={prepareCreateCategoryAction}
                    onPrepareShareLimit={prepareShareLimitAction}
                    onPrepareSpeedLimits={prepareSpeedLimitAction}
                    onPrepareLocation={prepareLocationAction}
                    onPrepareRenameTorrent={prepareRenameTorrentAction}
                    onPrepareRenameFile={prepareRenameFileAction}
                    onPrepareRenameFolder={prepareRenameFolderAction}
                    onPrepareRecheck={prepareRecheckAction}
                    onPrepareReannounce={prepareReannounceAction}
                    availableCategories={availableCategories}
                    onSetCategory={handleSetCategoryDirect}
                    isPending={isPending}
                    onExport={handleExportWrapper}
                    isExporting={isExportingTorrent}
                    capabilities={capabilities}
                  >
                    <div
                      className={`flex border-b cursor-pointer hover:bg-muted/50 ${row.getIsSelected() ? "bg-muted/50" : ""} ${isSelected ? "bg-accent" : ""}`}
                      style={{
                        position: "absolute",
                        top: 0,
                        left: 0,
                        minWidth: `${minTableWidth}px`,
                        height: `${virtualRow.size}px`,
                        transform: `translateY(${virtualRow.start}px)`,
                      }}
                      onClick={(e) => {
                        // Don't select when clicking checkbox or its wrapper
                        const target = e.target as HTMLElement
                        const isCheckbox = target.closest("[data-slot=\"checkbox\"]") || target.closest("[role=\"checkbox\"]") || target.closest(".p-1.-m-1")
                        if (!isCheckbox) {
                          // Handle shift-click for range selection - EXACTLY like checkbox
                          if (e.shiftKey) {
                            e.preventDefault() // Prevent text selection

                            const allRows = table.getRowModel().rows
                            const currentIndex = allRows.findIndex(r => r.id === row.id)

                            if (lastSelectedIndexRef.current !== null) {
                              const start = Math.min(lastSelectedIndexRef.current, currentIndex)
                              const end = Math.max(lastSelectedIndexRef.current, currentIndex)

                              // Select range EXACTLY like checkbox does
                              for (let i = start; i <= end; i++) {
                                const targetRow = allRows[i]
                                if (targetRow) {
                                  handleRowSelection(targetRow.original.hash, true, targetRow.id)
                                }
                              }
                            } else {
                              // No anchor - just select this row
                              handleRowSelection(torrent.hash, true, row.id)
                              lastSelectedIndexRef.current = currentIndex
                            }

                            // Don't update lastSelectedIndexRef on shift-click (keeps anchor stable)
                          } else if (e.ctrlKey || e.metaKey) {
                            // Ctrl/Cmd click - toggle single row EXACTLY like checkbox
                            const allRows = table.getRowModel().rows
                            const currentIndex = allRows.findIndex(r => r.id === row.id)

                            handleRowSelection(torrent.hash, !row.getIsSelected(), row.id)
                            lastSelectedIndexRef.current = currentIndex
                          } else {
                            // Plain click - open details without changing checkbox selection state
                            onTorrentSelect?.(torrent)
                          }
                        }
                      }}
                      onContextMenu={() => {
                        // Only select this row if not already selected and not part of a multi-selection
                        if (!row.getIsSelected() && selectedHashes.length <= 1) {
                          setRowSelection({ [row.id]: true })
                        }
                      }}
                    >
                      {row.getVisibleCells().map(cell => (
                        <div
                          key={cell.id}
                          style={{
                            width: cell.column.getSize(),
                            flexShrink: 0,
                          }}
                          className="px-3 py-2 flex items-center overflow-hidden min-w-0"
                        >
                          {flexRender(
                            cell.column.columnDef.cell,
                            cell.getContext()
                          )}
                        </div>
                      ))}
                    </div>
                  </TorrentContextMenu>
                )
              })}
            </div>
          </div>
        </div>

        {/* Status bar */}
        <div className="flex items-center justify-between p-2 border-t flex-shrink-0 select-none">
          <div className="text-sm text-muted-foreground">
            {/* Show special loading message when fetching without cache (cold load) */}
            {isLoading && !isCachedData && !isStaleData && torrents.length === 0 ? (
              <>
                <Loader2 className="h-3 w-3 animate-spin inline mr-1" />
                Loading torrents from instance... (no cache available)
              </>
            ) : totalCount === 0 ? (
              "No torrents found"
            ) : (
              <>
                {hasLoadedAll ? (
                  `${torrents.length} torrent${torrents.length !== 1 ? "s" : ""}`
                ) : isLoadingMore ? (
                  "Loading more torrents..."
                ) : (
                  `${torrents.length} of ${totalCount} torrents loaded`
                )}
                {hasLoadedAll && safeLoadedRows < rows.length && " (scroll for more)"}
              </>
            )}
            {effectiveSelectionCount > 0 && (
              <>
                <span className="ml-2">
                  ({isAllSelected && excludedFromSelectAll.size === 0 ? `All ${effectiveSelectionCount}` : effectiveSelectionCount} selected
                  {selectedTotalSize > 0 && <> • {selectedFormattedSize}</>})
                </span>
                {/* Keyboard shortcuts helper - only show on desktop */}
                <Tooltip>
                  <TooltipTrigger asChild>
                    <span className="hidden sm:inline-block ml-2 text-xs opacity-70 cursor-help">
                      • Selection shortcuts
                    </span>
                  </TooltipTrigger>
                  <TooltipContent>
                    <div className="text-xs">
                      <div>Shift+click for range</div>
                      <div>{isMac ? "Cmd" : "Ctrl"}+click for multiple</div>
                    </div>
                  </TooltipContent>
                </Tooltip>
              </>
            )}
          </div>


          <div className="flex items-center gap-2 text-xs">
            <div className="flex items-center gap-1">
              <ChevronDown className="h-3 w-3 text-muted-foreground" />
              <span className="font-medium">{formatSpeedWithUnit(stats.totalDownloadSpeed || 0, speedUnit)}</span>
              <ChevronUp className="h-3 w-3 text-muted-foreground" />
              <span className="font-medium">{formatSpeedWithUnit(stats.totalUploadSpeed || 0, speedUnit)}</span>
            </div>
          </div>



          <div className="flex items-center gap-4">
            {/* Speed units toggle */}
            <Tooltip>
              <TooltipTrigger asChild>
                <button
                  onClick={() => setSpeedUnit(speedUnit === "bytes" ? "bits" : "bytes")}
                  className="flex items-center gap-1 pl-1.5 py-0.5 rounded-sm transition-all hover:bg-muted/50"
                >
                  <ArrowUpDown className="h-3.5 w-3.5 text-muted-foreground" />
                  <span className="text-xs text-muted-foreground">
                    {speedUnit === "bytes" ? "MiB/s" : "Mbps"}
                  </span>
                </button>
              </TooltipTrigger>
              <TooltipContent>
                {speedUnit === "bytes" ? "Switch to bits per second (bps)" : "Switch to bytes per second (B/s)"}
              </TooltipContent>
            </Tooltip>
            {showConnectionStatus && (
              <Tooltip>
                <TooltipTrigger asChild>
                  <span
                    aria-label={connectionStatusAriaLabel}
                    className={`inline-flex h-5 w-5 items-center justify-center ${connectionStatusIconClass}`}
                  >
                    <ConnectionStatusIcon className="h-3.5 w-3.5" aria-hidden="true" />
                  </span>
                </TooltipTrigger>
                <TooltipContent className="max-w-[220px]">
                  <p>{connectionStatusTooltip}</p>
                </TooltipContent>
              </Tooltip>
            )}
            {/* Incognito mode toggle */}
            <Tooltip>
              <TooltipTrigger asChild>
                <button
                  onClick={() => setIncognitoMode(!incognitoMode)}
                  className="p-1 rounded-sm transition-all hover:bg-muted/50"
                >
                  {incognitoMode ? (
                    <EyeOff className="h-3.5 w-3.5 text-muted-foreground" />
                  ) : (
                    <Eye className="h-3.5 w-3.5 text-muted-foreground" />
                  )}
                </button>
              </TooltipTrigger>
              <TooltipContent>
                {incognitoMode ? "Exit incognito mode" : "Enable incognito mode"}
              </TooltipContent>
            </Tooltip>
          </div>
        </div>
      </div>

      <AlertDialog open={showDeleteDialog} onOpenChange={setShowDeleteDialog}>
        <AlertDialogContent>
          <AlertDialogHeader>
            <AlertDialogTitle>Delete {isAllSelected ? effectiveSelectionCount : contextHashes.length} torrent(s)?</AlertDialogTitle>
            <AlertDialogDescription>
              This action cannot be undone. The torrents will be removed from qBittorrent.
              {deleteDialogTotalSize > 0 && (
                <span className="block mt-2 text-xs text-muted-foreground">
                  Total size: {deleteDialogFormattedSize}
                </span>
              )}
            </AlertDialogDescription>
          </AlertDialogHeader>
          <div className="flex items-center space-x-2 py-4">
            <input
              type="checkbox"
              id="deleteFiles"
              checked={deleteFiles}
              onChange={(e) => setDeleteFiles(e.target.checked)}
              className="rounded border-input"
            />
            <label htmlFor="deleteFiles" className="text-sm font-medium">
              Also delete files from disk
            </label>
          </div>
          <AlertDialogFooter>
            <AlertDialogCancel>Cancel</AlertDialogCancel>
            <AlertDialogAction
              onClick={handleDeleteWrapper}
              className="bg-destructive text-destructive-foreground hover:bg-destructive/90"
            >
              Delete
            </AlertDialogAction>
          </AlertDialogFooter>
        </AlertDialogContent>
      </AlertDialog>

      {/* Add Tags Dialog */}
      <AddTagsDialog
        open={showAddTagsDialog}
        onOpenChange={setShowAddTagsDialog}
        availableTags={availableTags || []}
        hashCount={isAllSelected ? effectiveSelectionCount : contextHashes.length}
        onConfirm={handleAddTagsWrapper}
        isPending={isPending}
      />

      {/* Set Tags Dialog */}
      <SetTagsDialog
        open={showSetTagsDialog}
        onOpenChange={setShowSetTagsDialog}
        availableTags={availableTags || []}
        hashCount={isAllSelected ? effectiveSelectionCount : contextHashes.length}
        onConfirm={handleSetTagsWrapper}
        isPending={isPending}
        initialTags={getCommonTags(contextTorrents)}
      />

      {/* Set Category Dialog */}
      <SetCategoryDialog
        open={showCategoryDialog}
        onOpenChange={setShowCategoryDialog}
        availableCategories={availableCategories || {}}
        hashCount={isAllSelected ? effectiveSelectionCount : contextHashes.length}
        onConfirm={handleSetCategoryWrapper}
        isPending={isPending}
        initialCategory={getCommonCategory(contextTorrents)}
      />

      {/* Create and Assign Category Dialog */}
      <CreateAndAssignCategoryDialog
        open={showCreateCategoryDialog}
        onOpenChange={setShowCreateCategoryDialog}
        hashCount={isAllSelected ? effectiveSelectionCount : contextHashes.length}
        onConfirm={handleSetCategoryWrapper}
        isPending={isPending}
      />

      <ShareLimitDialog
        open={showShareLimitDialog}
        onOpenChange={setShowShareLimitDialog}
        hashCount={isAllSelected ? effectiveSelectionCount : contextHashes.length}
        torrents={contextTorrents}
        onConfirm={handleSetShareLimitWrapper}
        isPending={isPending}
      />

      <SpeedLimitsDialog
        open={showSpeedLimitDialog}
        onOpenChange={setShowSpeedLimitDialog}
        hashCount={isAllSelected ? effectiveSelectionCount : contextHashes.length}
        torrents={contextTorrents}
        onConfirm={handleSetSpeedLimitsWrapper}
        isPending={isPending}
      />

      {/* Set Location Dialog */}
      <SetLocationDialog
        open={showLocationDialog}
        onOpenChange={setShowLocationDialog}
        hashCount={isAllSelected ? effectiveSelectionCount : contextHashes.length}
        onConfirm={handleSetLocationWrapper}
        isPending={isPending}
        initialLocation={getCommonSavePath(contextTorrents)}
      />

      {/* Rename dialogs */}
      <RenameTorrentDialog
        open={showRenameTorrentDialog}
        onOpenChange={setShowRenameTorrentDialog}
        currentName={contextTorrents[0]?.name}
        onConfirm={handleRenameTorrentWrapper}
        isPending={isPending}
      />
      <RenameTorrentFileDialog
        open={showRenameFileDialog}
        onOpenChange={setShowRenameFileDialog}
        files={renameFileEntries}
        isLoading={renameEntriesLoading}
        onConfirm={handleRenameFileWrapper}
        isPending={isPending}
      />
      <RenameTorrentFolderDialog
        open={showRenameFolderDialog}
        onOpenChange={setShowRenameFolderDialog}
        folders={renameFolderEntries}
        isLoading={renameEntriesLoading}
        onConfirm={handleRenameFolderWrapper}
        isPending={isPending}
      />

      {/* Remove Tags Dialog */}
      <RemoveTagsDialog
        open={showRemoveTagsDialog}
        onOpenChange={setShowRemoveTagsDialog}
        availableTags={availableTags || []}
        hashCount={isAllSelected ? effectiveSelectionCount : contextHashes.length}
        onConfirm={handleRemoveTagsWrapper}
        isPending={isPending}
        currentTags={getCommonTags(contextTorrents)}
      />

      {/* Force Recheck Confirmation Dialog */}
      <Dialog open={showRecheckDialog} onOpenChange={setShowRecheckDialog}>
        <DialogContent>
          <DialogHeader>
            <DialogTitle>Force Recheck {isAllSelected ? effectiveSelectionCount : contextHashes.length} torrent(s)?</DialogTitle>
            <DialogDescription>
              This will force qBittorrent to recheck all pieces of the selected torrents. This process may take some time and will temporarily pause the torrents.
            </DialogDescription>
          </DialogHeader>
          <DialogFooter>
            <Button variant="outline" onClick={() => setShowRecheckDialog(false)}>
              Cancel
            </Button>
            <Button onClick={handleRecheckWrapper} disabled={isPending}>
              Force Recheck
            </Button>
          </DialogFooter>
        </DialogContent>
      </Dialog>

      {/* Reannounce Confirmation Dialog */}
      <Dialog open={showReannounceDialog} onOpenChange={setShowReannounceDialog}>
        <DialogContent>
          <DialogHeader>
            <DialogTitle>Reannounce {isAllSelected ? effectiveSelectionCount : contextHashes.length} torrent(s)?</DialogTitle>
            <DialogDescription>
              This will force the selected torrents to reannounce to all their trackers. This is useful when trackers are not responding or you want to refresh your connection.
            </DialogDescription>
          </DialogHeader>
          <DialogFooter>
            <Button variant="outline" onClick={() => setShowReannounceDialog(false)}>
              Cancel
            </Button>
            <Button onClick={handleReannounceWrapper} disabled={isPending}>
              Reannounce
            </Button>
          </DialogFooter>
        </DialogContent>
      </Dialog>

      {/* Scroll to top button*/}
      <div className="hidden lg:block">
        <ScrollToTopButton
          scrollContainerRef={parentRef}
          className="bottom-20 right-6"
        />
      </div>
    </div>
  )
});<|MERGE_RESOLUTION|>--- conflicted
+++ resolved
@@ -81,13 +81,9 @@
 import { formatSpeedWithUnit, useSpeedUnits } from "@/lib/speedUnits"
 import { getCommonCategory, getCommonSavePath, getCommonTags, getTotalSize } from "@/lib/torrent-utils"
 import type { Category, ServerState, Torrent, TorrentCounts } from "@/types"
+import { useQuery } from "@tanstack/react-query"
 import { useSearch } from "@tanstack/react-router"
-<<<<<<< HEAD
-import { useQuery } from "@tanstack/react-query"
-import { ArrowUpDown, ChevronDown, ChevronUp, Columns3, Eye, EyeOff, Loader2 } from "lucide-react"
-=======
 import { ArrowUpDown, Ban, ChevronDown, ChevronUp, Columns3, Eye, EyeOff, Flame, Globe, Loader2 } from "lucide-react"
->>>>>>> 0ad30f2e
 import { createPortal } from "react-dom"
 import { AddTorrentDialog } from "./AddTorrentDialog"
 import { DraggableTableHeader } from "./DraggableTableHeader"
@@ -464,12 +460,8 @@
     counts,
     categories,
     tags,
-<<<<<<< HEAD
+    serverState,
     capabilities,
-=======
-    serverState,
-
->>>>>>> 0ad30f2e
     isLoading,
     isCachedData,
     isStaleData,
