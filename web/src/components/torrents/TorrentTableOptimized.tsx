--- conflicted
+++ resolved
@@ -972,7 +972,6 @@
     isLoadingMore,
     hasLoadedAll,
     loadMore: backendLoadMore,
-<<<<<<< HEAD
     streamConnected,
     streamMeta,
     isStreaming,
@@ -980,9 +979,7 @@
     streamRetrying,
     streamNextRetryAt,
     streamRetryAttempt,
-=======
     isCrossSeedFiltering,
->>>>>>> 3140739c
   } = useTorrentsList(instanceId, {
     search: effectiveSearch,
     filters: {
@@ -1034,6 +1031,16 @@
   )
 
   const streamStatus = useMemo(() => {
+    if (isCrossSeedFiltering) {
+      return {
+        label: "Cross-instance polling",
+        message: "Aggregated cross-seed results refresh via polling.",
+        secondary: "SSE disabled • polling every 10s",
+        tone: "muted" as const,
+        animate: false,
+      }
+    }
+
     const serverRetrySeconds =
       typeof streamMeta?.retryInSeconds === "number" && streamMeta.retryInSeconds > 0
         ? streamMeta.retryInSeconds
@@ -1083,6 +1090,7 @@
     }
   }, [
     formatDate,
+    isCrossSeedFiltering,
     lastStreamUpdate,
     stableStreamPhase,
     streamConnected,
