/*
 * Copyright (c) 2025, s0up and the autobrr contributors.
 * SPDX-License-Identifier: GPL-2.0-or-later
 */

import { Badge } from "@/components/ui/badge"
import { Checkbox } from "@/components/ui/checkbox"
import { Progress } from "@/components/ui/progress"
import {
  Tooltip,
  TooltipContent,
  TooltipTrigger
} from "@/components/ui/tooltip"
import {
  getLinuxCategory,
  getLinuxHash,
  getLinuxIsoName,
  getLinuxRatio,
  getLinuxSavePath,
  getLinuxTags,
  getLinuxTracker
} from "@/lib/incognito"
import { formatSpeedWithUnit, type SpeedUnit } from "@/lib/speedUnits"
import { getStateLabel } from "@/lib/torrent-state-utils"
import { formatBytes, formatDuration, getRatioColor } from "@/lib/utils"
import type { AppPreferences, Torrent } from "@/types"
import type { ColumnDef } from "@tanstack/react-table"
import { Globe, ListOrdered } from "lucide-react"
import { memo, useEffect, useMemo, useState } from "react"

function formatEta(seconds: number): string {
  if (seconds === 8640000) return "∞"
  if (seconds < 0) return ""

  const hours = Math.floor(seconds / 3600)
  const minutes = Math.floor((seconds % 3600) / 60)

  if (hours > 24) {
    const days = Math.floor(hours / 24)
    return `${days}d ${hours % 24}h`
  }

  if (hours > 0) {
    return `${hours}h ${minutes}m`
  }

  return `${minutes}m`
}

function formatReannounce(seconds: number): string {
  if (seconds < 0) return "-"

  const minutes = Math.floor(seconds / 60)

  if (minutes < 1) {
    return "< 1m"
  }

  return `${minutes}m`
}

// Calculate minimum column width based on header text
function calculateMinWidth(text: string, padding: number = 48): number {
  const charWidth = 7.5
  const extraPadding = 20
  return Math.max(60, Math.ceil(text.length * charWidth) + padding + extraPadding)
}

interface TrackerIconCellProps {
  tracker: string | undefined
  trackerIconBase?: string
}

// eslint-disable-next-line react-refresh/only-export-components
const TrackerIconCell = memo(({ tracker, trackerIconBase }: TrackerIconCellProps) => {
  const [hasError, setHasError] = useState(false)

  const { src, title, fallback } = useMemo(() => {
    if (!tracker || !trackerIconBase) {
      const trimmed = tracker?.trim() ?? ""
      return {
        src: null as string | null,
        title: trimmed,
        fallback: trimmed ? trimmed.charAt(0).toUpperCase() : "#",
      }
    }

    const trimmed = tracker.trim()
    const fallbackLetter = trimmed ? trimmed.charAt(0).toUpperCase() : "#"

    let host = trimmed
    let iconSrc: string | null = null
    try {
      if (trimmed.includes("://")) {
        const url = new URL(trimmed)
        host = url.hostname
        iconSrc = `${trackerIconBase}/${encodeURIComponent(host)}`
        iconSrc += `?url=${encodeURIComponent(trimmed)}`
      } else {
        host = trimmed
        iconSrc = `${trackerIconBase}/${encodeURIComponent(host)}`
      }
    } catch {
      iconSrc = null
    }

    return { src: iconSrc, title: host, fallback: fallbackLetter }
  }, [tracker, trackerIconBase])

  useEffect(() => {
    setHasError(false)
  }, [src])

  return (
    <div className="flex h-full items-center justify-center" title={title}>
      <div className="flex h-4 w-4 items-center justify-center rounded-sm border border-border/40 bg-muted text-[10px] font-medium uppercase leading-none">
        {src && !hasError ? (
          <img
            src={src}
            alt=""
            className="h-full w-full rounded-[2px] object-cover"
            loading="lazy"
            draggable={false}
            onError={() => setHasError(true)}
          />
        ) : (
          <span aria-hidden="true">{fallback}</span>
        )}
      </div>
    </div>
  )
})

TrackerIconCell.displayName = "TrackerIconCell"

export const createColumns = (
  incognitoMode: boolean,
  selectionEnhancers?: {
    shiftPressedRef: { current: boolean }
    lastSelectedIndexRef: { current: number | null }
    customSelectAll?: {
      onSelectAll: (checked: boolean) => void
      isAllSelected: boolean
      isIndeterminate: boolean
    }
    onRowSelection?: (hash: string, checked: boolean, rowId?: string) => void
    isAllSelected?: boolean
    excludedFromSelectAll?: Set<string>
  },
  speedUnit: SpeedUnit = "bytes",
<<<<<<< HEAD
  trackerIconBase?: string
=======
  formatTimestamp?: (timestamp: number) => string,
  instancePreferences?: AppPreferences | null
>>>>>>> 78d6259a
): ColumnDef<Torrent>[] => [
  {
    id: "select",
    header: ({ table }) => (
      <div className="flex items-center justify-center p-1 -m-1">
        <Checkbox
          checked={selectionEnhancers?.customSelectAll?.isIndeterminate ? "indeterminate" : selectionEnhancers?.customSelectAll?.isAllSelected || false}
          onCheckedChange={(checked) => {
            if (selectionEnhancers?.customSelectAll?.onSelectAll) {
              selectionEnhancers.customSelectAll.onSelectAll(!!checked)
            } else {
              // Fallback to default behavior
              table.toggleAllPageRowsSelected(!!checked)
            }
          }}
          aria-label="Select all"
          className="hover:border-ring cursor-pointer transition-colors"
        />
      </div>
    ),
    cell: ({ row, table }) => {
      const torrent = row.original
      const hash = torrent.hash

      // Determine if row is selected based on custom logic
      const isRowSelected = (() => {
        if (selectionEnhancers?.isAllSelected) {
          // In "select all" mode, row is selected unless excluded
          return !selectionEnhancers.excludedFromSelectAll?.has(hash)
        } else {
          // Regular mode, use table's selection state
          return row.getIsSelected()
        }
      })()

      return (
        <div className="flex items-center justify-center p-1 -m-1">
          <Checkbox
            checked={isRowSelected}
            onPointerDown={(e) => {
              if (selectionEnhancers) {
                selectionEnhancers.shiftPressedRef.current = e.shiftKey
              }
            }}
            onCheckedChange={(checked: boolean | "indeterminate") => {
              const isShift = selectionEnhancers?.shiftPressedRef.current === true
              const allRows = table.getRowModel().rows
              const currentIndex = allRows.findIndex(r => r.id === row.id)

              if (isShift && selectionEnhancers?.lastSelectedIndexRef.current !== null) {
                const start = Math.min(selectionEnhancers.lastSelectedIndexRef.current!, currentIndex)
                const end = Math.max(selectionEnhancers.lastSelectedIndexRef.current!, currentIndex)

                // For shift selection, use custom handler if available, otherwise fallback
                if (selectionEnhancers?.onRowSelection) {
                  for (let i = start; i <= end; i++) {
                    const r = allRows[i]
                    if (r) {
                      const rTorrent = r.original as Torrent
                      selectionEnhancers.onRowSelection(rTorrent.hash, !!checked, r.id)
                    }
                  }
                } else {
                  table.setRowSelection((prev: Record<string, boolean>) => {
                    const next: Record<string, boolean> = { ...prev }
                    for (let i = start; i <= end; i++) {
                      const r = allRows[i]
                      if (r) {
                        next[r.id] = !!checked
                      }
                    }
                    return next
                  })
                }
              } else {
                // Single row selection
                if (selectionEnhancers?.onRowSelection) {
                  selectionEnhancers.onRowSelection(hash, !!checked, row.id)
                } else {
                  row.toggleSelected(!!checked)
                }
              }

              if (selectionEnhancers) {
                selectionEnhancers.lastSelectedIndexRef.current = currentIndex
                selectionEnhancers.shiftPressedRef.current = false
              }
            }}
            aria-label="Select row"
            className="hover:border-ring cursor-pointer transition-colors"
          />
        </div>
      )
    },
    size: 40,
    enableResizing: false,
  },
  {
    accessorKey: "priority",
    header: () => (
      <Tooltip>
        <TooltipTrigger asChild>
          <div className="flex items-center justify-center">
            <ListOrdered className="h-4 w-4" />
          </div>
        </TooltipTrigger>
        <TooltipContent>Priority</TooltipContent>
      </Tooltip>
    ),
    meta: {
      headerString: "Priority",
    },
    cell: ({ row }) => {
      const priority = row.original.priority
      const state = row.original.state
      const isQueued = state === "queuedDL" || state === "queuedUP"

      if (priority === 0 && !isQueued) {
        return <span className="text-sm text-muted-foreground text-center block">-</span>
      }

      if (isQueued) {
        const queueType = state === "queuedDL" ? "DL" : "UP"
        const badgeVariant = state === "queuedDL" ? "secondary" : "outline"
        return (
          <div className="flex items-center justify-center gap-1">
            <Badge variant={badgeVariant} className="text-xs px-1 py-0">
              Q{priority || "?"}
            </Badge>
            <span className="text-xs text-muted-foreground">{queueType}</span>
          </div>
        )
      }

      return <span className="text-sm font-medium text-center block">{priority}</span>
    },
    size: 65,
  },
  {
    accessorKey: "name",
    header: "Name",
    cell: ({ row }) => {
      const displayName = incognitoMode ? getLinuxIsoName(row.original.hash) : row.original.name
      return (
        <div className="overflow-hidden whitespace-nowrap text-sm" title={displayName}>
          {displayName}
        </div>
      )
    },
    size: 200,
  },
  {
    accessorKey: "size",
    header: "Size",
    cell: ({ row }) => <span className="text-sm overflow-hidden whitespace-nowrap">{formatBytes(row.original.size)}</span>,
    size: 85,
  },
  {
    accessorKey: "total_size",
    header: "Total Size",
    cell: ({ row }) => <span className="text-sm overflow-hidden whitespace-nowrap">{formatBytes(row.original.total_size)}</span>,
    size: 115,
  },
  {
    accessorKey: "progress",
    header: "Progress",
    cell: ({ row }) => (
      <div className="flex items-center gap-2">
        <Progress value={row.original.progress * 100} className="w-20" />
        <span className="text-xs text-muted-foreground">
          {row.original.progress >= 0.99 && row.original.progress < 1 ? (
            (Math.floor(row.original.progress * 1000) / 10).toFixed(1)
          ) : (
            Math.round(row.original.progress * 100)
          )}%
        </span>
      </div>
    ),
    size: 120,
  },
  {
    accessorKey: "state",
    header: "Status",
    cell: ({ row }) => {
      const state = row.original.state
      const priority = row.original.priority
      const label = getStateLabel(state)
      const isQueued = state === "queuedDL" || state === "queuedUP"

      const variant =
        state === "downloading" ? "default" :state === "stalledDL" ? "secondary" :state === "uploading" ? "default" :state === "stalledUP" ? "secondary" :state === "pausedDL" || state === "pausedUP" ? "secondary" :state === "queuedDL" || state === "queuedUP" ? "secondary" :state === "error" || state === "missingFiles" ? "destructive" :"outline"

      if (isQueued && priority > 0) {
        return (
          <div className="flex items-center gap-1">
            <Badge variant={variant} className="text-xs">
              {label}
            </Badge>
            <span className="text-xs text-muted-foreground">#{priority}</span>
          </div>
        )
      }

      return <Badge variant={variant} className="text-xs">{label}</Badge>
    },
    size: 130,
  },
  {
    accessorKey: "num_seeds",
    header: "Seeds",
    cell: ({ row }) => {
      const connected = row.original.num_seeds >= 0 ? row.original.num_seeds : 0
      const total = row.original.num_complete >= 0 ? row.original.num_complete : 0
      if (total < 0 && connected < 0) return <span className="text-sm overflow-hidden whitespace-nowrap">-</span>
      return (
        <span className="text-sm overflow-hidden whitespace-nowrap">
          {connected} ({total})
        </span>
      )
    },
    size: 85,
  },
  {
    accessorKey: "num_leechs",
    header: "Peers",
    cell: ({ row }) => {
      const connected = row.original.num_leechs >= 0 ? row.original.num_leechs : 0
      const total = row.original.num_incomplete >= 0 ? row.original.num_incomplete : 0
      if (total < 0 && connected < 0) return <span className="text-sm overflow-hidden whitespace-nowrap">-</span>
      return (
        <span className="text-sm overflow-hidden whitespace-nowrap">
          {connected} ({total})
        </span>
      )
    },
    size: 85,
  },
  {
    accessorKey: "dlspeed",
    header: "Down Speed",
    cell: ({ row }) => {
      const speed = row.original.dlspeed
      return <span className="text-sm overflow-hidden whitespace-nowrap">{speed === 0 ? "-" : formatSpeedWithUnit(speed, speedUnit)}</span>
    },
    size: calculateMinWidth("Down Speed"),
  },
  {
    accessorKey: "upspeed",
    header: "Up Speed",
    cell: ({ row }) => {
      const speed = row.original.upspeed
      return <span className="text-sm overflow-hidden whitespace-nowrap">{speed === 0 ? "-" : formatSpeedWithUnit(speed, speedUnit)}</span>
    },
    size: calculateMinWidth("Up Speed"),
  },
  {
    accessorKey: "eta",
    header: "ETA",
    cell: ({ row }) => <span className="text-sm overflow-hidden whitespace-nowrap">{formatEta(row.original.eta)}</span>,
    size: 80,
  },
  {
    accessorKey: "ratio",
    header: "Ratio",
    cell: ({ row }) => {
      const ratio = incognitoMode ? getLinuxRatio(row.original.hash) : row.original.ratio
      const displayRatio = ratio === -1 ? "∞" : ratio.toFixed(2)
      const colorVar = getRatioColor(ratio)

      return (
        <span
          className="text-sm font-medium overflow-hidden whitespace-nowrap"
          style={{ color: colorVar }}
        >
          {displayRatio}
        </span>
      )
    },
    size: 80,
  },
  {
    accessorKey: "popularity",
    header: "Popularity",
    cell: ({ row }) => {
      return (
        <div className="overflow-hidden whitespace-nowrap text-sm">
          {row.original.popularity.toFixed(2)}
        </div>
      )
    },
    size: 115,
  },
  {
    accessorKey: "category",
    header: "Category",
    cell: ({ row }) => {
      const displayCategory = incognitoMode ? getLinuxCategory(row.original.hash) : row.original.category
      return (
        <div className="overflow-hidden whitespace-nowrap text-sm" title={displayCategory || ""}>
          {displayCategory || ""}
        </div>
      )
    },
    size: 150,
  },
  {
    accessorKey: "tags",
    header: "Tags",
    cell: ({ row }) => {
      const tags = incognitoMode ? getLinuxTags(row.original.hash) : row.original.tags
      const displayTags = Array.isArray(tags) ? tags.join(", ") : tags || ""
      return (
        <div className="overflow-hidden whitespace-nowrap text-sm" title={displayTags}>
          {displayTags}
        </div>
      )
    },
    size: 200,
  },
  {
    accessorKey: "added_on",
    header: "Added",
    cell: ({ row }) => {
      const addedOn = row.original.added_on
      if (!addedOn || addedOn === 0) {
        return "-"
      }

      return (
        <div className="overflow-hidden whitespace-nowrap text-sm">{formatTimestamp ? formatTimestamp(addedOn) : new Date(addedOn * 1000).toLocaleString()}</div>
      )
    },
    size: 200,
  },
  {
    accessorKey: "completion_on",
    header: "Completed On",
    cell: ({ row }) => {
      const completionOn = row.original.completion_on
      if (!completionOn || completionOn === 0) {
        return "-"
      }

      return (
        <div className="overflow-hidden whitespace-nowrap text-sm">{formatTimestamp ? formatTimestamp(completionOn) : new Date(completionOn * 1000).toLocaleString()}</div>
      )
    },
    size: 200,
  },
  {
    id: "tracker_icon",
    header: () => (
      <Tooltip>
        <TooltipTrigger asChild>
          <div className="flex h-10 w-full items-center justify-center text-muted-foreground">
            <Globe className="h-4 w-4" aria-hidden="true" />
            <span className="sr-only">Tracker Icon</span>
          </div>
        </TooltipTrigger>
        <TooltipContent>Tracker Icon</TooltipContent>
      </Tooltip>
    ),
    meta: {
      headerString: "Tracker Icon",
    },
    cell: ({ row }) => {
      const tracker = incognitoMode ? getLinuxTracker(row.original.hash) : row.original.tracker
      return (
        <TrackerIconCell
          tracker={tracker}
          trackerIconBase={trackerIconBase}
        />
      )
    },
    size: 48,
    enableResizing: true,
  },
  {
    accessorKey: "tracker",
    header: "Tracker",
    cell: ({ row }) => {
      const tracker = incognitoMode ? getLinuxTracker(row.original.hash) : row.original.tracker
      let displayTracker = tracker
      try {
        if (tracker && tracker.includes("://")) {
          const url = new URL(tracker)
          displayTracker = url.hostname
        }
      } catch {
        // ignore
      }
      return (
        <div className="overflow-hidden whitespace-nowrap text-sm" title={tracker}>
          {displayTracker || "-"}
        </div>
      )
    },
    size: 150,
  },
  {
    accessorKey: "dl_limit",
    header: "Down Limit",
    cell: ({ row }) => {
      const downLimit = row.original.dl_limit
      const displayDownLimit = downLimit === 0 ? "∞" : formatSpeedWithUnit(downLimit, speedUnit)

      return (
        <span
          className="text-sm font-medium overflow-hidden whitespace-nowrap"
        >
          {displayDownLimit}
        </span>
      )
    },
    size: calculateMinWidth("Down Limit", 24),
  },
  {
    accessorKey: "up_limit",
    header: "Up Limit",
    cell: ({ row }) => {
      const upLimit = row.original.up_limit
      const displayUpLimit = upLimit === 0 ? "∞" : formatSpeedWithUnit(upLimit, speedUnit)

      return (
        <span
          className="text-sm font-medium overflow-hidden whitespace-nowrap"
        >
          {displayUpLimit}
        </span>
      )
    },
    size: calculateMinWidth("Up Limit", 24),
  },
  {
    accessorKey: "downloaded",
    header: "Downloaded",
    cell: ({ row }) => {
      const downloaded = row.original.downloaded
      return <span className="text-sm overflow-hidden whitespace-nowrap">{downloaded === 0 ? "-" : formatBytes(downloaded)}</span>
    },
    size: calculateMinWidth("Downloaded"),
  },
  {
    accessorKey: "uploaded",
    header: "Uploaded",
    cell: ({ row }) => {
      const uploaded = row.original.uploaded
      return <span className="text-sm overflow-hidden whitespace-nowrap">{uploaded === 0 ? "-" : formatBytes(uploaded)}</span>
    },
    size: calculateMinWidth("Uploaded"),
  },
  {
    accessorKey: "downloaded_session",
    header: "Session Downloaded",
    cell: ({ row }) => {
      const sessionDownloaded = row.original.downloaded_session
      return <span className="text-sm overflow-hidden whitespace-nowrap">{sessionDownloaded === 0 ? "-" : formatBytes(sessionDownloaded)}</span>
    },
    size: calculateMinWidth("Session Downloaded"),
  },
  {
    accessorKey: "uploaded_session",
    header: "Session Uploaded",
    cell: ({ row }) => {
      const sessionUploaded = row.original.uploaded_session
      return <span className="text-sm overflow-hidden whitespace-nowrap">{sessionUploaded === 0 ? "-" : formatBytes(sessionUploaded)}</span>
    },
    size: calculateMinWidth("Session Uploaded"),
  },
  {
    accessorKey: "amount_left",
    header: "Remaining",
    cell: ({ row }) => {
      const amountLeft = row.original.amount_left
      return <span className="text-sm overflow-hidden whitespace-nowrap">{amountLeft === 0 ? "-" : formatBytes(amountLeft)}</span>
    },
    size: calculateMinWidth("Remaining"),
  },
  {
    accessorKey: "time_active",
    header: "Time Active",
    cell: ({ row }) => {
      const timeActive = row.original.time_active
      return (
        <span className="text-sm overflow-hidden whitespace-nowrap">{formatDuration(timeActive)}</span>
      )
    },
    size: 250,
  },
  {
    accessorKey: "seeding_time",
    header: "Seeding Time",
    cell: ({ row }) => {
      const timeSeeded = row.original.seeding_time
      return (
        <span className="text-sm overflow-hidden whitespace-nowrap">{formatDuration(timeSeeded)}</span>
      )
    },
    size: 250,
  },
  {
    accessorKey: "save_path",
    header: "Save Path",
    cell: ({ row }) => {
      const displayPath = incognitoMode ? getLinuxSavePath(row.original.hash) : row.original.save_path
      return (
        <div className="overflow-hidden whitespace-nowrap text-sm" title={displayPath}>
          {displayPath}
        </div>
      )
    },
    size: 250,
  },
  {
    accessorKey: "completed",
    header: "Completed",
    cell: ({ row }) => {
      const completed = row.original.completed
      return <span className="text-sm overflow-hidden whitespace-nowrap">{completed === 0 ? "-" : formatBytes(completed)}</span>
    },
    size: calculateMinWidth("Completed"),
  },
  {
    accessorKey: "ratio_limit",
    header: "Ratio Limit",
    cell: ({ row }) => {
      const ratioLimit = row.original.ratio_limit
      const instanceRatioLimit = instancePreferences?.max_ratio
      const displayRatioLimit = ratioLimit === -2 ? (instanceRatioLimit === -1 ? "∞" : instanceRatioLimit?.toFixed(2) || "∞") :ratioLimit === -1 ? "∞" :ratioLimit.toFixed(2)

      return (
        <span
          className="text-sm font-medium overflow-hidden whitespace-nowrap"
        >
          {displayRatioLimit}
        </span>
      )
    },
    size: calculateMinWidth("Ratio Limit", 24),
  },
  {
    accessorKey: "seen_complete",
    header: "Last Seen Complete",
    cell: ({ row }) => {
      const lastSeenComplete = row.original.seen_complete
      if (!lastSeenComplete || lastSeenComplete === 0) {
        return "-"
      }

      return (
        <div className="overflow-hidden whitespace-nowrap text-sm">{formatTimestamp ? formatTimestamp(lastSeenComplete) : new Date(lastSeenComplete * 1000).toLocaleString()}</div>
      )
    },
    size: 200,
  },
  {
    accessorKey: "last_activity",
    header: "Last Activity",
    cell: ({ row }) => {
      const lastActivity = row.original.last_activity
      if (!lastActivity || lastActivity === 0) {
        return "-"
      }

      return (
        <div className="overflow-hidden whitespace-nowrap text-sm">{formatTimestamp ? formatTimestamp(lastActivity) : new Date(lastActivity * 1000).toLocaleString()}</div>
      )
    },
    size: 200,
  },
  {
    accessorKey: "availability",
    header: "Availability",
    cell: ({ row }) => {
      const availability = row.original.availability
      return <span className="text-sm overflow-hidden whitespace-nowrap">{availability.toFixed(3)}</span>
    },
    size: calculateMinWidth("Availability"),
  },
  // incomplete save path is not exposed by the API?
  {
    accessorKey: "infohash_v1",
    header: "Info Hash v1",
    cell: ({ row }) => {
      const original = row.original.infohash_v1
      const maskBase = row.original.hash || row.original.infohash_v1 || row.original.infohash_v2 || row.id
      const infoHash = incognitoMode && original ? getLinuxHash(maskBase || "") : original
      return (
        <div className="overflow-hidden whitespace-nowrap text-sm" title={infoHash}>
          {infoHash || "-"}
        </div>
      )
    },
    size: 370,
  },
  {
    accessorKey: "infohash_v2",
    header: "Info Hash v2",
    cell: ({ row }) => {
      const original = row.original.infohash_v2
      const maskBase = row.original.hash || row.original.infohash_v1 || row.original.infohash_v2 || row.id
      const infoHash = incognitoMode && original ? getLinuxHash(maskBase || "") : original
      return (
        <div className="overflow-hidden whitespace-nowrap text-sm" title={infoHash}>
          {infoHash || "-"}
        </div>
      )
    },
    size: 370,
  },
  {
    accessorKey: "reannounce",
    header: "Reannounce In",
    cell: ({ row }) => {
      return (
        <div className="overflow-hidden whitespace-nowrap text-sm">
          {formatReannounce(row.original.reannounce)}
        </div>
      )
    },
    size: calculateMinWidth("Reannounce In"),
  },
  {
    accessorKey: "private",
    header: "Private",
    cell: ({ row }) => {
      return (
        <div className="overflow-hidden whitespace-nowrap text-sm">
          {row.original.private ? "Yes" : "No"}
        </div>
      )
    },
    size: calculateMinWidth("Private"),
  },
]<|MERGE_RESOLUTION|>--- conflicted
+++ resolved
@@ -148,12 +148,9 @@
     excludedFromSelectAll?: Set<string>
   },
   speedUnit: SpeedUnit = "bytes",
-<<<<<<< HEAD
-  trackerIconBase?: string
-=======
+  trackerIconBase?: string,
   formatTimestamp?: (timestamp: number) => string,
   instancePreferences?: AppPreferences | null
->>>>>>> 78d6259a
 ): ColumnDef<Torrent>[] => [
   {
     id: "select",
