--- conflicted
+++ resolved
@@ -640,21 +640,12 @@
                 </span>
               </div>
             )}
-<<<<<<< HEAD
           </div>
           
           {/* Right side: Percentage and Speeds */}
           <div className="flex items-center gap-2 flex-shrink-0">
             <span className="text-muted-foreground">
               {Math.round(torrent.progress * 100)}%
-=======
-            <span className="text-xs font-medium">
-              {torrent.progress >= 0.99 && torrent.progress < 1 ? (
-                (Math.floor(torrent.progress * 1000) / 10).toFixed(1)
-              ) : (
-                Math.round(torrent.progress * 100)
-              )}%
->>>>>>> 785cba0a
             </span>
             {/* Speeds */}
             {(torrent.dlspeed > 0 || torrent.upspeed > 0) && (
