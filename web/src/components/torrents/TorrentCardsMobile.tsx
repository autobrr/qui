/*
 * Copyright (c) 2025, s0up and the autobrr contributors.
 * SPDX-License-Identifier: GPL-2.0-or-later
 */

import {
  AlertDialog,
  AlertDialogAction,
  AlertDialogCancel,
  AlertDialogContent,
  AlertDialogDescription,
  AlertDialogFooter,
  AlertDialogHeader,
  AlertDialogTitle
} from "@/components/ui/alert-dialog"
import { Badge } from "@/components/ui/badge"
import { Button } from "@/components/ui/button"
import { Checkbox } from "@/components/ui/checkbox"
import {
  Dialog,
  DialogContent,
  DialogDescription,
  DialogFooter,
  DialogHeader,
  DialogTitle,
} from "@/components/ui/dialog"
<<<<<<< HEAD
import { useTranslation } from "react-i18next"
=======
import {
  DropdownMenu,
  DropdownMenuContent,
  DropdownMenuLabel,
  DropdownMenuRadioGroup,
  DropdownMenuRadioItem,
  DropdownMenuTrigger
} from "@/components/ui/dropdown-menu"
>>>>>>> b0e99b58
import { Input } from "@/components/ui/input"
import { Label } from "@/components/ui/label"
import { Progress } from "@/components/ui/progress"
import { ScrollToTopButton } from "@/components/ui/scroll-to-top-button"
import { Sheet, SheetContent, SheetHeader, SheetTitle } from "@/components/ui/sheet"
import { Switch } from "@/components/ui/switch"
import { useDebounce } from "@/hooks/useDebounce"
import { TORRENT_ACTIONS, useTorrentActions, type TorrentAction } from "@/hooks/useTorrentActions"
import { useTorrentsList } from "@/hooks/useTorrentsList"
import { useTrackerIcons } from "@/hooks/useTrackerIcons"
import { useNavigate, useSearch } from "@tanstack/react-router"
import { useVirtualizer } from "@tanstack/react-virtual"
import {
  ArrowUpDown,
  CheckCircle2,
  ChevronDown,
  ChevronUp,
  Clock,
  Eye,
  EyeOff,
  FileEdit,
  Filter,
  Folder,
  FolderOpen,
  Gauge,
  Info,
  ListTodo,
  Loader2,
  MoreVertical,
  Pause,
  Play,
  Plus,
  Radio,
  Search,
  Settings2,
  Sprout,
  Tag,
  Trash2,
  X
} from "lucide-react"
import { useCallback, useEffect, useMemo, useRef, useState } from "react"
import { AddTorrentDialog } from "./AddTorrentDialog"
import { RemoveTagsDialog, SetCategoryDialog, SetLocationDialog, SetTagsDialog } from "./TorrentDialogs"
// import { createPortal } from 'react-dom'
// Columns dropdown removed on mobile
import { useTorrentSelection } from "@/contexts/TorrentSelectionContext"
import { useInstanceCapabilities } from "@/hooks/useInstanceCapabilities"
import { useInstanceMetadata } from "@/hooks/useInstanceMetadata.ts"
import { usePersistedCompactViewState, type ViewMode } from "@/hooks/usePersistedCompactViewState"
import { api } from "@/lib/api"
import { getColumnType } from "@/lib/column-filter-utils"
import { getLinuxCategory, getLinuxIsoName, getLinuxRatio, getLinuxTags, getLinuxTracker, useIncognitoMode } from "@/lib/incognito"
import { formatSpeedWithUnit, useSpeedUnits, type SpeedUnit } from "@/lib/speedUnits"
import { getStateLabel } from "@/lib/torrent-state-utils"
import { getCommonCategory, getCommonSavePath, getCommonTags } from "@/lib/torrent-utils"
import { cn, formatBytes } from "@/lib/utils"
import type { Category, Torrent, TorrentCounts, TorrentFilters } from "@/types"
import { useQuery } from "@tanstack/react-query"

// Mobile-friendly Share Limits Dialog
function MobileShareLimitsDialog({
  open,
  onOpenChange,
  hashCount,
  onConfirm,
  isPending,
}: {
  open: boolean
  onOpenChange: (open: boolean) => void
  hashCount: number
  onConfirm: (ratioLimit: number, seedingTimeLimit: number, inactiveSeedingTimeLimit: number) => void
  isPending: boolean
}) {
  const { t } = useTranslation()
  const [ratioEnabled, setRatioEnabled] = useState(false)
  const [ratioLimit, setRatioLimit] = useState(1.5)
  const [seedingTimeEnabled, setSeedingTimeEnabled] = useState(false)
  const [seedingTimeLimit, setSeedingTimeLimit] = useState(1440)
  const [inactiveSeedingTimeEnabled, setInactiveSeedingTimeEnabled] = useState(false)
  const [inactiveSeedingTimeLimit, setInactiveSeedingTimeLimit] = useState(10080)

  const handleSubmit = () => {
    onConfirm(
      ratioEnabled ? ratioLimit : -1,
      seedingTimeEnabled ? seedingTimeLimit : -1,
      inactiveSeedingTimeEnabled ? inactiveSeedingTimeLimit : -1
    )
    // Reset form
    setRatioEnabled(false)
    setRatioLimit(1.5)
    setSeedingTimeEnabled(false)
    setSeedingTimeLimit(1440)
    setInactiveSeedingTimeEnabled(false)
    setInactiveSeedingTimeLimit(10080)
  }

  return (
    <Dialog open={open} onOpenChange={onOpenChange}>
      <DialogContent className="sm:max-w-md">
        <DialogHeader>
          <DialogTitle>{t("torrent_dialogs.share_limits.title", { count: hashCount })}</DialogTitle>
          <DialogDescription>
            {t("torrent_dialogs.share_limits.description")}
          </DialogDescription>
        </DialogHeader>
        <div className="space-y-4">
          <div className="space-y-2">
            <div className="flex items-center space-x-2">
              <Switch
                id="ratioEnabled"
                checked={ratioEnabled}
                onCheckedChange={setRatioEnabled}
              />
              <Label htmlFor="ratioEnabled">{t("torrent_dialogs.share_limits.ratio_limit_label")}</Label>
            </div>
            {ratioEnabled && (
              <Input
                type="number"
                min="0"
                step="0.1"
                value={ratioLimit}
                onChange={(e) => setRatioLimit(parseFloat(e.target.value) || 0)}
                placeholder="1.5"
              />
            )}
          </div>

          <div className="space-y-2">
            <div className="flex items-center space-x-2">
              <Switch
                id="seedingTimeEnabled"
                checked={seedingTimeEnabled}
                onCheckedChange={setSeedingTimeEnabled}
              />
              <Label htmlFor="seedingTimeEnabled">{t("torrent_dialogs.share_limits.seeding_time_limit_label")}</Label>
            </div>
            {seedingTimeEnabled && (
              <Input
                type="number"
                min="0"
                value={seedingTimeLimit}
                onChange={(e) => setSeedingTimeLimit(parseInt(e.target.value) || 0)}
                placeholder="1440"
              />
            )}
          </div>

          <div className="space-y-2">
            <div className="flex items-center space-x-2">
              <Switch
                id="inactiveSeedingTimeEnabled"
                checked={inactiveSeedingTimeEnabled}
                onCheckedChange={setInactiveSeedingTimeEnabled}
              />
              <Label htmlFor="inactiveSeedingTimeEnabled">{t("torrent_dialogs.share_limits.inactive_seeding_limit_label")}</Label>
            </div>
            {inactiveSeedingTimeEnabled && (
              <Input
                type="number"
                min="0"
                value={inactiveSeedingTimeLimit}
                onChange={(e) => setInactiveSeedingTimeLimit(parseInt(e.target.value) || 0)}
                placeholder="10080"
              />
            )}
          </div>
        </div>
        <DialogFooter>
          <Button variant="outline" onClick={() => onOpenChange(false)}>
            {t("common.cancel")}
          </Button>
          <Button onClick={handleSubmit} disabled={isPending}>
            {isPending
              ? t("torrent_dialogs.share_limits.saving_button")
              : t("common.buttons.save")}
          </Button>
        </DialogFooter>
      </DialogContent>
    </Dialog>
  )
}

// Mobile-friendly Speed Limits Dialog
function MobileSpeedLimitsDialog({
  open,
  onOpenChange,
  hashCount,
  onConfirm,
  isPending,
}: {
  open: boolean
  onOpenChange: (open: boolean) => void
  hashCount: number
  onConfirm: (uploadLimit: number, downloadLimit: number) => void
  isPending: boolean
}) {
  const { t } = useTranslation()
  const [uploadEnabled, setUploadEnabled] = useState(false)
  const [uploadLimit, setUploadLimit] = useState(1024)
  const [downloadEnabled, setDownloadEnabled] = useState(false)
  const [downloadLimit, setDownloadLimit] = useState(1024)

  const handleSubmit = () => {
    onConfirm(
      uploadEnabled ? uploadLimit : -1,
      downloadEnabled ? downloadLimit : -1
    )
    // Reset form
    setUploadEnabled(false)
    setUploadLimit(1024)
    setDownloadEnabled(false)
    setDownloadLimit(1024)
  }

  return (
    <Dialog open={open} onOpenChange={onOpenChange}>
      <DialogContent className="sm:max-w-md">
        <DialogHeader>
          <DialogTitle>{t("torrent_dialogs.speed_limits.title", { count: hashCount })}</DialogTitle>
          <DialogDescription>
            {t("torrent_dialogs.speed_limits.description")}
          </DialogDescription>
        </DialogHeader>
        <div className="space-y-4">
          <div className="space-y-2">
            <div className="flex items-center space-x-2">
              <Switch
                id="uploadEnabled"
                checked={uploadEnabled}
                onCheckedChange={setUploadEnabled}
              />
              <Label htmlFor="uploadEnabled">{t("torrent_dialogs.speed_limits.set_upload_limit_label")}</Label>
            </div>
            {uploadEnabled && (
              <Input
                type="number"
                min="0"
                value={uploadLimit}
                onChange={(e) => setUploadLimit(parseInt(e.target.value) || 0)}
                placeholder="1024"
              />
            )}
          </div>

          <div className="space-y-2">
            <div className="flex items-center space-x-2">
              <Switch
                id="downloadEnabled"
                checked={downloadEnabled}
                onCheckedChange={setDownloadEnabled}
              />
              <Label htmlFor="downloadEnabled">{t("torrent_dialogs.speed_limits.set_download_limit_label")}</Label>
            </div>
            {downloadEnabled && (
              <Input
                type="number"
                min="0"
                value={downloadLimit}
                onChange={(e) => setDownloadLimit(parseInt(e.target.value) || 0)}
                placeholder="1024"
              />
            )}
          </div>
        </div>
        <DialogFooter>
          <Button variant="outline" onClick={() => onOpenChange(false)}>
            {t("common.cancel")}
          </Button>
          <Button onClick={handleSubmit} disabled={isPending}>
            {isPending ? t("torrent_dialogs.share_limits.saving_button") : t("common.buttons.save")}
          </Button>
        </DialogFooter>
      </DialogContent>
    </Dialog>
  )
}

interface TorrentCardsMobileProps {
  instanceId: number
  filters?: TorrentFilters
  selectedTorrent?: Torrent | null
  onTorrentSelect?: (torrent: Torrent | null) => void
  addTorrentModalOpen?: boolean
  onAddTorrentModalChange?: (open: boolean) => void
  onFilteredDataUpdate?: (torrents: Torrent[], total: number, counts?: TorrentCounts, categories?: Record<string, Category>, tags?: string[]) => void
}

function formatEta(seconds: number): string {
  if (seconds === 8640000) return "∞"
  if (seconds < 0) return ""

  const hours = Math.floor(seconds / 3600)
  const minutes = Math.floor((seconds % 3600) / 60)

  if (hours > 24) {
    const days = Math.floor(hours / 24)
    return `${days}d`
  }

  if (hours > 0) {
    return `${hours}h ${minutes}m`
  }

  return `${minutes}m`
}

function getStatusBadgeVariant(state: string): "default" | "secondary" | "destructive" | "outline" {
  switch (state) {
    case "downloading":
      return "default"
    case "stalledDL":
      return "secondary"
    case "uploading":
      return "default"
    case "stalledUP":
      return "secondary"
    case "pausedDL":
    case "pausedUP":
      return "secondary"
    case "error":
    case "missingFiles":
      return "destructive"
    default:
      return "outline"
  }
}

function getStatusBadgeProps(torrent: Torrent, supportsTrackerHealth: boolean): {
  variant: "default" | "secondary" | "destructive" | "outline"
  label: string
  className: string
} {
  const baseVariant = getStatusBadgeVariant(torrent.state)
  let variant = baseVariant
  let label = getStateLabel(torrent.state)
  let className = ""

  if (supportsTrackerHealth) {
    const trackerHealth = torrent.tracker_health ?? null
    if (trackerHealth === "tracker_down") {
      label = "Tracker Down"
      variant = "outline"
      className = "text-yellow-500 border-yellow-500/40 bg-yellow-500/10"
    } else if (trackerHealth === "unregistered") {
      label = "Unregistered"
      variant = "outline"
      className = "text-destructive border-destructive/40 bg-destructive/10"
    }
  }

  return { variant, label, className }
}

function shallowEqualTrackerIcons(
  prev?: Record<string, string>,
  next?: Record<string, string>
): boolean {
  if (prev === next) {
    return true
  }

  if (!prev || !next) {
    return false
  }

  const prevKeys = Object.keys(prev)
  const nextKeys = Object.keys(next)

  if (prevKeys.length !== nextKeys.length) {
    return false
  }

  for (const key of prevKeys) {
    if (prev[key] !== next[key]) {
      return false
    }
  }

  return true
}

const TORRENT_SORT_OPTIONS = [
  { value: "added_on", label: "Recently Added" },
  { value: "name", label: "Name" },
  { value: "size", label: "Size" },
  // { value: "total_size", label: "Total Size" },
  { value: "progress", label: "Progress" },
  { value: "state", label: "Status" },
  { value: "priority", label: "Priority" },
  { value: "num_seeds", label: "Seeds" },
  { value: "num_leechs", label: "Leechers" },
  { value: "dlspeed", label: "Download Speed" },
  { value: "upspeed", label: "Upload Speed" },
  { value: "eta", label: "ETA" },
  { value: "ratio", label: "Ratio" },
  { value: "popularity", label: "Popularity" },
  { value: "category", label: "Category" },
  { value: "tags", label: "Tags" },
  { value: "completion_on", label: "Completed On" },
  { value: "tracker", label: "Tracker" },
  { value: "dl_limit", label: "Download Limit" },
  { value: "up_limit", label: "Upload Limit" },
  { value: "downloaded", label: "Downloaded" },
  { value: "uploaded", label: "Uploaded" },
  { value: "downloaded_session", label: "Session Downloaded" },
  { value: "uploaded_session", label: "Session Uploaded" },
  { value: "amount_left", label: "Remaining" },
  { value: "time_active", label: "Time Active" },
  { value: "seeding_time", label: "Seeding Time" },
  { value: "save_path", label: "Save Path" },
  { value: "completed", label: "Completed" },
  { value: "ratio_limit", label: "Ratio Limit" },
  { value: "seen_complete", label: "Last Seen Complete" },
  { value: "last_activity", label: "Last Activity" },
  { value: "availability", label: "Availability" },
  { value: "infohash_v1", label: "Info Hash v1" },
  { value: "infohash_v2", label: "Info Hash v2" },
  { value: "reannounce", label: "Reannounce In" },
  { value: "private", label: "Private" },
] as const

type TorrentSortOptionValue = typeof TORRENT_SORT_OPTIONS[number]["value"]

interface MobileSortState {
  field: TorrentSortOptionValue
  order: "asc" | "desc"
}

const DEFAULT_MOBILE_SORT_STATE: MobileSortState = {
  field: "added_on",
  order: getDefaultMobileSortOrder("added_on"),
}

const MOBILE_SORT_STORAGE_KEY = "qui:torrent-mobile-sort"

function isValidSortField(value: unknown): value is TorrentSortOptionValue {
  return TORRENT_SORT_OPTIONS.some(option => option.value === value)
}

function getDefaultMobileSortOrder(field: TorrentSortOptionValue): "asc" | "desc" {
  const columnType = getColumnType(field)
  return columnType === "string" || columnType === "enum" ? "asc" : "desc"
}

const trackerIconSizeClasses = {
  xs: "h-3 w-3 text-[8px]",
  sm: "h-[14px] w-[14px] text-[9px]",
  md: "h-4 w-4 text-[10px]",
} as const

type TrackerIconSize = keyof typeof trackerIconSizeClasses

interface TrackerIconProps {
  title: string
  fallback: string
  src: string | null
  size?: TrackerIconSize
  className?: string
}

const TrackerIcon = ({ title, fallback, src, size = "md", className }: TrackerIconProps) => {
  const [hasError, setHasError] = useState(false)

  useEffect(() => {
    setHasError(false)
  }, [src])

  return (
    <div className={cn("flex items-center justify-center", className)} title={title}>
      <div
        className={cn(
          "flex items-center justify-center rounded-sm border border-border/40 bg-muted font-medium uppercase leading-none select-none",
          trackerIconSizeClasses[size]
        )}
      >
        {src && !hasError ? (
          <img
            src={src}
            alt=""
            className="h-full w-full rounded-[2px] object-cover"
            loading="lazy"
            draggable={false}
            onError={() => setHasError(true)}
          />
        ) : (
          <span aria-hidden="true">{fallback}</span>
        )}
      </div>
    </div>
  )
}

const getTrackerDisplayMeta = (tracker?: string) => {
  if (!tracker) {
    return {
      host: "",
      fallback: "#",
      title: "",
    }
  }

  const trimmed = tracker.trim()
  const fallbackLetter = trimmed ? trimmed.charAt(0).toUpperCase() : "#"

  let host = trimmed
  try {
    if (trimmed.includes("://")) {
      const url = new URL(trimmed)
      host = url.hostname
    }
  } catch {
    // Keep host as trimmed value if URL parsing fails
  }

  return {
    host,
    fallback: fallbackLetter,
    title: host,
  }
}

// Swipeable card component with gesture support
function SwipeableCard({
  torrent,
  isSelected,
  onSelect,
  onClick,
  onLongPress,
  incognitoMode,
  selectionMode,
  speedUnit,
  viewMode,
  supportsTrackerHealth,
  trackerIcons,
}: {
  torrent: Torrent
  isSelected: boolean
  onSelect: (selected: boolean) => void
  onClick: () => void
  onLongPress: (torrent: Torrent) => void
  incognitoMode: boolean
  selectionMode: boolean
  speedUnit: SpeedUnit
  viewMode: ViewMode
  supportsTrackerHealth: boolean
  trackerIcons?: Record<string, string>
}) {
  const { t } = useTranslation()
  // Use number for timeoutId in browser
  const [longPressTimer, setLongPressTimer] = useState<number | null>(null)
  const [touchStart, setTouchStart] = useState<{ x: number; y: number } | null>(null)
  const [hasMoved, setHasMoved] = useState(false)

  const handleTouchStart = (e: React.TouchEvent) => {
    if (selectionMode) return // Don't trigger long press in selection mode

    const touch = e.touches[0]
    setTouchStart({ x: touch.clientX, y: touch.clientY })
    setHasMoved(false)

    const timer = window.setTimeout(() => {
      if (!hasMoved) {
        // Vibrate if available
        if ("vibrate" in navigator) {
          navigator.vibrate(50)
        }
        onLongPress(torrent)
      }
    }, 600) // Increased to 600ms to be less sensitive
    setLongPressTimer(timer)
  }

  const handleTouchMove = (e: React.TouchEvent) => {
    if (!touchStart || hasMoved) return

    const touch = e.touches[0]
    const deltaX = Math.abs(touch.clientX - touchStart.x)
    const deltaY = Math.abs(touch.clientY - touchStart.y)

    // If moved more than 10px in any direction, cancel long press
    if (deltaX > 10 || deltaY > 10) {
      setHasMoved(true)
      if (longPressTimer !== null) {
        clearTimeout(longPressTimer)
        setLongPressTimer(null)
      }
    }
  }

  const handleTouchEnd = () => {
    if (longPressTimer !== null) {
      clearTimeout(longPressTimer)
      setLongPressTimer(null)
    }
    setTouchStart(null)
    setHasMoved(false)
  }

  const displayName = incognitoMode ? getLinuxIsoName(torrent.hash) : torrent.name
  const displayCategory = incognitoMode ? getLinuxCategory(torrent.hash) : torrent.category
  const displayTags = incognitoMode ? getLinuxTags(torrent.hash) : torrent.tags
  const displayRatio = incognitoMode ? getLinuxRatio(torrent.hash) : torrent.ratio
  const { variant: statusBadgeVariant, label: statusBadgeLabel, className: statusBadgeClass } = useMemo(
    () => getStatusBadgeProps(torrent, supportsTrackerHealth),
    [torrent, supportsTrackerHealth]
  )
  const trackerValue = incognitoMode ? getLinuxTracker(torrent.hash) : torrent.tracker
  const trackerMeta = useMemo(() => getTrackerDisplayMeta(trackerValue), [trackerValue])
  const trackerIconSrc = trackerMeta.host ? trackerIcons?.[trackerMeta.host] ?? null : null

  return (
    <div
      className={cn(
        "bg-card rounded-lg border cursor-pointer transition-all relative overflow-hidden select-none",
        viewMode === "ultra-compact" ? "px-3 py-1" : viewMode === "compact" ? "p-2" : "p-4",
        isSelected && "bg-accent/50",
        !selectionMode && "active:scale-[0.98]"
      )}
      onTouchStart={!selectionMode ? handleTouchStart : undefined}
      onTouchMove={!selectionMode ? handleTouchMove : undefined}
      onTouchEnd={!selectionMode ? handleTouchEnd : undefined}
      onTouchCancel={!selectionMode ? handleTouchEnd : undefined}
      onClick={() => {
        if (selectionMode) {
          onSelect(!isSelected)
        } else {
          onClick()
        }
      }}
    >
      {/* Inner selection ring */}
      {isSelected && (
        <div className="absolute inset-0 rounded-lg ring-2 ring-primary ring-inset pointer-events-none"/>
      )}
      {/* Selection checkbox - visible in selection mode */}
      {selectionMode && (
        <div className="absolute top-2 right-2 z-10">
          <Checkbox
            checked={isSelected}
            onCheckedChange={onSelect}
            className="h-5 w-5"
            onClick={(e) => e.stopPropagation()}
          />
        </div>
      )}

      {viewMode === "ultra-compact" ? (
        /* Ultra Compact Layout - Single Line */
        <div className="flex items-center gap-2">
          <div className="flex-1 min-w-0 overflow-hidden">
            <div className="w-full overflow-x-auto scrollbar-thin">
              <div className="flex items-center gap-1 whitespace-nowrap">
                <TrackerIcon
                  title={trackerMeta.title}
                  fallback={trackerMeta.fallback}
                  src={trackerIconSrc}
                  size="xs"
                  className="flex-shrink-0"
                />
                <h3 className={cn(
                  "font-medium text-xs inline-block",
                  selectionMode && "pr-8"
                )} title={displayName}>
                  {displayName}
                </h3>
              </div>
            </div>
          </div>

          {/* Speeds if applicable */}
          {(torrent.dlspeed > 0 || torrent.upspeed > 0) && (
            <div className="flex items-center gap-1 text-[10px] flex-shrink-0">
              {torrent.dlspeed > 0 && (
                <span className="text-chart-2 font-medium">
                  ↓{formatSpeedWithUnit(torrent.dlspeed, speedUnit)}
                </span>
              )}
              {torrent.upspeed > 0 && (
                <span className="text-chart-3 font-medium">
                  ↑{formatSpeedWithUnit(torrent.upspeed, speedUnit)}
                </span>
              )}
            </div>
          )}

          {/* State badge - smaller */}
          <Badge variant={statusBadgeVariant} className={cn("text-[10px] px-1 py-0 h-4 flex-shrink-0", statusBadgeClass)}>
            {statusBadgeLabel}
          </Badge>

          {/* Percentage if not 100% */}
          {torrent.progress * 100 !== 100 && (
            <span className="text-[10px] text-muted-foreground flex-shrink-0">
              {torrent.progress >= 0.99 && torrent.progress < 1 ? (
                (Math.floor(torrent.progress * 1000) / 10).toFixed(1)
              ) : (
                Math.round(torrent.progress * 100)
              )}%
            </span>
          )}
        </div>
      ) : viewMode === "compact" ? (
        /* Compact Layout */
        <>
          {/* Name with progress inline */}
          <div className="flex items-center gap-2 mb-1">
            <div className="flex-1 min-w-0 overflow-hidden">
              <div className="w-full overflow-x-auto scrollbar-thin">
                <div className="flex items-center gap-1 whitespace-nowrap">
                  <TrackerIcon
                    title={trackerMeta.title}
                    fallback={trackerMeta.fallback}
                    src={trackerIconSrc}
                    size="sm"
                    className="flex-shrink-0"
                  />
                  <h3 className={cn(
                    "font-medium text-sm inline-block",
                    selectionMode && "pr-8"
                  )} title={displayName}>
                    {displayName}
                  </h3>
                </div>
              </div>
            </div>
            <Badge variant={statusBadgeVariant} className={cn("text-xs flex-shrink-0", statusBadgeClass)}>
              {statusBadgeLabel}
            </Badge>
          </div>

          {/* Downloaded/Size and Ratio */}
          <div className="flex items-center justify-between text-xs">
            <span className="text-muted-foreground">
              {formatBytes(torrent.downloaded)} / {formatBytes(torrent.size)}
            </span>
            <div className="flex items-center gap-1">
              <span className="text-muted-foreground">{t("torrent_table.columns.ratio")}</span>
              <span className={cn(
                "font-medium",
                displayRatio >= 1 ? "[color:var(--chart-3)]" : "[color:var(--chart-4)]"
              )}>
                {displayRatio === -1 ? "∞" : displayRatio.toFixed(2)}
              </span>
            </div>
          </div>
        </>
      ) : (
        /* Full Layout */
        <>
          {/* Torrent name */}
          <div className="mb-3">
            <h3 className={cn(
              "font-medium text-sm line-clamp-2 break-all",
              selectionMode && "pr-8"
            )}>
              {displayName}
            </h3>
            {trackerMeta.title && (
              <div className="mt-1 flex items-center gap-1 text-xs text-muted-foreground truncate">
                <TrackerIcon
                  title={trackerMeta.title}
                  fallback={trackerMeta.fallback}
                  src={trackerIconSrc}
                  size="xs"
                />
                <span className="truncate" title={trackerMeta.title}>
                  {trackerMeta.title}
                </span>
              </div>
            )}
          </div>

          {/* Progress bar */}
          <div className="mb-3">
            <div className="flex items-center justify-between mb-1">
              <span className="text-xs text-muted-foreground">
                {formatBytes(torrent.downloaded)} / {formatBytes(torrent.size)}
              </span>
              <div className="flex items-center gap-2">
                {/* ETA */}
                {torrent.eta > 0 && torrent.eta !== 8640000 && (
                  <div className="flex items-center gap-1">
                    <Clock className="h-3 w-3 text-muted-foreground"/>
                    <span className="text-xs text-muted-foreground">{formatEta(torrent.eta)}</span>
                  </div>
                )}
                <span className="text-xs font-medium">
                  {torrent.progress >= 0.99 && torrent.progress < 1 ? (
                    (Math.floor(torrent.progress * 1000) / 10).toFixed(1)
                  ) : (
                    Math.round(torrent.progress * 100)
                  )}%
                </span>
              </div>
            </div>
            <Progress value={torrent.progress * 100} className="h-2"/>
          </div>

          {/* Speed, Ratio and State row */}
          <div className="flex items-center justify-between text-xs mb-2">
            <div className="flex items-center gap-3">
              {/* Ratio on the left */}
              <div className="flex items-center gap-1">
                <span className="text-muted-foreground">{t("torrent_table.columns.ratio")}</span>
                <span className={cn(
                  "font-medium",
                  displayRatio >= 1 ? "[color:var(--chart-3)]" : "[color:var(--chart-4)]"
                )}>
                  {displayRatio === -1 ? "∞" : displayRatio.toFixed(2)}
                </span>
              </div>

              {/* Download speed */}
              {torrent.dlspeed > 0 && (
                <div className="flex items-center gap-1">
                  <ChevronDown className="h-3 w-3 [color:var(--chart-2)]"/>
                  <span className="font-medium">{formatSpeedWithUnit(torrent.dlspeed, speedUnit)}</span>
                </div>
              )}

              {/* Upload speed */}
              {torrent.upspeed > 0 && (
                <div className="flex items-center gap-1">
                  <ChevronUp className="h-3 w-3 [color:var(--chart-3)]"/>
                  <span className="font-medium">{formatSpeedWithUnit(torrent.upspeed, speedUnit)}</span>
                </div>
              )}
            </div>

            {/* State badge on the right */}
            <Badge variant={statusBadgeVariant} className={cn("text-xs", statusBadgeClass)}>
              {statusBadgeLabel}
            </Badge>
          </div>
        </>
      )}

      {/* Bottom row: Category/Tags and Status/Speeds - only for compact and full views */}
      {viewMode === "compact" ? (
        /* Compact version: Category/tags on left, percentage/speeds on right */
        <div className="flex items-center justify-between gap-2 text-xs mt-1">
          {/* Left side: Category and Tags */}
          <div className="flex items-center gap-2 text-muted-foreground min-w-0 overflow-hidden">
            {displayCategory && (
              <span className="flex items-center gap-1 flex-shrink-0">
                <Folder className="h-3 w-3"/>
                {displayCategory}
              </span>
            )}
            {displayTags && (
              <div className="flex items-center gap-1 min-w-0 overflow-hidden">
                <Tag className="h-3 w-3 flex-shrink-0"/>
                <span className="truncate">
                  {Array.isArray(displayTags) ? displayTags.join(", ") : displayTags}
                </span>
              </div>
            )}
          </div>

          {/* Right side: Percentage and Speeds */}
          <div className="flex items-center gap-2 flex-shrink-0">
            <span className="text-muted-foreground">
              {torrent.progress >= 0.99 && torrent.progress < 1 ? (
                (Math.floor(torrent.progress * 1000) / 10).toFixed(1)
              ) : (
                Math.round(torrent.progress * 100)
              )}%
            </span>
            {/* Speeds */}
            {(torrent.dlspeed > 0 || torrent.upspeed > 0) && (
              <div className="flex items-center gap-1">
                {torrent.dlspeed > 0 && (
                  <span className="text-chart-2 font-medium">
                    ↓{formatSpeedWithUnit(torrent.dlspeed, speedUnit)}
                  </span>
                )}
                {torrent.upspeed > 0 && (
                  <span className="text-chart-3 font-medium">
                    ↑{formatSpeedWithUnit(torrent.upspeed, speedUnit)}
                  </span>
                )}
              </div>
            )}
          </div>
        </div>
      ) : viewMode === "normal" ? (
        /* Full version: Original layout */
        <div className="flex items-center justify-between gap-2 min-h-[20px]">
          {/* Category */}
          {displayCategory && (
            <div className="flex items-center gap-1 flex-shrink-0">
              <Folder className="h-3 w-3 text-muted-foreground"/>
              <span className="text-xs text-muted-foreground">{displayCategory}</span>
            </div>
          )}

          {/* Tags - aligned to the right */}
          {displayTags && (
            <div className="flex items-center gap-1 flex-wrap justify-end ml-auto">
              <Tag className="h-3 w-3 text-muted-foreground flex-shrink-0"/>
              {(Array.isArray(displayTags) ? displayTags : displayTags.split(",")).map((tag, i) => (
                <Badge key={i} variant="secondary" className="text-[10px] px-1.5 py-0 h-4">
                  {tag.trim()}
                </Badge>
              ))}
            </div>
          )}
        </div>
      ) : null /* Ultra-compact has no bottom row */}
    </div>
  )
}

export function TorrentCardsMobile({
  instanceId,
  filters,
  onTorrentSelect,
  addTorrentModalOpen,
  onAddTorrentModalChange,
  onFilteredDataUpdate,
}: TorrentCardsMobileProps) {
  const { t } = useTranslation()
  // State
  const [sortState, setSortState] = useState<MobileSortState>(() => {
    if (typeof window === "undefined") {
      return DEFAULT_MOBILE_SORT_STATE
    }

    try {
      const stored = window.localStorage.getItem(`${MOBILE_SORT_STORAGE_KEY}:${instanceId}`)
      if (stored) {
        const parsed = JSON.parse(stored) as Partial<MobileSortState>
        const field = isValidSortField(parsed?.field) ? parsed?.field : DEFAULT_MOBILE_SORT_STATE.field
        const defaultOrder = getDefaultMobileSortOrder(field)
        const order = parsed?.order === "asc" || parsed?.order === "desc" ? parsed.order : defaultOrder
        return { field, order }
      }
    } catch {
      // Ignore malformed localStorage entries
    }

    return DEFAULT_MOBILE_SORT_STATE
  })
  const [globalFilter, setGlobalFilter] = useState("")
  const [immediateSearch] = useState("")
  const [selectedHashes, setSelectedHashes] = useState<Set<string>>(new Set())
  const [selectionMode, setSelectionMode] = useState(false)
  const { setIsSelectionMode } = useTorrentSelection()

  const parentRef = useRef<HTMLDivElement>(null)
  const [torrentToDelete, setTorrentToDelete] = useState<Torrent | null>(null)
  const [showActionsSheet, setShowActionsSheet] = useState(false)
  const [actionTorrents, setActionTorrents] = useState<Torrent[]>([]);
  const [showShareLimitDialog, setShowShareLimitDialog] = useState(false)
  const [showSpeedLimitDialog, setShowSpeedLimitDialog] = useState(false)
  const [showSearchModal, setShowSearchModal] = useState(false)
  const sortField = sortState.field
  const sortOrder = sortState.order

  const currentSortOption = useMemo(() => {
    return TORRENT_SORT_OPTIONS.find(option => option.value === sortField) ?? TORRENT_SORT_OPTIONS[0]
  }, [sortField])

  const handleSortFieldChange = useCallback((value: TorrentSortOptionValue) => {
    setSortState(prev => {
      if (prev.field === value) {
        return prev
      }
      return {
        field: value,
        order: getDefaultMobileSortOrder(value),
      }
    })
  }, [])

  const toggleSortOrder = useCallback(() => {
    setSortState(prev => ({
      field: prev.field,
      order: prev.order === "desc" ? "asc" : "desc",
    }))
  }, [])

  // Custom "select all" state for handling large datasets
  const [isAllSelected, setIsAllSelected] = useState(false)
  const [excludedFromSelectAll, setExcludedFromSelectAll] = useState<Set<string>>(new Set())

  const [incognitoMode, setIncognitoMode] = useIncognitoMode()
  const [speedUnit, setSpeedUnit] = useSpeedUnits()
  const { viewMode } = usePersistedCompactViewState("compact")
  const trackerIconsQuery = useTrackerIcons()
  const trackerIconsRef = useRef<Record<string, string> | undefined>(undefined)
  const trackerIcons = useMemo(() => {
    const latest = trackerIconsQuery.data
    if (!latest) {
      return trackerIconsRef.current
    }

    const previous = trackerIconsRef.current
    if (previous && shallowEqualTrackerIcons(previous, latest)) {
      return previous
    }

    trackerIconsRef.current = latest
    return latest
  }, [trackerIconsQuery.data])

  // Track user-initiated actions to differentiate from automatic data updates
  const [lastUserAction, setLastUserAction] = useState<{ type: string; timestamp: number } | null>(null)
  const previousFiltersRef = useRef(filters)
  const previousInstanceIdRef = useRef(instanceId)
  const previousSearchRef = useRef("")
  const previousSortRef = useRef(sortState)

  // Progressive loading state with async management
  const [loadedRows, setLoadedRows] = useState(100)
  const [isLoadingMoreRows, setIsLoadingMoreRows] = useState(false)

  // Use the shared torrent actions hook
  const {
    showDeleteDialog,
    setShowDeleteDialog,
    deleteFiles,
    setDeleteFiles,
    showSetTagsDialog,
    setShowSetTagsDialog,
    showRemoveTagsDialog,
    setShowRemoveTagsDialog,
    showCategoryDialog,
    setShowCategoryDialog,
    showLocationDialog,
    setShowLocationDialog,
    isPending,
    handleAction,
    handleDelete,
    handleSetTags,
    handleRemoveTags,
    handleSetCategory,
    handleSetLocation,
    handleSetShareLimit,
    handleSetSpeedLimits,
    prepareLocationAction,
  } = useTorrentActions({
    instanceId,
    onActionComplete: () => {
      setSelectedHashes(new Set())
      setSelectionMode(false)
      setIsSelectionMode(false)
      setIsAllSelected(false)
      setExcludedFromSelectAll(new Set())
    },
  })

  // IMPORTANT REMINDER: mobile view currently lacks column filter expressions,
  // so select-all actions only forward the sidebar filters. If column filters
  // are ever added to this view, ensure the combined filters (including expr)
  // are passed into these bulk action payloads similar to the desktop table.

  const { data: metadata } = useInstanceMetadata(instanceId)
  const availableTags = metadata?.tags || []
  const availableCategories = metadata?.categories || {}

  const debouncedSearch = useDebounce(globalFilter, 1000)
  const routeSearch = useSearch({ strict: false }) as { q?: string; modal?: string }
  const searchFromRoute = routeSearch?.q || ""

  const effectiveSearch = searchFromRoute || immediateSearch || debouncedSearch
  const navigate = useNavigate()

  // Query active task count for badge (lightweight endpoint)
  const { data: activeTaskCount = 0 } = useQuery({
    queryKey: ["active-task-count", instanceId],
    queryFn: () => api.getActiveTaskCount(instanceId),
    refetchInterval: 30000, // Poll every 30 seconds (lightweight check)
    refetchIntervalInBackground: true,
  })

  useEffect(() => {
    if (typeof window === "undefined") {
      setSortState(DEFAULT_MOBILE_SORT_STATE)
      return
    }

    const storageKey = `${MOBILE_SORT_STORAGE_KEY}:${instanceId}`
    setSortState(prev => {
      try {
        const stored = window.localStorage.getItem(storageKey)
        if (!stored) {
          return DEFAULT_MOBILE_SORT_STATE
        }

        const parsed = JSON.parse(stored) as Partial<MobileSortState>
        const field = isValidSortField(parsed?.field) ? parsed?.field : DEFAULT_MOBILE_SORT_STATE.field
        const defaultOrder = getDefaultMobileSortOrder(field)
        const order = parsed?.order === "asc" || parsed?.order === "desc" ? parsed.order : defaultOrder

        if (prev.field === field && prev.order === order) {
          return prev
        }

        return { field, order }
      } catch {
        return DEFAULT_MOBILE_SORT_STATE
      }
    })
  }, [instanceId])

  useEffect(() => {
    if (typeof window === "undefined") {
      return
    }

    try {
      window.localStorage.setItem(
        `${MOBILE_SORT_STORAGE_KEY}:${instanceId}`,
        JSON.stringify(sortState)
      )
    } catch {
      // Ignore storage quota errors
    }
  }, [sortState, instanceId])

  // Columns controls removed on mobile

  useEffect(() => {
    if (searchFromRoute !== globalFilter) {
      setGlobalFilter(searchFromRoute)
    }
    // eslint-disable-next-line react-hooks/exhaustive-deps
  }, [searchFromRoute])

  // Detect user-initiated changes
  useEffect(() => {
    const filtersChanged = JSON.stringify(previousFiltersRef.current) !== JSON.stringify(filters)
    const instanceChanged = previousInstanceIdRef.current !== instanceId
    const searchChanged = previousSearchRef.current !== effectiveSearch
    const sortChanged =
      previousSortRef.current.field !== sortState.field ||
      previousSortRef.current.order !== sortState.order

    if (filtersChanged || instanceChanged || searchChanged || sortChanged) {
      const actionType = instanceChanged? "instance": sortChanged? "sort": filtersChanged? "filter": "search"

      setLastUserAction({
        type: actionType,
        timestamp: Date.now(),
      })
    }

    // Update refs
    previousFiltersRef.current = filters
    previousInstanceIdRef.current = instanceId
    previousSearchRef.current = effectiveSearch
    previousSortRef.current = sortState
  }, [filters, instanceId, effectiveSearch, sortState])

  // Fetch data
  const {
    torrents,
    totalCount,
    counts,
    categories,
    tags,
    stats,

    isLoading,
    isLoadingMore,
    hasLoadedAll,
    loadMore: backendLoadMore,
  } = useTorrentsList(instanceId, {
    search: effectiveSearch,
    filters,
    sort: sortField,
    order: sortOrder,
  })

  const { data: capabilities } = useInstanceCapabilities(instanceId)
  const supportsTrackerHealth = capabilities?.supportsTrackerHealth ?? true
  const supportsTorrentCreation = capabilities?.supportsTorrentCreation ?? true

  // Call the callback when filtered data updates
  useEffect(() => {
    if (onFilteredDataUpdate && torrents && totalCount !== undefined && !isLoading) {
      onFilteredDataUpdate(torrents, totalCount, counts, categories, tags)
    }
    // eslint-disable-next-line react-hooks/exhaustive-deps
  }, [totalCount, isLoading, torrents.length, counts, categories, tags, onFilteredDataUpdate]) // Update when data changes

  // Calculate the effective selection count for display
  const effectiveSelectionCount = useMemo(() => {
    if (isAllSelected) {
      // When all selected, count is total minus exclusions
      return Math.max(0, totalCount - excludedFromSelectAll.size)
    } else {
      // Regular selection mode - use the selectedHashes size
      return selectedHashes.size
    }
  }, [isAllSelected, totalCount, excludedFromSelectAll.size, selectedHashes.size])

  const selectedTotalSize = useMemo(() => {
    if (isAllSelected) {
      const aggregateTotalSize = stats?.totalSize ?? 0

      if (aggregateTotalSize <= 0) {
        return 0
      }

      if (excludedFromSelectAll.size === 0) {
        return aggregateTotalSize
      }

      const excludedSize = torrents.reduce((total, torrent) => {
        if (excludedFromSelectAll.has(torrent.hash)) {
          return total + (torrent.size || 0)
        }
        return total
      }, 0)

      return Math.max(aggregateTotalSize - excludedSize, 0)
    }

    let total = 0
    torrents.forEach(torrent => {
      if (selectedHashes.has(torrent.hash)) {
        total += torrent.size || 0
      }
    })

    return total
  }, [isAllSelected, stats?.totalSize, excludedFromSelectAll, torrents, selectedHashes])

  const selectedFormattedSize = useMemo(() => formatBytes(selectedTotalSize), [selectedTotalSize])

  // Load more rows as user scrolls (progressive loading + backend pagination)
  const loadMore = useCallback((): void => {
    // First, try to load more from virtual scrolling if we have more local data
    if (loadedRows < torrents.length) {
      // Prevent concurrent loads
      if (isLoadingMoreRows) {
        return
      }

      setIsLoadingMoreRows(true)

      setLoadedRows(prev => {
        const newLoadedRows = Math.min(prev + 100, torrents.length)
        return newLoadedRows
      })

      // Reset loading flag after a short delay
      setTimeout(() => setIsLoadingMoreRows(false), 100)
    } else if (!hasLoadedAll && !isLoadingMore && backendLoadMore) {
      // If we've displayed all local data but there's more on backend, load next page
      backendLoadMore()
    }
  }, [torrents.length, isLoadingMoreRows, loadedRows, hasLoadedAll, isLoadingMore, backendLoadMore])

  // Ensure loadedRows never exceeds actual data length
  const safeLoadedRows = Math.min(loadedRows, torrents.length)

  // Also keep loadedRows in sync with actual data to prevent status display issues
  useEffect(() => {
    if (loadedRows > torrents.length && torrents.length > 0) {
      setLoadedRows(torrents.length)
    }
  }, [loadedRows, torrents.length])

  // Virtual scrolling with consistent spacing
  const virtualizer = useVirtualizer({
    count: safeLoadedRows,
    getScrollElement: () => parentRef.current,
    estimateSize: () => viewMode === "ultra-compact" ? 39 : viewMode === "compact" ? 88 : 180, // More accurate size estimates for each view mode (35px + 4px padding)
    measureElement: (element) => {
      // Measure actual element height
      if (element) {
        const height = element.getBoundingClientRect().height
        return height
      }
      return viewMode === "ultra-compact" ? 39 : viewMode === "compact" ? 88 : 180
    },
    overscan: 5,
    // Provide a key to help with item tracking - use hash with index for uniqueness
    getItemKey: useCallback((index: number) => {
      const torrent = torrents[index]
      return torrent?.hash ? `${torrent.hash}-${index}` : `loading-${index}`
    }, [torrents]),
    // Optimized onChange handler following TanStack Virtual best practices
    onChange: (instance, sync) => {
      const vRows = instance.getVirtualItems();
      const lastItem = vRows.at(-1);

      // Only trigger loadMore when scrolling has paused (sync === false) or we're not actively scrolling
      // This prevents excessive loadMore calls during rapid scrolling
      const shouldCheckLoadMore = !sync || !instance.isScrolling

      if (shouldCheckLoadMore && lastItem && lastItem.index >= safeLoadedRows - 20) {
        // Load more if we're near the end of virtual rows OR if we might need more data from backend
        if (safeLoadedRows < torrents.length || (!hasLoadedAll && !isLoadingMore)) {
          loadMore();
        }
      }
    },
  })

  // Force virtualizer to recalculate when count changes
  useEffect(() => {
    virtualizer.measure()
  }, [safeLoadedRows, virtualizer])

  const virtualItems = virtualizer.getVirtualItems()

  // Exit selection mode when no items selected
  useEffect(() => {
    if (selectionMode && effectiveSelectionCount === 0) {
      setSelectionMode(false)
      setIsSelectionMode(false)
    }
  }, [effectiveSelectionCount, selectionMode, setIsSelectionMode])

  // Sync selection mode with context
  useEffect(() => {
    setIsSelectionMode(selectionMode && effectiveSelectionCount > 0)
  }, [selectionMode, effectiveSelectionCount, setIsSelectionMode])

  // Cleanup on unmount
  useEffect(() => {
    return () => {
      setIsSelectionMode(false)
    }
  }, [setIsSelectionMode])

  // Reset loaded rows when data changes significantly
  useEffect(() => {
    // Always ensure loadedRows is at least 100 (or total length if less)
    const targetRows = Math.min(100, torrents.length)

    setLoadedRows(prev => {
      if (torrents.length === 0) {
        // No data, reset to 0
        return 0
      } else if (prev === 0) {
        // Initial load
        return targetRows
      } else if (prev < targetRows) {
        // Not enough rows loaded, load at least 100
        return targetRows
      }
      // Don't reset loadedRows backward due to temporary server data fluctuations
      // Progressive loading should be independent of server data variations
      return prev
    })

    // Force virtualizer to recalculate
    virtualizer.measure()
  }, [torrents.length, virtualizer])

  // Reset when filters or search changes
  useEffect(() => {
    // Only reset loadedRows for user-initiated changes, not data updates
    const isRecentUserAction = lastUserAction && (Date.now() - lastUserAction.timestamp < 1000)

    if (isRecentUserAction) {
      const targetRows = Math.min(100, torrents.length || 0)
      setLoadedRows(targetRows)
      setIsLoadingMoreRows(false)

      // Clear selection state when data changes
      setSelectedHashes(new Set())
      setSelectionMode(false)
      setIsSelectionMode(false)
      setIsAllSelected(false)
      setExcludedFromSelectAll(new Set())

      // User-initiated change: scroll to top
      if (parentRef.current) {
        parentRef.current.scrollTop = 0
        setTimeout(() => {
          virtualizer.scrollToOffset(0)
          virtualizer.measure()
          // Additional force after a short delay to ensure all items are remeasured
          setTimeout(() => virtualizer.measure(), 100)
        }, 0)
      }
    } else {
      // Data update: aggressive remeasurement for dynamic content
      setTimeout(() => {
        virtualizer.measure()
        // Second pass to catch any missed items
        setTimeout(() => virtualizer.measure(), 50)
      }, 0)
    }
  }, [filters, effectiveSearch, instanceId, virtualizer, setIsSelectionMode, torrents.length, lastUserAction])

  // Recalculate virtualizer when view mode changes
  useEffect(() => {
    // Force complete remeasurement when view mode changes
    if (virtualizer) {
      setTimeout(() => {
        virtualizer.measure()
        // Multiple passes to ensure all items are properly measured
        setTimeout(() => virtualizer.measure(), 50)
        setTimeout(() => virtualizer.measure(), 150)
      }, 0)
    }
  }, [viewMode, virtualizer])

  // Additional effect to handle torrent content changes that affect height
  useEffect(() => {
    // Remeasure when the actual torrent data changes (not just count)
    if (virtualizer && torrents.length > 0) {
      setTimeout(() => {
        virtualizer.measure()
      }, 0)
    }
  }, [torrents, virtualizer])



  // Handlers
  const handleLongPress = useCallback((torrent: Torrent) => {
    setSelectionMode(true)
    setSelectedHashes(new Set([torrent.hash]))
  }, [])

  const handleSelect = useCallback((hash: string, selected: boolean) => {
    if (isAllSelected) {
      if (!selected) {
        // When deselecting in "select all" mode, add to exclusions
        setExcludedFromSelectAll(prev => new Set(prev).add(hash))
      } else {
        // When selecting a row that was excluded, remove from exclusions
        setExcludedFromSelectAll(prev => {
          const newSet = new Set(prev)
          newSet.delete(hash)
          return newSet
        })
      }
    } else {
      // Regular selection mode
      setSelectedHashes(prev => {
        const next = new Set(prev)
        if (selected) {
          next.add(hash)
        } else {
          next.delete(hash)
        }
        return next
      })
    }
  }, [isAllSelected])

  const handleSelectAll = useCallback(() => {
    const currentlySelectedCount = isAllSelected ? effectiveSelectionCount : selectedHashes.size
    const loadedTorrentsCount = torrents.length

    if (currentlySelectedCount === totalCount || (currentlySelectedCount === loadedTorrentsCount && currentlySelectedCount < totalCount)) {
      // Deselect all
      setIsAllSelected(false)
      setExcludedFromSelectAll(new Set())
      setSelectedHashes(new Set())
    } else if (loadedTorrentsCount >= totalCount) {
      // All torrents are loaded, use regular selection
      setSelectedHashes(new Set(torrents.map(t => t.hash)))
      setIsAllSelected(false)
      setExcludedFromSelectAll(new Set())
    } else {
      // Not all torrents are loaded, use "select all" mode
      setIsAllSelected(true)
      setExcludedFromSelectAll(new Set())
      setSelectedHashes(new Set())
    }
  }, [isAllSelected, effectiveSelectionCount, selectedHashes.size, torrents, totalCount])

  const triggerSelectionAction = useCallback((action: TorrentAction, extra?: Parameters<typeof handleAction>[2]) => {
    const hashes = isAllSelected ? [] : Array.from(selectedHashes)
    const visibleHashes = isAllSelected? torrents.filter(t => !excludedFromSelectAll.has(t.hash)).map(t => t.hash): Array.from(selectedHashes)
    const clientCount = isAllSelected ? effectiveSelectionCount : visibleHashes.length || 1

    handleAction(action, hashes, {
      selectAll: isAllSelected,
      filters: isAllSelected ? filters : undefined,
      search: isAllSelected ? effectiveSearch : undefined,
      excludeHashes: isAllSelected ? Array.from(excludedFromSelectAll) : undefined,
      clientHashes: visibleHashes,
      clientCount,
      ...extra,
    })
  }, [handleAction, isAllSelected, selectedHashes, torrents, excludedFromSelectAll, effectiveSelectionCount, filters, effectiveSearch])

  const handleBulkAction = useCallback((action: TorrentAction) => {
    triggerSelectionAction(action)
    setShowActionsSheet(false)
  }, [triggerSelectionAction])

  const handleDeleteWrapper = useCallback(async () => {
    let hashes: string[]
    if (torrentToDelete) {
      hashes = [torrentToDelete.hash]
    } else if (isAllSelected) {
      hashes = []
    } else {
      hashes = Array.from(selectedHashes)
    }

    let visibleHashes: string[]
    if (torrentToDelete) {
      visibleHashes = [torrentToDelete.hash]
    } else if (isAllSelected) {
      visibleHashes = torrents
        .filter(t => !excludedFromSelectAll.has(t.hash))
        .map(t => t.hash)
    } else {
      visibleHashes = Array.from(selectedHashes)
    }

    let totalSelected: number
    if (torrentToDelete) {
      totalSelected = 1
    } else if (isAllSelected) {
      totalSelected = effectiveSelectionCount
    } else {
      totalSelected = visibleHashes.length
    }

    await handleDelete(
      hashes,
      !torrentToDelete && isAllSelected,
      !torrentToDelete && isAllSelected ? filters : undefined,
      !torrentToDelete && isAllSelected ? effectiveSearch : undefined,
      !torrentToDelete && isAllSelected ? Array.from(excludedFromSelectAll) : undefined,
      {
        clientHashes: visibleHashes,
        totalSelected,
      }
    )
    setTorrentToDelete(null)
  }, [torrentToDelete, isAllSelected, selectedHashes, handleDelete, filters, effectiveSearch, excludedFromSelectAll, torrents, effectiveSelectionCount])

  const handleSetTagsWrapper = useCallback(async (tags: string[]) => {
    const hashes = isAllSelected ? [] : actionTorrents.map(t => t.hash)
    const visibleHashes = isAllSelected? torrents.filter(t => !excludedFromSelectAll.has(t.hash)).map(t => t.hash): actionTorrents.map(t => t.hash)
    const totalSelected = isAllSelected ? effectiveSelectionCount : visibleHashes.length
    await handleSetTags(
      tags,
      hashes,
      isAllSelected,
      isAllSelected ? filters : undefined,
      isAllSelected ? effectiveSearch : undefined,
      isAllSelected ? Array.from(excludedFromSelectAll) : undefined,
      {
        clientHashes: visibleHashes,
        totalSelected,
      }
    )
    setActionTorrents([])
  }, [isAllSelected, actionTorrents, handleSetTags, filters, effectiveSearch, excludedFromSelectAll, torrents, effectiveSelectionCount])

  const handleSetCategoryWrapper = useCallback(async (category: string) => {
    const hashes = isAllSelected ? [] : actionTorrents.map(t => t.hash)
    const visibleHashes = isAllSelected? torrents.filter(t => !excludedFromSelectAll.has(t.hash)).map(t => t.hash): actionTorrents.map(t => t.hash)
    const totalSelected = isAllSelected ? effectiveSelectionCount : visibleHashes.length
    await handleSetCategory(
      category,
      hashes,
      isAllSelected,
      isAllSelected ? filters : undefined,
      isAllSelected ? effectiveSearch : undefined,
      isAllSelected ? Array.from(excludedFromSelectAll) : undefined,
      {
        clientHashes: visibleHashes,
        totalSelected,
      }
    )
    setActionTorrents([])
  }, [isAllSelected, actionTorrents, handleSetCategory, filters, effectiveSearch, excludedFromSelectAll, torrents, effectiveSelectionCount])

  const handleSetLocationWrapper = useCallback(async (location: string) => {
    const hashes = isAllSelected ? [] : actionTorrents.map(t => t.hash)
    const visibleHashes = isAllSelected? torrents.filter(t => !excludedFromSelectAll.has(t.hash)).map(t => t.hash): actionTorrents.map(t => t.hash)
    const totalSelected = isAllSelected ? effectiveSelectionCount : visibleHashes.length
    await handleSetLocation(
      location,
      hashes,
      isAllSelected,
      isAllSelected ? filters : undefined,
      isAllSelected ? effectiveSearch : undefined,
      isAllSelected ? Array.from(excludedFromSelectAll) : undefined,
      {
        clientHashes: visibleHashes,
        totalSelected,
      }
    )
    setActionTorrents([])
  }, [isAllSelected, actionTorrents, handleSetLocation, filters, effectiveSearch, excludedFromSelectAll, torrents, effectiveSelectionCount])

  const getSelectedTorrents = useMemo(() => {
    if (isAllSelected) {
      // When all are selected, return all torrents minus exclusions
      return torrents.filter(t => !excludedFromSelectAll.has(t.hash))
    } else {
      // Regular selection mode
      return torrents.filter(t => selectedHashes.has(t.hash))
    }
  }, [torrents, selectedHashes, isAllSelected, excludedFromSelectAll])

  const handleClearSearch = useCallback(() => {
    setGlobalFilter("")

    if (routeSearch && Object.prototype.hasOwnProperty.call(routeSearch, "q")) {
      const next = { ...(routeSearch || {}) }
      delete next.q
      navigate({ search: next as any, replace: true }) // eslint-disable-line @typescript-eslint/no-explicit-any
    }
  }, [navigate, routeSearch])

  const handleClearSearchAndClose = useCallback(() => {
    handleClearSearch()
    setShowSearchModal(false)
  }, [handleClearSearch])

  return (
    <div className="relative flex h-full min-h-0 flex-col overflow-hidden">
      {/* Header with stats */}
      <div className="sticky top-0 z-40 bg-background">
        {/* Stats bar */}
        <div className="flex items-center justify-between text-xs mb-3">
          <div className="text-muted-foreground">
            {torrents.length === 0 && isLoading ? (
              t("torrent_table_optimized.loading_torrents")
            ) : totalCount === 0 ? (
              t("torrent_table_optimized.no_torrents_found")
            ) : (
              <>
                {hasLoadedAll ? (
                  t("torrent_table_optimized.torrents_count", { count: torrents.length })
                ) : isLoadingMore ? (
                  t("torrent_table_optimized.loading_more_torrents")
                ) : (
                  t("torrent_table_optimized.torrents_loaded_of_total", { loaded: safeLoadedRows, total: totalCount })
                )}
              </>
            )}
          </div>
          <div className="flex items-center gap-1">
            <DropdownMenu>
              <DropdownMenuTrigger asChild>
                <Button
                  variant="ghost"
                  size="sm"
                  className="h-7 px-2 text-xs font-medium text-muted-foreground hover:text-foreground md:hidden"
                >
                  Sort: {currentSortOption.label}
                </Button>
              </DropdownMenuTrigger>
              <DropdownMenuContent align="end" className="w-48 max-h-100 overflow-y-auto">
                <DropdownMenuLabel>Sort by</DropdownMenuLabel>
                <DropdownMenuRadioGroup
                  value={sortField}
                  onValueChange={(value) => handleSortFieldChange(value as TorrentSortOptionValue)}
                >
                  {TORRENT_SORT_OPTIONS.map(option => (
                    <DropdownMenuRadioItem key={option.value} value={option.value} className="text-xs">
                      {option.label}
                    </DropdownMenuRadioItem>
                  ))}
                </DropdownMenuRadioGroup>
              </DropdownMenuContent>
            </DropdownMenu>
            <Button
              variant="ghost"
              size="sm"
              onClick={toggleSortOrder}
              className="h-7 w-7 p-0 text-muted-foreground hover:text-foreground md:hidden"
              aria-label={`Sort ${sortOrder === "desc" ? "descending" : "ascending"}`}
              title={`Sort ${sortOrder === "desc" ? "descending" : "ascending"}`}
            >
              {sortOrder === "desc" ? (
                <ChevronDown className="h-3.5 w-3.5" />
              ) : (
                <ChevronUp className="h-3.5 w-3.5" />
              )}
            </Button>
            <button
              onClick={() => setSpeedUnit(speedUnit === "bytes" ? "bits" : "bytes")}
              className="flex items-center gap-1 pl-1.5 py-0.5 rounded-sm transition-all hover:bg-muted/50"
            >
              <ArrowUpDown className="h-3.5 w-3.5 text-muted-foreground" />
              <span className="text-xs text-muted-foreground">
                {speedUnit === "bytes" ? "MiB/s" : "Mbps"}
              </span>
            </button>
          </div>
        </div>

        {effectiveSearch && (
          <div className="mb-3 flex items-center justify-between gap-2 rounded-md border border-primary/20 bg-primary/5 px-3 py-2 text-xs text-muted-foreground">
            <div className="flex min-w-0 items-center gap-2">
              <Search className="h-3.5 w-3.5 text-primary" aria-hidden="true" />
              <span className="truncate text-sm text-foreground" title={effectiveSearch}>
                {effectiveSearch}
              </span>
            </div>
            <Button
              variant="ghost"
              size="sm"
              onClick={handleClearSearch}
              className="h-7 px-2 text-xs font-medium text-primary hover:text-primary"
              aria-label="Clear search filter"
            >
              {t("common.buttons.clear")}
              <X className="ml-1 h-3 w-3" aria-hidden="true" />
            </Button>
          </div>
        )}

        {/* Selection mode header */}
        {selectionMode && (
          <div className="bg-primary text-primary-foreground px-4 py-2 mb-3 flex items-center justify-between">
            <div className="flex items-center gap-2">
              <button
                onClick={() => {
                  setSelectedHashes(new Set())
                  setSelectionMode(false)
                  setIsSelectionMode(false)
                  setIsAllSelected(false)
                  setExcludedFromSelectAll(new Set())
                }}
                className="p-1"
              >
                <X className="h-4 w-4"/>
              </button>
              <span className="text-sm font-medium flex items-center gap-2">
                {isAllSelected
                  ? t("torrent_table_optimized.all_selected", { count: effectiveSelectionCount })
                  : t("torrent_table_optimized.count_selected", { count: effectiveSelectionCount })}
                {selectedTotalSize > 0 && (
                  <span className="text-xs text-primary-foreground/80">
                    • {selectedFormattedSize}
                  </span>
                )}
              </span>
            </div>
            <button
              onClick={handleSelectAll}
              className="text-sm font-medium"
            >
              {effectiveSelectionCount === totalCount ? t("torrent_table.header.deselect_all") : t("torrent_table.header.select_all")}
            </button>
          </div>
        )}
      </div>

      {/* Torrent cards with virtual scrolling */}
      <div
        ref={parentRef}
        className="flex-1 overflow-y-auto overscroll-contain"
        style={{ paddingBottom: "calc(8rem + env(safe-area-inset-bottom))" }}
      >
        <div
          style={{
            height: `${virtualizer.getTotalSize()}px`,
            width: "100%",
            position: "relative",
          }}
        >
          {virtualItems.map(virtualItem => {
            const torrent = torrents[virtualItem.index]
            const isSelected = isAllSelected ? !excludedFromSelectAll.has(torrent.hash) : selectedHashes.has(torrent.hash)

            return (
              <div
                key={virtualItem.key}
                ref={virtualizer.measureElement}
                data-index={virtualItem.index}
                style={{
                  position: "absolute",
                  top: 0,
                  left: 0,
                  width: "100%",
                  transform: `translateY(${virtualItem.start}px)`,
                  paddingBottom: viewMode === "ultra-compact" ? "4px" : "8px",
                }}
              >
                <SwipeableCard
                  torrent={torrent}
                  isSelected={isSelected}
                  onSelect={(selected) => handleSelect(torrent.hash, selected)}
                  onClick={() => onTorrentSelect?.(torrent)}
                  onLongPress={handleLongPress}
                  incognitoMode={incognitoMode}
                  selectionMode={selectionMode}
                  speedUnit={speedUnit}
                  viewMode={viewMode}
                  supportsTrackerHealth={supportsTrackerHealth}
                  trackerIcons={trackerIcons}
                />
              </div>
            )
          })}
        </div>

        {/* Progressive loading implemented - shows loading indicator when needed */}
        {safeLoadedRows < torrents.length && !isLoadingMore && (
          <div className="p-4 text-center">
            <Button
              variant="ghost"
              onClick={loadMore}
              disabled={isLoadingMoreRows}
              className="text-muted-foreground"
            >
              {isLoadingMoreRows ? t("instances.loading") : t("common.load_more")}
            </Button>
          </div>
        )}

        {isLoadingMore && (
          <div className="p-4 text-center text-muted-foreground">
            <Loader2 className="h-4 w-4 animate-spin mx-auto mb-2" />
            <p className="text-sm">{t("torrent_table_optimized.loading_more_torrents")}</p>
          </div>
        )}
      </div>

      {/* Fixed bottom action bar - visible in selection mode */}
      {selectionMode && effectiveSelectionCount > 0 && (
        <div
          className={cn(
            "fixed bottom-0 left-0 right-0 z-40 lg:hidden bg-background/80 backdrop-blur-md border-t border-border/50",
            "transition-transform duration-200 ease-in-out",
            selectionMode && effectiveSelectionCount > 0 ? "translate-y-0" : "translate-y-full"
          )}
          style={{ paddingBottom: "env(safe-area-inset-bottom)" }}
        >
          <div className="flex items-center justify-around h-16">
            <button
              onClick={() => handleBulkAction(TORRENT_ACTIONS.RESUME)}
              className="flex flex-col items-center justify-center gap-1 px-3 py-2 text-xs font-medium transition-colors min-w-0 flex-1 text-muted-foreground hover:text-foreground"
            >
              <Play className="h-5 w-5"/>
              <span className="truncate">{t("torrent_management_bar.actions.resume")}</span>
            </button>

            <button
              onClick={() => handleBulkAction(TORRENT_ACTIONS.PAUSE)}
              className="flex flex-col items-center justify-center gap-1 px-3 py-2 text-xs font-medium transition-colors min-w-0 flex-1 text-muted-foreground hover:text-foreground"
            >
              <Pause className="h-5 w-5"/>
              <span className="truncate">{t("torrent_management_bar.actions.pause")}</span>
            </button>

            <button
              onClick={() => {
                setActionTorrents(getSelectedTorrents)
                setShowCategoryDialog(true)
              }}
              className="flex flex-col items-center justify-center gap-1 px-3 py-2 text-xs font-medium transition-colors min-w-0 flex-1 text-muted-foreground hover:text-foreground"
            >
              <Folder className="h-5 w-5"/>
              <span className="truncate">{t("common.category")}</span>
            </button>

            <button
              onClick={() => {
                setActionTorrents(getSelectedTorrents)
                setShowSetTagsDialog(true)
              }}
              className="flex flex-col items-center justify-center gap-1 px-3 py-2 text-xs font-medium transition-colors min-w-0 flex-1 text-muted-foreground hover:text-foreground"
            >
              <Tag className="h-5 w-5"/>
              <span className="truncate">{t("common.tags")}</span>
            </button>

            <button
              onClick={() => setShowActionsSheet(true)}
              className="flex flex-col items-center justify-center gap-1 px-3 py-2 text-xs font-medium transition-colors min-w-0 flex-1 text-muted-foreground hover:text-foreground"
            >
              <MoreVertical className="h-5 w-5"/>
              <span className="truncate">{t("common.more")}</span>
            </button>
          </div>
        </div>
      )}

      {/* More actions sheet */}
      <Sheet open={showActionsSheet} onOpenChange={setShowActionsSheet}>
        <SheetContent side="bottom" className="h-auto pb-8">
          <SheetHeader>
            <SheetTitle>
              {isAllSelected
                ? t("actions_sheet.title_all", { count: effectiveSelectionCount })
                : t("actions_sheet.title_selected", { count: effectiveSelectionCount })}
            </SheetTitle>
          </SheetHeader>
          <div className="grid gap-2 py-4 px-4">
            <Button
              variant="outline"
              onClick={() => handleBulkAction(TORRENT_ACTIONS.RECHECK)}
              className="justify-start"
            >
              <CheckCircle2 className="mr-2 h-4 w-4"/>
              {t("torrent_management_bar.actions.recheck")}
            </Button>
            <Button
              variant="outline"
              onClick={() => handleBulkAction(TORRENT_ACTIONS.REANNOUNCE)}
              className="justify-start"
            >
              <Radio className="mr-2 h-4 w-4"/>
              {t("torrent_management_bar.actions.reannounce")}
            </Button>
            <Button
              variant="outline"
              onClick={() => handleBulkAction(TORRENT_ACTIONS.INCREASE_PRIORITY)}
              className="justify-start"
            >
              <ChevronUp className="mr-2 h-4 w-4"/>
              {t("torrent_management_bar.queue.increase")}
            </Button>
            <Button
              variant="outline"
              onClick={() => handleBulkAction(TORRENT_ACTIONS.DECREASE_PRIORITY)}
              className="justify-start"
            >
              <ChevronDown className="mr-2 h-4 w-4"/>
              {t("torrent_management_bar.queue.decrease")}
            </Button>
            <Button
              variant="outline"
              onClick={() => handleBulkAction(TORRENT_ACTIONS.TOP_PRIORITY)}
              className="justify-start"
            >
              <ChevronUp className="mr-2 h-4 w-4"/>
              {t("torrent_management_bar.queue.top")}
            </Button>
            <Button
              variant="outline"
              onClick={() => handleBulkAction(TORRENT_ACTIONS.BOTTOM_PRIORITY)}
              className="justify-start"
            >
              <ChevronDown className="mr-2 h-4 w-4"/>
              {t("torrent_management_bar.queue.bottom")}
            </Button>
            {(() => {
              // Check TMM state across selected torrents
              const tmmStates = getSelectedTorrents?.map(t => t.auto_tmm) ?? []
              const allEnabled = tmmStates.length > 0 && tmmStates.every(state => state === true)
              const allDisabled = tmmStates.length > 0 && tmmStates.every(state => state === false)
              const mixed = tmmStates.length > 0 && !allEnabled && !allDisabled

              if (mixed) {
                return (
                  <>
                    <Button
                      variant="outline"
                      onClick={() => {
                        triggerSelectionAction(TORRENT_ACTIONS.TOGGLE_AUTO_TMM, { enable: true })
                        setShowActionsSheet(false)
                      }}
                      className="justify-start"
                    >
                      <Settings2 className="mr-2 h-4 w-4"/>
                      {t("torrent_management_bar.tmm.enable")} ({t("torrent_management_bar.tmm.mixed")})
                    </Button>
                    <Button
                      variant="outline"
                      onClick={() => {
                        triggerSelectionAction(TORRENT_ACTIONS.TOGGLE_AUTO_TMM, { enable: false })
                        setShowActionsSheet(false)
                      }}
                      className="justify-start"
                    >
                      <Settings2 className="mr-2 h-4 w-4"/>
                      {t("torrent_management_bar.tmm.disable")} ({t("torrent_management_bar.tmm.mixed")})
                    </Button>
                  </>
                )
              }

              return (
                <Button
                  variant="outline"
                  onClick={() => {
                    triggerSelectionAction(TORRENT_ACTIONS.TOGGLE_AUTO_TMM, { enable: !allEnabled })
                    setShowActionsSheet(false)
                  }}
                  className="justify-start"
                >
                  {allEnabled ? (
                    <>
                      <Settings2 className="mr-2 h-4 w-4"/>
                      {t("torrent_management_bar.tmm.disable")}
                    </>
                  ) : (
                    <>
                      <Settings2 className="mr-2 h-4 w-4"/>
                      {t("torrent_management_bar.tmm.enable")}
                    </>
                  )}
                </Button>
              )
            })()}
            <Button
              variant="outline"
              onClick={() => {
                setShowShareLimitDialog(true)
                setShowActionsSheet(false)
              }}
              className="justify-start"
            >
              <Sprout className="mr-2 h-4 w-4"/>
              {t("torrent_management_bar.limits.set_share")}
            </Button>
            <Button
              variant="outline"
              onClick={() => {
                setShowSpeedLimitDialog(true)
                setShowActionsSheet(false)
              }}
              className="justify-start"
            >
              <Gauge className="mr-2 h-4 w-4"/>
              {t("torrent_management_bar.limits.set_speed")}
            </Button>
            <Button
              variant="outline"
              onClick={() => {
                setActionTorrents(getSelectedTorrents)
                prepareLocationAction(
                  isAllSelected ? [] : Array.from(selectedHashes),
                  getSelectedTorrents
                )
                setShowActionsSheet(false)
              }}
              className="justify-start"
            >
              <FolderOpen className="mr-2 h-4 w-4"/>
              {t("torrent_management_bar.actions.set_location")}
            </Button>
            <Button
              variant="destructive"
              onClick={() => {
                setShowDeleteDialog(true)
                setShowActionsSheet(false)
              }}
              className="justify-start !bg-destructive !text-destructive-foreground"
            >
              <Trash2 className="mr-2 h-4 w-4"/>
              {t("common.buttons.delete")}
            </Button>
          </div>
        </SheetContent>
      </Sheet>

      {/* Delete confirmation dialog */}
      <AlertDialog open={showDeleteDialog} onOpenChange={setShowDeleteDialog}>
        <AlertDialogContent>
          <AlertDialogHeader>
            <AlertDialogTitle>
              {t("torrent_management_bar.dialogs.delete.title", {
                count: torrentToDelete ? 1 : effectiveSelectionCount,
              })}
            </AlertDialogTitle>
            <AlertDialogDescription>
              {t("torrent_management_bar.dialogs.delete.description")}
              {selectedTotalSize > 0 && (
                <span className="block mt-2 text-xs text-muted-foreground">
                  Total size: {selectedFormattedSize}
                </span>
              )}
            </AlertDialogDescription>
          </AlertDialogHeader>
          <div className="flex items-center space-x-2 py-4">
            <Checkbox
              id="deleteFiles"
              checked={deleteFiles}
              onCheckedChange={(checked) => setDeleteFiles(checked as boolean)}
            />
            <label htmlFor="deleteFiles" className="text-sm font-medium">
              {t("torrent_management_bar.dialogs.delete.delete_files_label")}
            </label>
          </div>
          <AlertDialogFooter>
            <AlertDialogCancel>{t("common.cancel")}</AlertDialogCancel>
            <AlertDialogAction
              onClick={handleDeleteWrapper}
              className="bg-destructive text-destructive-foreground"
            >
              {t("torrent_management_bar.dialogs.delete.delete_button")}
            </AlertDialogAction>
          </AlertDialogFooter>
        </AlertDialogContent>
      </AlertDialog>

      {/* Tags dialog */}
      <SetTagsDialog
        open={showSetTagsDialog}
        onOpenChange={setShowSetTagsDialog}
        availableTags={availableTags || []}
        hashCount={actionTorrents.length}
        onConfirm={handleSetTagsWrapper}
        isPending={isPending}
        initialTags={getCommonTags(actionTorrents)}
      />

      {/* Category dialog */}
      <SetCategoryDialog
        open={showCategoryDialog}
        onOpenChange={setShowCategoryDialog}
        availableCategories={availableCategories}
        hashCount={actionTorrents.length}
        onConfirm={handleSetCategoryWrapper}
        isPending={isPending}
        initialCategory={getCommonCategory(actionTorrents)}
      />

      {/* Remove Tags dialog */}
      <RemoveTagsDialog
        open={showRemoveTagsDialog}
        onOpenChange={setShowRemoveTagsDialog}
        availableTags={availableTags || []}
        hashCount={actionTorrents.length}
        onConfirm={async (tags) => {
          const hashes = isAllSelected ? [] : actionTorrents.map(t => t.hash)
          const visibleHashes = isAllSelected? torrents.filter(t => !excludedFromSelectAll.has(t.hash)).map(t => t.hash): actionTorrents.map(t => t.hash)
          const totalSelected = isAllSelected ? effectiveSelectionCount : visibleHashes.length
          await handleRemoveTags(
            tags,
            hashes,
            isAllSelected,
            isAllSelected ? filters : undefined,
            isAllSelected ? effectiveSearch : undefined,
            isAllSelected ? Array.from(excludedFromSelectAll) : undefined,
            {
              clientHashes: visibleHashes,
              totalSelected,
            }
          )
          setActionTorrents([])
        }}
        isPending={isPending}
      />

      {/* Share Limits Dialog */}
      <MobileShareLimitsDialog
        open={showShareLimitDialog}
        onOpenChange={setShowShareLimitDialog}
        hashCount={effectiveSelectionCount}
        onConfirm={async (ratioLimit, seedingTimeLimit, inactiveSeedingTimeLimit) => {
          const hashes = isAllSelected ? [] : Array.from(selectedHashes)
          const visibleHashes = isAllSelected? torrents.filter(t => !excludedFromSelectAll.has(t.hash)).map(t => t.hash): Array.from(selectedHashes)
          const totalSelected = isAllSelected ? effectiveSelectionCount : visibleHashes.length || 1
          await handleSetShareLimit(
            ratioLimit,
            seedingTimeLimit,
            inactiveSeedingTimeLimit,
            hashes,
            isAllSelected,
            isAllSelected ? filters : undefined,
            isAllSelected ? effectiveSearch : undefined,
            isAllSelected ? Array.from(excludedFromSelectAll) : undefined,
            {
              clientHashes: visibleHashes,
              totalSelected,
            }
          )
          setShowShareLimitDialog(false)
        }}
        isPending={isPending}
      />

      {/* Speed Limits Dialog */}
      <MobileSpeedLimitsDialog
        open={showSpeedLimitDialog}
        onOpenChange={setShowSpeedLimitDialog}
        hashCount={effectiveSelectionCount}
        onConfirm={async (uploadLimit, downloadLimit) => {
          const hashes = isAllSelected ? [] : Array.from(selectedHashes)
          const visibleHashes = isAllSelected? torrents.filter(t => !excludedFromSelectAll.has(t.hash)).map(t => t.hash): Array.from(selectedHashes)
          const totalSelected = isAllSelected ? effectiveSelectionCount : visibleHashes.length || 1
          await handleSetSpeedLimits(
            uploadLimit,
            downloadLimit,
            hashes,
            isAllSelected,
            isAllSelected ? filters : undefined,
            isAllSelected ? effectiveSearch : undefined,
            isAllSelected ? Array.from(excludedFromSelectAll) : undefined,
            {
              clientHashes: visibleHashes,
              totalSelected,
            }
          )
          setShowSpeedLimitDialog(false)
        }}
        isPending={isPending}
      />

      {/* Set Location Dialog */}
      <SetLocationDialog
        open={showLocationDialog}
        onOpenChange={setShowLocationDialog}
        hashCount={effectiveSelectionCount}
        initialLocation={getCommonSavePath(getSelectedTorrents)}
        onConfirm={handleSetLocationWrapper}
        isPending={isPending}
      />

      {/* Search Modal */}
      <Dialog open={showSearchModal} onOpenChange={setShowSearchModal}>
        <DialogContent className="sm:max-w-md">
          <DialogHeader>
            <DialogTitle>{t("torrent_dialogs.search.title")}</DialogTitle>
            <DialogDescription>
              {t("torrent_dialogs.search.description")}
            </DialogDescription>
          </DialogHeader>
          <div className="space-y-4">
            <div className="relative">
              <Search className="absolute left-3 top-1/2 -translate-y-1/2 h-4 w-4 text-muted-foreground pointer-events-none"/>
              <Input
                placeholder={t("torrent_dialogs.search.placeholder")}
                value={globalFilter}
                onChange={(e) => setGlobalFilter(e.target.value)}
                onKeyDown={(e) => {
                  if (e.key === "Enter") {
                    setShowSearchModal(false)
                  } else if (e.key === "Escape") {
                    handleClearSearch()
                    setShowSearchModal(false)
                  }
                }}
                className={`w-full pl-9 ${
                  globalFilter ? "ring-1 ring-primary/50" : ""
                } ${globalFilter && /[*?[\]]/.test(globalFilter) ? "ring-1 ring-primary" : ""}`}
                autoFocus
              />
              {globalFilter && (
                <button
                  type="button"
                  className="absolute right-2 top-1/2 -translate-y-1/2 p-1 hover:bg-muted rounded-sm transition-colors"
                  onClick={handleClearSearch}
                  aria-label="Clear search"
                >
                  <X className="h-3.5 w-3.5 text-muted-foreground"/>
                </button>
              )}
            </div>

            <div className="space-y-2 text-xs text-muted-foreground bg-muted/50 rounded-lg p-3">
              <div className="flex items-start gap-2">
                <Info className="h-4 w-4 flex-shrink-0 mt-0.5"/>
                <div className="space-y-1">
                  <p className="font-semibold">{t("torrent_dialogs.search.features_title")}</p>
                  <ul className="space-y-1 ml-2">
                    <li>• <strong>{t("torrent_dialogs.search.glob_patterns_title")}:</strong> *.mkv, *1080p*, S??E??</li>
                    <li>• <strong>{t("torrent_dialogs.search.fuzzy_matching_title")}:</strong> "breaking bad" finds "Breaking.Bad"</li>
                    <li>• {t("torrent_dialogs.search.searches_in_fields")}</li>
                    <li>• {t("torrent_dialogs.search.auto_searches")}</li>
                  </ul>
                </div>
              </div>
            </div>
          </div>
          <DialogFooter className="sm:justify-between">
            <Button variant="outline" onClick={handleClearSearchAndClose}>
              {t("common.buttons.clear")}
            </Button>
            <Button onClick={() => setShowSearchModal(false)}>
              {t("common.buttons.done")}
            </Button>
          </DialogFooter>
        </DialogContent>
      </Dialog>

      {/* Add torrent dialog */}
      <AddTorrentDialog
        instanceId={instanceId}
        open={addTorrentModalOpen}
        onOpenChange={onAddTorrentModalChange}
      />

      {/* Fixed bottom navbar - only visible when not in selection mode */}
      {!selectionMode && (
        <div
          className={cn(
            "fixed left-0 right-0 z-50 lg:hidden bg-background/80 backdrop-blur-md border-t border-border/50"
          )}
          style={{ bottom: "calc(4rem + env(safe-area-inset-bottom))" }}
        >
          <div className="flex items-center justify-around h-14 px-2">
            <button
              onClick={() => setShowSearchModal(true)}
              className="flex flex-col items-center justify-center gap-0.5 px-2 py-1.5 text-xs font-medium transition-colors min-w-0 flex-1 text-muted-foreground hover:text-foreground active:scale-95"
            >
              <Search className="h-5 w-5"/>
              <span className="truncate text-[10px]">{t("bottom_nav.search")}</span>
            </button>

            <button
              onClick={() => setIncognitoMode(!incognitoMode)}
              className="flex flex-col items-center justify-center gap-0.5 px-2 py-1.5 text-xs font-medium transition-colors min-w-0 flex-1 text-muted-foreground hover:text-foreground active:scale-95"
            >
              {incognitoMode ? <EyeOff className="h-5 w-5"/> : <Eye className="h-5 w-5"/>}
              <span className="truncate text-[10px]">{t("bottom_nav.incognito")}</span>
            </button>

            <button
              onClick={() => window.dispatchEvent(new Event("qui-open-mobile-filters"))}
              className="flex flex-col items-center justify-center gap-0.5 px-2 py-1.5 text-xs font-medium transition-colors min-w-0 flex-1 text-muted-foreground hover:text-foreground active:scale-95"
            >
              <Filter className="h-5 w-5"/>
              <span className="truncate text-[10px]">{t("common.filters")}</span>
            </button>

            <button
              onClick={() => onAddTorrentModalChange?.(true)}
              className="flex flex-col items-center justify-center gap-0.5 px-2 py-1.5 text-xs font-medium transition-colors min-w-0 flex-1 text-muted-foreground hover:text-foreground active:scale-95"
            >
              <Plus className="h-5 w-5"/>
              <span className="truncate text-[10px]">{t("bottom_nav.add")}</span>
            </button>

            {supportsTorrentCreation && (
              <button
                onClick={() => {
                  const next = { ...(routeSearch || {}), modal: "create-torrent" }
                  navigate({ search: next as any, replace: true }) // eslint-disable-line @typescript-eslint/no-explicit-any
                }}
                className="flex flex-col items-center justify-center gap-0.5 px-2 py-1.5 text-xs font-medium transition-colors min-w-0 flex-1 text-muted-foreground hover:text-foreground active:scale-95"
              >
                <FileEdit className="h-5 w-5"/>
                <span className="truncate text-[10px]">{t("bottom_nav.create")}</span>
              </button>
            )}

            {supportsTorrentCreation && (
              <button
                onClick={() => {
                  const next = { ...(routeSearch || {}), modal: "tasks" }
                  navigate({ search: next as any, replace: true }) // eslint-disable-line @typescript-eslint/no-explicit-any
                }}
                className="flex flex-col items-center justify-center gap-0.5 px-2 py-1.5 text-xs font-medium transition-colors min-w-0 flex-1 text-muted-foreground hover:text-foreground active:scale-95 relative"
              >
                <ListTodo className="h-5 w-5"/>
                {activeTaskCount > 0 && (
                  <Badge variant="default" className="absolute top-0 right-1 h-4 min-w-4 flex items-center justify-center p-0 text-[9px]">
                    {activeTaskCount}
                  </Badge>
                )}
                <span className="truncate text-[10px]">{t("bottom_nav.tasks")}</span>
              </button>
            )}
          </div>
        </div>
      )}

      {/* Scroll to top button - only on mobile */}
      <div className="sm:hidden">
        <ScrollToTopButton
          scrollContainerRef={parentRef}
          className="right-4 z-[60] bottom-[calc(8rem+env(safe-area-inset-bottom))]"
        />
      </div>
    </div>
  )
}<|MERGE_RESOLUTION|>--- conflicted
+++ resolved
@@ -24,9 +24,6 @@
   DialogHeader,
   DialogTitle,
 } from "@/components/ui/dialog"
-<<<<<<< HEAD
-import { useTranslation } from "react-i18next"
-=======
 import {
   DropdownMenu,
   DropdownMenuContent,
@@ -35,7 +32,6 @@
   DropdownMenuRadioItem,
   DropdownMenuTrigger
 } from "@/components/ui/dropdown-menu"
->>>>>>> b0e99b58
 import { Input } from "@/components/ui/input"
 import { Label } from "@/components/ui/label"
 import { Progress } from "@/components/ui/progress"
@@ -77,6 +73,7 @@
   X
 } from "lucide-react"
 import { useCallback, useEffect, useMemo, useRef, useState } from "react"
+import { useTranslation } from "react-i18next"
 import { AddTorrentDialog } from "./AddTorrentDialog"
 import { RemoveTagsDialog, SetCategoryDialog, SetLocationDialog, SetTagsDialog } from "./TorrentDialogs"
 // import { createPortal } from 'react-dom'
@@ -363,7 +360,7 @@
   }
 }
 
-function getStatusBadgeProps(torrent: Torrent, supportsTrackerHealth: boolean): {
+function getStatusBadgeProps(torrent: Torrent, supportsTrackerHealth: boolean, t: (key: string) => string): {
   variant: "default" | "secondary" | "destructive" | "outline"
   label: string
   className: string
@@ -376,11 +373,11 @@
   if (supportsTrackerHealth) {
     const trackerHealth = torrent.tracker_health ?? null
     if (trackerHealth === "tracker_down") {
-      label = "Tracker Down"
+      label = t("filter_sidebar.status.tracker_down")
       variant = "outline"
       className = "text-yellow-500 border-yellow-500/40 bg-yellow-500/10"
     } else if (trackerHealth === "unregistered") {
-      label = "Unregistered"
+      label = t("filter_sidebar.status.unregistered")
       variant = "outline"
       className = "text-destructive border-destructive/40 bg-destructive/10"
     }
@@ -417,47 +414,46 @@
   return true
 }
 
-const TORRENT_SORT_OPTIONS = [
-  { value: "added_on", label: "Recently Added" },
-  { value: "name", label: "Name" },
-  { value: "size", label: "Size" },
-  // { value: "total_size", label: "Total Size" },
-  { value: "progress", label: "Progress" },
-  { value: "state", label: "Status" },
-  { value: "priority", label: "Priority" },
-  { value: "num_seeds", label: "Seeds" },
-  { value: "num_leechs", label: "Leechers" },
-  { value: "dlspeed", label: "Download Speed" },
-  { value: "upspeed", label: "Upload Speed" },
-  { value: "eta", label: "ETA" },
-  { value: "ratio", label: "Ratio" },
-  { value: "popularity", label: "Popularity" },
-  { value: "category", label: "Category" },
-  { value: "tags", label: "Tags" },
-  { value: "completion_on", label: "Completed On" },
-  { value: "tracker", label: "Tracker" },
-  { value: "dl_limit", label: "Download Limit" },
-  { value: "up_limit", label: "Upload Limit" },
-  { value: "downloaded", label: "Downloaded" },
-  { value: "uploaded", label: "Uploaded" },
-  { value: "downloaded_session", label: "Session Downloaded" },
-  { value: "uploaded_session", label: "Session Uploaded" },
-  { value: "amount_left", label: "Remaining" },
-  { value: "time_active", label: "Time Active" },
-  { value: "seeding_time", label: "Seeding Time" },
-  { value: "save_path", label: "Save Path" },
-  { value: "completed", label: "Completed" },
-  { value: "ratio_limit", label: "Ratio Limit" },
-  { value: "seen_complete", label: "Last Seen Complete" },
-  { value: "last_activity", label: "Last Activity" },
-  { value: "availability", label: "Availability" },
-  { value: "infohash_v1", label: "Info Hash v1" },
-  { value: "infohash_v2", label: "Info Hash v2" },
-  { value: "reannounce", label: "Reannounce In" },
-  { value: "private", label: "Private" },
+const getTorrentSortOptions = (t: (key: string) => string) => [
+  { value: "added_on", label: t("torrent_table.columns.recently_added") },
+  { value: "name", label: t("common.name") },
+  { value: "size", label: t("torrent_table.columns.size") },
+  { value: "progress", label: t("torrent_table.columns.progress") },
+  { value: "state", label: t("common.status") },
+  { value: "priority", label: t("torrent_table.columns.priority") },
+  { value: "num_seeds", label: t("torrent_table.columns.seeds") },
+  { value: "num_leechs", label: t("torrent_details.trackers.leechers") },
+  { value: "dlspeed", label: t("torrent_table.columns.download_speed") },
+  { value: "upspeed", label: t("torrent_table.columns.upload_speed") },
+  { value: "eta", label: t("torrent_table.columns.eta") },
+  { value: "ratio", label: t("torrent_table.columns.ratio") },
+  { value: "popularity", label: t("torrent_table.columns.popularity") },
+  { value: "category", label: t("common.category") },
+  { value: "tags", label: t("common.tags") },
+  { value: "completion_on", label: t("torrent_table.columns.completed_on") },
+  { value: "tracker", label: t("torrent_table.columns.tracker") },
+  { value: "dl_limit", label: t("torrent_table.columns.download_limit") },
+  { value: "up_limit", label: t("torrent_table.columns.upload_limit") },
+  { value: "downloaded", label: t("torrent_table.columns.downloaded") },
+  { value: "uploaded", label: t("torrent_table.columns.uploaded") },
+  { value: "downloaded_session", label: t("torrent_table.columns.session_downloaded") },
+  { value: "uploaded_session", label: t("torrent_table.columns.session_uploaded") },
+  { value: "amount_left", label: t("torrent_table.columns.remaining") },
+  { value: "time_active", label: t("torrent_table.columns.time_active") },
+  { value: "seeding_time", label: t("torrent_table.columns.seeding_time") },
+  { value: "save_path", label: t("torrent_table.columns.save_path") },
+  { value: "completed", label: t("torrent_table.columns.completed") },
+  { value: "ratio_limit", label: t("torrent_table.columns.ratio_limit") },
+  { value: "seen_complete", label: t("torrent_table.columns.last_seen_complete") },
+  { value: "last_activity", label: t("torrent_table.columns.last_activity") },
+  { value: "availability", label: t("torrent_table.columns.availability") },
+  { value: "infohash_v1", label: t("torrent_table.columns.infohash_v1") },
+  { value: "infohash_v2", label: t("torrent_table.columns.infohash_v2") },
+  { value: "reannounce", label: t("torrent_table.columns.reannounce_in") },
+  { value: "private", label: t("torrent_table.columns.private") },
 ] as const
 
-type TorrentSortOptionValue = typeof TORRENT_SORT_OPTIONS[number]["value"]
+type TorrentSortOptionValue = ReturnType<typeof getTorrentSortOptions>[number]["value"]
 
 interface MobileSortState {
   field: TorrentSortOptionValue
@@ -471,8 +467,8 @@
 
 const MOBILE_SORT_STORAGE_KEY = "qui:torrent-mobile-sort"
 
-function isValidSortField(value: unknown): value is TorrentSortOptionValue {
-  return TORRENT_SORT_OPTIONS.some(option => option.value === value)
+function isValidSortField(value: unknown, options: ReturnType<typeof getTorrentSortOptions>): value is TorrentSortOptionValue {
+  return options.some(option => option.value === value)
 }
 
 function getDefaultMobileSortOrder(field: TorrentSortOptionValue): "asc" | "desc" {
@@ -639,8 +635,8 @@
   const displayTags = incognitoMode ? getLinuxTags(torrent.hash) : torrent.tags
   const displayRatio = incognitoMode ? getLinuxRatio(torrent.hash) : torrent.ratio
   const { variant: statusBadgeVariant, label: statusBadgeLabel, className: statusBadgeClass } = useMemo(
-    () => getStatusBadgeProps(torrent, supportsTrackerHealth),
-    [torrent, supportsTrackerHealth]
+    () => getStatusBadgeProps(torrent, supportsTrackerHealth, t),
+    [torrent, supportsTrackerHealth, t]
   )
   const trackerValue = incognitoMode ? getLinuxTracker(torrent.hash) : torrent.tracker
   const trackerMeta = useMemo(() => getTrackerDisplayMeta(trackerValue), [trackerValue])
@@ -958,6 +954,7 @@
   onFilteredDataUpdate,
 }: TorrentCardsMobileProps) {
   const { t } = useTranslation()
+  const TORRENT_SORT_OPTIONS = useMemo(() => getTorrentSortOptions(t), [t])
   // State
   const [sortState, setSortState] = useState<MobileSortState>(() => {
     if (typeof window === "undefined") {
@@ -968,7 +965,7 @@
       const stored = window.localStorage.getItem(`${MOBILE_SORT_STORAGE_KEY}:${instanceId}`)
       if (stored) {
         const parsed = JSON.parse(stored) as Partial<MobileSortState>
-        const field = isValidSortField(parsed?.field) ? parsed?.field : DEFAULT_MOBILE_SORT_STATE.field
+        const field = isValidSortField(parsed?.field, TORRENT_SORT_OPTIONS) ? parsed?.field : DEFAULT_MOBILE_SORT_STATE.field
         const defaultOrder = getDefaultMobileSortOrder(field)
         const order = parsed?.order === "asc" || parsed?.order === "desc" ? parsed.order : defaultOrder
         return { field, order }
@@ -997,7 +994,7 @@
 
   const currentSortOption = useMemo(() => {
     return TORRENT_SORT_OPTIONS.find(option => option.value === sortField) ?? TORRENT_SORT_OPTIONS[0]
-  }, [sortField])
+  }, [sortField, TORRENT_SORT_OPTIONS])
 
   const handleSortFieldChange = useCallback((value: TorrentSortOptionValue) => {
     setSortState(prev => {
@@ -1127,7 +1124,7 @@
         }
 
         const parsed = JSON.parse(stored) as Partial<MobileSortState>
-        const field = isValidSortField(parsed?.field) ? parsed?.field : DEFAULT_MOBILE_SORT_STATE.field
+        const field = isValidSortField(parsed?.field, TORRENT_SORT_OPTIONS) ? parsed?.field : DEFAULT_MOBILE_SORT_STATE.field
         const defaultOrder = getDefaultMobileSortOrder(field)
         const order = parsed?.order === "asc" || parsed?.order === "desc" ? parsed.order : defaultOrder
 
@@ -1140,7 +1137,7 @@
         return DEFAULT_MOBILE_SORT_STATE
       }
     })
-  }, [instanceId])
+  }, [instanceId, TORRENT_SORT_OPTIONS])
 
   useEffect(() => {
     if (typeof window === "undefined") {
@@ -1686,11 +1683,11 @@
                   size="sm"
                   className="h-7 px-2 text-xs font-medium text-muted-foreground hover:text-foreground md:hidden"
                 >
-                  Sort: {currentSortOption.label}
+                  {t("torrent_table.sort_prefix", { label: currentSortOption.label })}
                 </Button>
               </DropdownMenuTrigger>
               <DropdownMenuContent align="end" className="w-48 max-h-100 overflow-y-auto">
-                <DropdownMenuLabel>Sort by</DropdownMenuLabel>
+                <DropdownMenuLabel>{t("torrent_table.sort_by")}</DropdownMenuLabel>
                 <DropdownMenuRadioGroup
                   value={sortField}
                   onValueChange={(value) => handleSortFieldChange(value as TorrentSortOptionValue)}
@@ -1708,8 +1705,8 @@
               size="sm"
               onClick={toggleSortOrder}
               className="h-7 w-7 p-0 text-muted-foreground hover:text-foreground md:hidden"
-              aria-label={`Sort ${sortOrder === "desc" ? "descending" : "ascending"}`}
-              title={`Sort ${sortOrder === "desc" ? "descending" : "ascending"}`}
+              aria-label={sortOrder === "desc" ? t("torrent_table.sort_order_aria_desc") : t("torrent_table.sort_order_aria_asc")}
+              title={sortOrder === "desc" ? t("torrent_table.sort_order_aria_desc") : t("torrent_table.sort_order_aria_asc")}
             >
               {sortOrder === "desc" ? (
                 <ChevronDown className="h-3.5 w-3.5" />
@@ -1742,7 +1739,7 @@
               size="sm"
               onClick={handleClearSearch}
               className="h-7 px-2 text-xs font-medium text-primary hover:text-primary"
-              aria-label="Clear search filter"
+              aria-label={t("search.clear_tooltip")}
             >
               {t("common.buttons.clear")}
               <X className="ml-1 h-3 w-3" aria-hidden="true" />
@@ -2101,7 +2098,7 @@
               {t("torrent_management_bar.dialogs.delete.description")}
               {selectedTotalSize > 0 && (
                 <span className="block mt-2 text-xs text-muted-foreground">
-                  Total size: {selectedFormattedSize}
+                  {t("torrent_table.total_size_label", { size: selectedFormattedSize })}
                 </span>
               )}
             </AlertDialogDescription>
@@ -2276,7 +2273,7 @@
                   type="button"
                   className="absolute right-2 top-1/2 -translate-y-1/2 p-1 hover:bg-muted rounded-sm transition-colors"
                   onClick={handleClearSearch}
-                  aria-label="Clear search"
+                  aria-label={t("search.clear_tooltip")}
                 >
                   <X className="h-3.5 w-3.5 text-muted-foreground"/>
                 </button>
