/*
 * Copyright (c) 2025, s0up and the autobrr contributors.
 * SPDX-License-Identifier: GPL-2.0-or-later
 */

import {
  AlertDialog,
  AlertDialogAction,
  AlertDialogCancel,
  AlertDialogContent,
  AlertDialogDescription,
  AlertDialogFooter,
  AlertDialogHeader,
  AlertDialogTitle
} from "@/components/ui/alert-dialog"
import { Badge } from "@/components/ui/badge"
import { Button } from "@/components/ui/button"
import { Checkbox } from "@/components/ui/checkbox"
import {
  Dialog,
  DialogContent,
  DialogDescription,
  DialogFooter,
  DialogHeader,
  DialogTitle
} from "@/components/ui/dialog"
import {
  DropdownMenu,
  DropdownMenuContent,
  DropdownMenuItem,
  DropdownMenuLabel,
  DropdownMenuSeparator,
  DropdownMenuTrigger
} from "@/components/ui/dropdown-menu"
import { Input } from "@/components/ui/input"
import { Label } from "@/components/ui/label"
import { Progress } from "@/components/ui/progress"
import { ScrollToTopButton } from "@/components/ui/scroll-to-top-button"
import { Sheet, SheetContent, SheetHeader, SheetTitle } from "@/components/ui/sheet"
import { Switch } from "@/components/ui/switch"
import { useDebounce } from "@/hooks/useDebounce"
import { TORRENT_ACTIONS, useTorrentActions, type TorrentAction } from "@/hooks/useTorrentActions"
import { useTorrentsList } from "@/hooks/useTorrentsList"
<<<<<<< HEAD
import { Link, useNavigate, useSearch } from "@tanstack/react-router"
=======
import { useTrackerIcons } from "@/hooks/useTrackerIcons"
import { Link, useSearch } from "@tanstack/react-router"
>>>>>>> cceb27dc
import { useVirtualizer } from "@tanstack/react-virtual"
import {
  ArrowUpDown,
  CheckCircle2,
  ChevronDown,
  ChevronUp,
  ChevronsUpDown,
  Clock,
  Eye,
  EyeOff,
  FileEdit,
  Filter,
  Folder,
  FolderOpen,
  Gauge,
  HardDrive,
  ListTodo,
  Loader2,
  MoreVertical,
  Pause,
  Play,
  Plus,
  Radio,
  Settings2,
  Sprout,
  Tag,
  Trash2,
  X
} from "lucide-react"
import { useCallback, useEffect, useMemo, useRef, useState } from "react"
import { AddTorrentDialog } from "./AddTorrentDialog"
import { RemoveTagsDialog, SetCategoryDialog, SetLocationDialog, SetTagsDialog } from "./TorrentDialogs"
// import { createPortal } from 'react-dom'
// Columns dropdown removed on mobile
import { useTorrentSelection } from "@/contexts/TorrentSelectionContext"
import { useInstanceMetadata } from "@/hooks/useInstanceMetadata.ts"
import { useInstances } from "@/hooks/useInstances"
import { usePersistedCompactViewState, type ViewMode } from "@/hooks/usePersistedCompactViewState"
<<<<<<< HEAD
import { api } from "@/lib/api"
import { getLinuxCategory, getLinuxIsoName, getLinuxRatio, getLinuxTags, useIncognitoMode } from "@/lib/incognito"
=======
import { getLinuxCategory, getLinuxIsoName, getLinuxRatio, getLinuxTags, getLinuxTracker, useIncognitoMode } from "@/lib/incognito"
>>>>>>> cceb27dc
import { formatSpeedWithUnit, useSpeedUnits, type SpeedUnit } from "@/lib/speedUnits"
import { getStateLabel } from "@/lib/torrent-state-utils"
import { getCommonCategory, getCommonSavePath, getCommonTags } from "@/lib/torrent-utils"
import { cn, formatBytes } from "@/lib/utils"
import type { Category, Torrent, TorrentCounts } from "@/types"
import { useQuery } from "@tanstack/react-query"

// Mobile-friendly Share Limits Dialog
function MobileShareLimitsDialog({
  open,
  onOpenChange,
  hashCount,
  onConfirm,
  isPending,
}: {
  open: boolean
  onOpenChange: (open: boolean) => void
  hashCount: number
  onConfirm: (ratioLimit: number, seedingTimeLimit: number, inactiveSeedingTimeLimit: number) => void
  isPending: boolean
}) {
  const [ratioEnabled, setRatioEnabled] = useState(false)
  const [ratioLimit, setRatioLimit] = useState(1.5)
  const [seedingTimeEnabled, setSeedingTimeEnabled] = useState(false)
  const [seedingTimeLimit, setSeedingTimeLimit] = useState(1440)
  const [inactiveSeedingTimeEnabled, setInactiveSeedingTimeEnabled] = useState(false)
  const [inactiveSeedingTimeLimit, setInactiveSeedingTimeLimit] = useState(10080)

  const handleSubmit = () => {
    onConfirm(
      ratioEnabled ? ratioLimit : -1,
      seedingTimeEnabled ? seedingTimeLimit : -1,
      inactiveSeedingTimeEnabled ? inactiveSeedingTimeLimit : -1
    )
    // Reset form
    setRatioEnabled(false)
    setRatioLimit(1.5)
    setSeedingTimeEnabled(false)
    setSeedingTimeLimit(1440)
    setInactiveSeedingTimeEnabled(false)
    setInactiveSeedingTimeLimit(10080)
  }

  return (
    <Dialog open={open} onOpenChange={onOpenChange}>
      <DialogContent className="sm:max-w-md">
        <DialogHeader>
          <DialogTitle>Set Share Limits for {hashCount} torrent(s)</DialogTitle>
          <DialogDescription>
            Configure seeding limits. Use -1 or disable to remove limits.
          </DialogDescription>
        </DialogHeader>
        <div className="space-y-4">
          <div className="space-y-2">
            <div className="flex items-center space-x-2">
              <Switch
                id="ratioEnabled"
                checked={ratioEnabled}
                onCheckedChange={setRatioEnabled}
              />
              <Label htmlFor="ratioEnabled">Set ratio limit</Label>
            </div>
            {ratioEnabled && (
              <Input
                type="number"
                min="0"
                step="0.1"
                value={ratioLimit}
                onChange={(e) => setRatioLimit(parseFloat(e.target.value) || 0)}
                placeholder="1.5"
              />
            )}
          </div>

          <div className="space-y-2">
            <div className="flex items-center space-x-2">
              <Switch
                id="seedingTimeEnabled"
                checked={seedingTimeEnabled}
                onCheckedChange={setSeedingTimeEnabled}
              />
              <Label htmlFor="seedingTimeEnabled">Set seeding time limit (minutes)</Label>
            </div>
            {seedingTimeEnabled && (
              <Input
                type="number"
                min="0"
                value={seedingTimeLimit}
                onChange={(e) => setSeedingTimeLimit(parseInt(e.target.value) || 0)}
                placeholder="1440"
              />
            )}
          </div>

          <div className="space-y-2">
            <div className="flex items-center space-x-2">
              <Switch
                id="inactiveSeedingTimeEnabled"
                checked={inactiveSeedingTimeEnabled}
                onCheckedChange={setInactiveSeedingTimeEnabled}
              />
              <Label htmlFor="inactiveSeedingTimeEnabled">Set inactive seeding limit (minutes)</Label>
            </div>
            {inactiveSeedingTimeEnabled && (
              <Input
                type="number"
                min="0"
                value={inactiveSeedingTimeLimit}
                onChange={(e) => setInactiveSeedingTimeLimit(parseInt(e.target.value) || 0)}
                placeholder="10080"
              />
            )}
          </div>
        </div>
        <DialogFooter>
          <Button variant="outline" onClick={() => onOpenChange(false)}>
            Cancel
          </Button>
          <Button onClick={handleSubmit} disabled={isPending}>
            {isPending ? "Setting..." : "Apply Limits"}
          </Button>
        </DialogFooter>
      </DialogContent>
    </Dialog>
  )
}

// Mobile-friendly Speed Limits Dialog
function MobileSpeedLimitsDialog({
  open,
  onOpenChange,
  hashCount,
  onConfirm,
  isPending,
}: {
  open: boolean
  onOpenChange: (open: boolean) => void
  hashCount: number
  onConfirm: (uploadLimit: number, downloadLimit: number) => void
  isPending: boolean
}) {
  const [uploadEnabled, setUploadEnabled] = useState(false)
  const [uploadLimit, setUploadLimit] = useState(1024)
  const [downloadEnabled, setDownloadEnabled] = useState(false)
  const [downloadLimit, setDownloadLimit] = useState(1024)

  const handleSubmit = () => {
    onConfirm(
      uploadEnabled ? uploadLimit : -1,
      downloadEnabled ? downloadLimit : -1
    )
    // Reset form
    setUploadEnabled(false)
    setUploadLimit(1024)
    setDownloadEnabled(false)
    setDownloadLimit(1024)
  }

  return (
    <Dialog open={open} onOpenChange={onOpenChange}>
      <DialogContent className="sm:max-w-md">
        <DialogHeader>
          <DialogTitle>Set Speed Limits for {hashCount} torrent(s)</DialogTitle>
          <DialogDescription>
            Set upload and download speed limits in KB/s. Use -1 or disable to remove limits.
          </DialogDescription>
        </DialogHeader>
        <div className="space-y-4">
          <div className="space-y-2">
            <div className="flex items-center space-x-2">
              <Switch
                id="uploadEnabled"
                checked={uploadEnabled}
                onCheckedChange={setUploadEnabled}
              />
              <Label htmlFor="uploadEnabled">Set upload limit (KB/s)</Label>
            </div>
            {uploadEnabled && (
              <Input
                type="number"
                min="0"
                value={uploadLimit}
                onChange={(e) => setUploadLimit(parseInt(e.target.value) || 0)}
                placeholder="1024"
              />
            )}
          </div>

          <div className="space-y-2">
            <div className="flex items-center space-x-2">
              <Switch
                id="downloadEnabled"
                checked={downloadEnabled}
                onCheckedChange={setDownloadEnabled}
              />
              <Label htmlFor="downloadEnabled">Set download limit (KB/s)</Label>
            </div>
            {downloadEnabled && (
              <Input
                type="number"
                min="0"
                value={downloadLimit}
                onChange={(e) => setDownloadLimit(parseInt(e.target.value) || 0)}
                placeholder="1024"
              />
            )}
          </div>
        </div>
        <DialogFooter>
          <Button variant="outline" onClick={() => onOpenChange(false)}>
            Cancel
          </Button>
          <Button onClick={handleSubmit} disabled={isPending}>
            {isPending ? "Setting..." : "Apply Limits"}
          </Button>
        </DialogFooter>
      </DialogContent>
    </Dialog>
  )
}

interface TorrentCardsMobileProps {
  instanceId: number
  filters?: {
    status: string[]
    categories: string[]
    tags: string[]
    trackers: string[]
  }
  selectedTorrent?: Torrent | null
  onTorrentSelect?: (torrent: Torrent | null) => void
  addTorrentModalOpen?: boolean
  onAddTorrentModalChange?: (open: boolean) => void
  onFilteredDataUpdate?: (torrents: Torrent[], total: number, counts?: TorrentCounts, categories?: Record<string, Category>, tags?: string[]) => void
}

function formatEta(seconds: number): string {
  if (seconds === 8640000) return "∞"
  if (seconds < 0) return ""

  const hours = Math.floor(seconds / 3600)
  const minutes = Math.floor((seconds % 3600) / 60)

  if (hours > 24) {
    const days = Math.floor(hours / 24)
    return `${days}d`
  }

  if (hours > 0) {
    return `${hours}h ${minutes}m`
  }

  return `${minutes}m`
}

function getStatusBadgeVariant(state: string): "default" | "secondary" | "destructive" | "outline" {
  switch (state) {
    case "downloading":
      return "default"
    case "stalledDL":
      return "secondary"
    case "uploading":
      return "default"
    case "stalledUP":
      return "secondary"
    case "pausedDL":
    case "pausedUP":
      return "secondary"
    case "error":
    case "missingFiles":
      return "destructive"
    default:
      return "outline"
  }
}

function shallowEqualTrackerIcons(
  prev?: Record<string, string>,
  next?: Record<string, string>
): boolean {
  if (prev === next) {
    return true
  }

  if (!prev || !next) {
    return false
  }

  const prevKeys = Object.keys(prev)
  const nextKeys = Object.keys(next)

  if (prevKeys.length !== nextKeys.length) {
    return false
  }

  for (const key of prevKeys) {
    if (prev[key] !== next[key]) {
      return false
    }
  }

  return true
}

const trackerIconSizeClasses = {
  xs: "h-3 w-3 text-[8px]",
  sm: "h-[14px] w-[14px] text-[9px]",
  md: "h-4 w-4 text-[10px]",
} as const

type TrackerIconSize = keyof typeof trackerIconSizeClasses

interface TrackerIconProps {
  title: string
  fallback: string
  src: string | null
  size?: TrackerIconSize
  className?: string
}

const TrackerIcon = ({ title, fallback, src, size = "md", className }: TrackerIconProps) => {
  const [hasError, setHasError] = useState(false)

  useEffect(() => {
    setHasError(false)
  }, [src])

  return (
    <div className={cn("flex items-center justify-center", className)} title={title}>
      <div
        className={cn(
          "flex items-center justify-center rounded-sm border border-border/40 bg-muted font-medium uppercase leading-none select-none",
          trackerIconSizeClasses[size]
        )}
      >
        {src && !hasError ? (
          <img
            src={src}
            alt=""
            className="h-full w-full rounded-[2px] object-cover"
            loading="lazy"
            draggable={false}
            onError={() => setHasError(true)}
          />
        ) : (
          <span aria-hidden="true">{fallback}</span>
        )}
      </div>
    </div>
  )
}

const getTrackerDisplayMeta = (tracker?: string) => {
  if (!tracker) {
    return {
      host: "",
      fallback: "#",
      title: "",
    }
  }

  const trimmed = tracker.trim()
  const fallbackLetter = trimmed ? trimmed.charAt(0).toUpperCase() : "#"

  let host = trimmed
  try {
    if (trimmed.includes("://")) {
      const url = new URL(trimmed)
      host = url.hostname
    }
  } catch {
    // Keep host as trimmed value if URL parsing fails
  }

  return {
    host,
    fallback: fallbackLetter,
    title: host,
  }
}

// Swipeable card component with gesture support
function SwipeableCard({
  torrent,
  isSelected,
  onSelect,
  onClick,
  onLongPress,
  incognitoMode,
  selectionMode,
  speedUnit,
  viewMode,
  trackerIcons,
}: {
  torrent: Torrent
  isSelected: boolean
  onSelect: (selected: boolean) => void
  onClick: () => void
  onLongPress: (torrent: Torrent) => void
  incognitoMode: boolean
  selectionMode: boolean
  speedUnit: SpeedUnit
  viewMode: ViewMode
  trackerIcons?: Record<string, string>
}) {

  // Use number for timeoutId in browser
  const [longPressTimer, setLongPressTimer] = useState<number | null>(null)
  const [touchStart, setTouchStart] = useState<{ x: number; y: number } | null>(null)
  const [hasMoved, setHasMoved] = useState(false)

  const handleTouchStart = (e: React.TouchEvent) => {
    if (selectionMode) return // Don't trigger long press in selection mode

    const touch = e.touches[0]
    setTouchStart({ x: touch.clientX, y: touch.clientY })
    setHasMoved(false)

    const timer = window.setTimeout(() => {
      if (!hasMoved) {
        // Vibrate if available
        if ("vibrate" in navigator) {
          navigator.vibrate(50)
        }
        onLongPress(torrent)
      }
    }, 600) // Increased to 600ms to be less sensitive
    setLongPressTimer(timer)
  }

  const handleTouchMove = (e: React.TouchEvent) => {
    if (!touchStart || hasMoved) return

    const touch = e.touches[0]
    const deltaX = Math.abs(touch.clientX - touchStart.x)
    const deltaY = Math.abs(touch.clientY - touchStart.y)

    // If moved more than 10px in any direction, cancel long press
    if (deltaX > 10 || deltaY > 10) {
      setHasMoved(true)
      if (longPressTimer !== null) {
        clearTimeout(longPressTimer)
        setLongPressTimer(null)
      }
    }
  }

  const handleTouchEnd = () => {
    if (longPressTimer !== null) {
      clearTimeout(longPressTimer)
      setLongPressTimer(null)
    }
    setTouchStart(null)
    setHasMoved(false)
  }

  const displayName = incognitoMode ? getLinuxIsoName(torrent.hash) : torrent.name
  const displayCategory = incognitoMode ? getLinuxCategory(torrent.hash) : torrent.category
  const displayTags = incognitoMode ? getLinuxTags(torrent.hash) : torrent.tags
  const displayRatio = incognitoMode ? getLinuxRatio(torrent.hash) : torrent.ratio
  const trackerValue = incognitoMode ? getLinuxTracker(torrent.hash) : torrent.tracker
  const trackerMeta = useMemo(() => getTrackerDisplayMeta(trackerValue), [trackerValue])
  const trackerIconSrc = trackerMeta.host ? trackerIcons?.[trackerMeta.host] ?? null : null

  return (
    <div
      className={cn(
        "bg-card rounded-lg border cursor-pointer transition-all relative overflow-hidden select-none",
        viewMode === "ultra-compact" ? "px-3 py-1" : viewMode === "compact" ? "p-2" : "p-4",
        isSelected && "bg-accent/50",
        !selectionMode && "active:scale-[0.98]"
      )}
      onTouchStart={!selectionMode ? handleTouchStart : undefined}
      onTouchMove={!selectionMode ? handleTouchMove : undefined}
      onTouchEnd={!selectionMode ? handleTouchEnd : undefined}
      onTouchCancel={!selectionMode ? handleTouchEnd : undefined}
      onClick={() => {
        if (selectionMode) {
          onSelect(!isSelected)
        } else {
          onClick()
        }
      }}
    >
      {/* Inner selection ring */}
      {isSelected && (
        <div className="absolute inset-0 rounded-lg ring-2 ring-primary ring-inset pointer-events-none"/>
      )}
      {/* Selection checkbox - visible in selection mode */}
      {selectionMode && (
        <div className="absolute top-2 right-2 z-10">
          <Checkbox
            checked={isSelected}
            onCheckedChange={onSelect}
            className="h-5 w-5"
            onClick={(e) => e.stopPropagation()}
          />
        </div>
      )}

      {viewMode === "ultra-compact" ? (
        /* Ultra Compact Layout - Single Line */
        <div className="flex items-center gap-2">
          <div className="flex-1 min-w-0 overflow-hidden">
            <div className="w-full overflow-x-auto scrollbar-thin">
              <div className="flex items-center gap-1 whitespace-nowrap">
                <TrackerIcon
                  title={trackerMeta.title}
                  fallback={trackerMeta.fallback}
                  src={trackerIconSrc}
                  size="xs"
                  className="flex-shrink-0"
                />
                <h3 className={cn(
                  "font-medium text-xs inline-block",
                  selectionMode && "pr-8"
                )} title={displayName}>
                  {displayName}
                </h3>
              </div>
            </div>
          </div>

          {/* Speeds if applicable */}
          {(torrent.dlspeed > 0 || torrent.upspeed > 0) && (
            <div className="flex items-center gap-1 text-[10px] flex-shrink-0">
              {torrent.dlspeed > 0 && (
                <span className="text-chart-2 font-medium">
                  ↓{formatSpeedWithUnit(torrent.dlspeed, speedUnit)}
                </span>
              )}
              {torrent.upspeed > 0 && (
                <span className="text-chart-3 font-medium">
                  ↑{formatSpeedWithUnit(torrent.upspeed, speedUnit)}
                </span>
              )}
            </div>
          )}

          {/* State badge - smaller */}
          <Badge variant={getStatusBadgeVariant(torrent.state)} className="text-[10px] px-1 py-0 h-4 flex-shrink-0">
            {getStateLabel(torrent.state)}
          </Badge>

          {/* Percentage if not 100% */}
          {torrent.progress * 100 !== 100 && (
            <span className="text-[10px] text-muted-foreground flex-shrink-0">
              {torrent.progress >= 0.99 && torrent.progress < 1 ? (
                (Math.floor(torrent.progress * 1000) / 10).toFixed(1)
              ) : (
                Math.round(torrent.progress * 100)
              )}%
            </span>
          )}
        </div>
      ) : viewMode === "compact" ? (
        /* Compact Layout */
        <>
          {/* Name with progress inline */}
          <div className="flex items-center gap-2 mb-1">
            <div className="flex-1 min-w-0 overflow-hidden">
              <div className="w-full overflow-x-auto scrollbar-thin">
                <div className="flex items-center gap-1 whitespace-nowrap">
                  <TrackerIcon
                    title={trackerMeta.title}
                    fallback={trackerMeta.fallback}
                    src={trackerIconSrc}
                    size="sm"
                    className="flex-shrink-0"
                  />
                  <h3 className={cn(
                    "font-medium text-sm inline-block",
                    selectionMode && "pr-8"
                  )} title={displayName}>
                    {displayName}
                  </h3>
                </div>
              </div>
            </div>
            <Badge variant={getStatusBadgeVariant(torrent.state)} className="text-xs flex-shrink-0">
              {getStateLabel(torrent.state)}
            </Badge>
          </div>

          {/* Downloaded/Size and Ratio */}
          <div className="flex items-center justify-between text-xs">
            <span className="text-muted-foreground">
              {formatBytes(torrent.downloaded)} / {formatBytes(torrent.size)}
            </span>
            <div className="flex items-center gap-1">
              <span className="text-muted-foreground">Ratio:</span>
              <span className={cn(
                "font-medium",
                displayRatio >= 1 ? "[color:var(--chart-3)]" : "[color:var(--chart-4)]"
              )}>
                {displayRatio === -1 ? "∞" : displayRatio.toFixed(2)}
              </span>
            </div>
          </div>
        </>
      ) : (
        /* Full Layout */
        <>
          {/* Torrent name */}
          <div className="mb-3">
            <h3 className={cn(
              "font-medium text-sm line-clamp-2 break-all",
              selectionMode && "pr-8"
            )}>
              {displayName}
            </h3>
            {trackerMeta.title && (
              <div className="mt-1 flex items-center gap-1 text-xs text-muted-foreground truncate">
                <TrackerIcon
                  title={trackerMeta.title}
                  fallback={trackerMeta.fallback}
                  src={trackerIconSrc}
                  size="xs"
                />
                <span className="truncate" title={trackerMeta.title}>
                  {trackerMeta.title}
                </span>
              </div>
            )}
          </div>

          {/* Progress bar */}
          <div className="mb-3">
            <div className="flex items-center justify-between mb-1">
              <span className="text-xs text-muted-foreground">
                {formatBytes(torrent.downloaded)} / {formatBytes(torrent.size)}
              </span>
              <div className="flex items-center gap-2">
                {/* ETA */}
                {torrent.eta > 0 && torrent.eta !== 8640000 && (
                  <div className="flex items-center gap-1">
                    <Clock className="h-3 w-3 text-muted-foreground"/>
                    <span className="text-xs text-muted-foreground">{formatEta(torrent.eta)}</span>
                  </div>
                )}
                <span className="text-xs font-medium">
                  {torrent.progress >= 0.99 && torrent.progress < 1 ? (
                    (Math.floor(torrent.progress * 1000) / 10).toFixed(1)
                  ) : (
                    Math.round(torrent.progress * 100)
                  )}%
                </span>
              </div>
            </div>
            <Progress value={torrent.progress * 100} className="h-2"/>
          </div>

          {/* Speed, Ratio and State row */}
          <div className="flex items-center justify-between text-xs mb-2">
            <div className="flex items-center gap-3">
              {/* Ratio on the left */}
              <div className="flex items-center gap-1">
                <span className="text-muted-foreground">Ratio:</span>
                <span className={cn(
                  "font-medium",
                  displayRatio >= 1 ? "[color:var(--chart-3)]" : "[color:var(--chart-4)]"
                )}>
                  {displayRatio === -1 ? "∞" : displayRatio.toFixed(2)}
                </span>
              </div>

              {/* Download speed */}
              {torrent.dlspeed > 0 && (
                <div className="flex items-center gap-1">
                  <ChevronDown className="h-3 w-3 [color:var(--chart-2)]"/>
                  <span className="font-medium">{formatSpeedWithUnit(torrent.dlspeed, speedUnit)}</span>
                </div>
              )}

              {/* Upload speed */}
              {torrent.upspeed > 0 && (
                <div className="flex items-center gap-1">
                  <ChevronUp className="h-3 w-3 [color:var(--chart-3)]"/>
                  <span className="font-medium">{formatSpeedWithUnit(torrent.upspeed, speedUnit)}</span>
                </div>
              )}
            </div>

            {/* State badge on the right */}
            <Badge variant={getStatusBadgeVariant(torrent.state)} className="text-xs">
              {getStateLabel(torrent.state)}
            </Badge>
          </div>
        </>
      )}

      {/* Bottom row: Category/Tags and Status/Speeds - only for compact and full views */}
      {viewMode === "compact" ? (
        /* Compact version: Category/tags on left, percentage/speeds on right */
        <div className="flex items-center justify-between gap-2 text-xs mt-1">
          {/* Left side: Category and Tags */}
          <div className="flex items-center gap-2 text-muted-foreground min-w-0 overflow-hidden">
            {displayCategory && (
              <span className="flex items-center gap-1 flex-shrink-0">
                <Folder className="h-3 w-3"/>
                {displayCategory}
              </span>
            )}
            {displayTags && (
              <div className="flex items-center gap-1 min-w-0 overflow-hidden">
                <Tag className="h-3 w-3 flex-shrink-0"/>
                <span className="truncate">
                  {Array.isArray(displayTags) ? displayTags.join(", ") : displayTags}
                </span>
              </div>
            )}
          </div>

          {/* Right side: Percentage and Speeds */}
          <div className="flex items-center gap-2 flex-shrink-0">
            <span className="text-muted-foreground">
              {torrent.progress >= 0.99 && torrent.progress < 1 ? (
                (Math.floor(torrent.progress * 1000) / 10).toFixed(1)
              ) : (
                Math.round(torrent.progress * 100)
              )}%
            </span>
            {/* Speeds */}
            {(torrent.dlspeed > 0 || torrent.upspeed > 0) && (
              <div className="flex items-center gap-1">
                {torrent.dlspeed > 0 && (
                  <span className="text-chart-2 font-medium">
                    ↓{formatSpeedWithUnit(torrent.dlspeed, speedUnit)}
                  </span>
                )}
                {torrent.upspeed > 0 && (
                  <span className="text-chart-3 font-medium">
                    ↑{formatSpeedWithUnit(torrent.upspeed, speedUnit)}
                  </span>
                )}
              </div>
            )}
          </div>
        </div>
      ) : viewMode === "normal" ? (
        /* Full version: Original layout */
        <div className="flex items-center justify-between gap-2 min-h-[20px]">
          {/* Category */}
          {displayCategory && (
            <div className="flex items-center gap-1 flex-shrink-0">
              <Folder className="h-3 w-3 text-muted-foreground"/>
              <span className="text-xs text-muted-foreground">{displayCategory}</span>
            </div>
          )}

          {/* Tags - aligned to the right */}
          {displayTags && (
            <div className="flex items-center gap-1 flex-wrap justify-end ml-auto">
              <Tag className="h-3 w-3 text-muted-foreground flex-shrink-0"/>
              {(Array.isArray(displayTags) ? displayTags : displayTags.split(",")).map((tag, i) => (
                <Badge key={i} variant="secondary" className="text-[10px] px-1.5 py-0 h-4">
                  {tag.trim()}
                </Badge>
              ))}
            </div>
          )}
        </div>
      ) : null /* Ultra-compact has no bottom row */}
    </div>
  )
}

export function TorrentCardsMobile({
  instanceId,
  filters,
  onTorrentSelect,
  addTorrentModalOpen,
  onAddTorrentModalChange,
  onFilteredDataUpdate,
}: TorrentCardsMobileProps) {
  // State
  const [globalFilter, setGlobalFilter] = useState("")
  const [immediateSearch] = useState("")
  const [selectedHashes, setSelectedHashes] = useState<Set<string>>(new Set())
  const [selectionMode, setSelectionMode] = useState(false)
  const { setIsSelectionMode } = useTorrentSelection()

  const parentRef = useRef<HTMLDivElement>(null)
  const [torrentToDelete, setTorrentToDelete] = useState<Torrent | null>(null)
  const [showActionsSheet, setShowActionsSheet] = useState(false)
  const [actionTorrents, setActionTorrents] = useState<Torrent[]>([]);
  const [showShareLimitDialog, setShowShareLimitDialog] = useState(false)
  const [showSpeedLimitDialog, setShowSpeedLimitDialog] = useState(false)

  // Custom "select all" state for handling large datasets
  const [isAllSelected, setIsAllSelected] = useState(false)
  const [excludedFromSelectAll, setExcludedFromSelectAll] = useState<Set<string>>(new Set())

  const [incognitoMode, setIncognitoMode] = useIncognitoMode()
  const [speedUnit, setSpeedUnit] = useSpeedUnits()
  const { viewMode } = usePersistedCompactViewState("normal")
  const trackerIconsQuery = useTrackerIcons()
  const trackerIconsRef = useRef<Record<string, string> | undefined>(undefined)
  const trackerIcons = useMemo(() => {
    const latest = trackerIconsQuery.data
    if (!latest) {
      return trackerIconsRef.current
    }

    const previous = trackerIconsRef.current
    if (previous && shallowEqualTrackerIcons(previous, latest)) {
      return previous
    }

    trackerIconsRef.current = latest
    return latest
  }, [trackerIconsQuery.data])

  // Track user-initiated actions to differentiate from automatic data updates
  const [lastUserAction, setLastUserAction] = useState<{ type: string; timestamp: number } | null>(null)
  const previousFiltersRef = useRef(filters)
  const previousInstanceIdRef = useRef(instanceId)
  const previousSearchRef = useRef("")

  // Progressive loading state with async management
  const [loadedRows, setLoadedRows] = useState(100)
  const [isLoadingMoreRows, setIsLoadingMoreRows] = useState(false)

  // Use the shared torrent actions hook
  const {
    showDeleteDialog,
    setShowDeleteDialog,
    deleteFiles,
    setDeleteFiles,
    showSetTagsDialog,
    setShowSetTagsDialog,
    showRemoveTagsDialog,
    setShowRemoveTagsDialog,
    showCategoryDialog,
    setShowCategoryDialog,
    showLocationDialog,
    setShowLocationDialog,
    isPending,
    handleAction,
    handleDelete,
    handleSetTags,
    handleRemoveTags,
    handleSetCategory,
    handleSetLocation,
    handleSetShareLimit,
    handleSetSpeedLimits,
    prepareLocationAction,
  } = useTorrentActions({
    instanceId,
    onActionComplete: () => {
      setSelectedHashes(new Set())
      setSelectionMode(false)
      setIsSelectionMode(false)
      setIsAllSelected(false)
      setExcludedFromSelectAll(new Set())
    },
  })

  const { data: metadata } = useInstanceMetadata(instanceId)
  const availableTags = metadata?.tags || []
  const availableCategories = metadata?.categories || {}

  const debouncedSearch = useDebounce(globalFilter, 1000)
  const routeSearch = useSearch({ strict: false }) as { q?: string; modal?: string }
  const searchFromRoute = routeSearch?.q || ""

  const effectiveSearch = searchFromRoute || immediateSearch || debouncedSearch
  const navigate = useNavigate()

  const { instances } = useInstances()
  const instanceName = useMemo(() => {
    return instances?.find(i => i.id === instanceId)?.name ?? null
  }, [instances, instanceId])

  // Query active task count for badge (lightweight endpoint)
  const { data: activeTaskCount = 0 } = useQuery({
    queryKey: ["active-task-count", instanceId],
    queryFn: () => api.getActiveTaskCount(instanceId),
    refetchInterval: 30000, // Poll every 30 seconds (lightweight check)
    refetchIntervalInBackground: true,
  })

  // Columns controls removed on mobile

  useEffect(() => {
    if (searchFromRoute !== globalFilter) {
      setGlobalFilter(searchFromRoute)
    }
    // eslint-disable-next-line react-hooks/exhaustive-deps
  }, [searchFromRoute])

  // Detect user-initiated changes
  useEffect(() => {
    const filtersChanged = JSON.stringify(previousFiltersRef.current) !== JSON.stringify(filters)
    const instanceChanged = previousInstanceIdRef.current !== instanceId
    const searchChanged = previousSearchRef.current !== effectiveSearch

    if (filtersChanged || instanceChanged || searchChanged) {
      setLastUserAction({
        type: instanceChanged ? "instance" : filtersChanged ? "filter" : "search",
        timestamp: Date.now(),
      })

      // Update refs
      previousFiltersRef.current = filters
      previousInstanceIdRef.current = instanceId
      previousSearchRef.current = effectiveSearch
    }
  }, [filters, instanceId, effectiveSearch])

  // Fetch data
  const {
    torrents,
    totalCount,
    counts,
    categories,
    tags,

    isLoading,
    isLoadingMore,
    hasLoadedAll,
    loadMore: backendLoadMore,
  } = useTorrentsList(instanceId, {
    search: effectiveSearch,
    filters,
  })

  // Call the callback when filtered data updates
  useEffect(() => {
    if (onFilteredDataUpdate && torrents && totalCount !== undefined && !isLoading) {
      onFilteredDataUpdate(torrents, totalCount, counts, categories, tags)
    }
    // eslint-disable-next-line react-hooks/exhaustive-deps
  }, [totalCount, isLoading, torrents.length, counts, categories, tags, onFilteredDataUpdate]) // Update when data changes

  // Calculate the effective selection count for display
  const effectiveSelectionCount = useMemo(() => {
    if (isAllSelected) {
      // When all selected, count is total minus exclusions
      return Math.max(0, totalCount - excludedFromSelectAll.size)
    } else {
      // Regular selection mode - use the selectedHashes size
      return selectedHashes.size
    }
  }, [isAllSelected, totalCount, excludedFromSelectAll.size, selectedHashes.size])

  // Load more rows as user scrolls (progressive loading + backend pagination)
  const loadMore = useCallback((): void => {
    // First, try to load more from virtual scrolling if we have more local data
    if (loadedRows < torrents.length) {
      // Prevent concurrent loads
      if (isLoadingMoreRows) {
        return
      }

      setIsLoadingMoreRows(true)

      setLoadedRows(prev => {
        const newLoadedRows = Math.min(prev + 100, torrents.length)
        return newLoadedRows
      })

      // Reset loading flag after a short delay
      setTimeout(() => setIsLoadingMoreRows(false), 100)
    } else if (!hasLoadedAll && !isLoadingMore && backendLoadMore) {
      // If we've displayed all local data but there's more on backend, load next page
      backendLoadMore()
    }
  }, [torrents.length, isLoadingMoreRows, loadedRows, hasLoadedAll, isLoadingMore, backendLoadMore])

  // Ensure loadedRows never exceeds actual data length
  const safeLoadedRows = Math.min(loadedRows, torrents.length)

  // Also keep loadedRows in sync with actual data to prevent status display issues
  useEffect(() => {
    if (loadedRows > torrents.length && torrents.length > 0) {
      setLoadedRows(torrents.length)
    }
  }, [loadedRows, torrents.length])

  // Virtual scrolling with consistent spacing
  const virtualizer = useVirtualizer({
    count: safeLoadedRows,
    getScrollElement: () => parentRef.current,
    estimateSize: () => viewMode === "ultra-compact" ? 39 : viewMode === "compact" ? 88 : 180, // More accurate size estimates for each view mode (35px + 4px padding)
    measureElement: (element) => {
      // Measure actual element height
      if (element) {
        const height = element.getBoundingClientRect().height
        return height
      }
      return viewMode === "ultra-compact" ? 39 : viewMode === "compact" ? 88 : 180
    },
    overscan: 5,
    // Provide a key to help with item tracking - use hash with index for uniqueness
    getItemKey: useCallback((index: number) => {
      const torrent = torrents[index]
      return torrent?.hash ? `${torrent.hash}-${index}` : `loading-${index}`
    }, [torrents]),
    // Optimized onChange handler following TanStack Virtual best practices
    onChange: (instance, sync) => {
      const vRows = instance.getVirtualItems();
      const lastItem = vRows.at(-1);

      // Only trigger loadMore when scrolling has paused (sync === false) or we're not actively scrolling
      // This prevents excessive loadMore calls during rapid scrolling
      const shouldCheckLoadMore = !sync || !instance.isScrolling

      if (shouldCheckLoadMore && lastItem && lastItem.index >= safeLoadedRows - 20) {
        // Load more if we're near the end of virtual rows OR if we might need more data from backend
        if (safeLoadedRows < torrents.length || (!hasLoadedAll && !isLoadingMore)) {
          loadMore();
        }
      }
    },
  })

  // Force virtualizer to recalculate when count changes
  useEffect(() => {
    virtualizer.measure()
  }, [safeLoadedRows, virtualizer])

  const virtualItems = virtualizer.getVirtualItems()

  // Exit selection mode when no items selected
  useEffect(() => {
    if (selectionMode && effectiveSelectionCount === 0) {
      setSelectionMode(false)
      setIsSelectionMode(false)
    }
  }, [effectiveSelectionCount, selectionMode, setIsSelectionMode])

  // Sync selection mode with context
  useEffect(() => {
    setIsSelectionMode(selectionMode && effectiveSelectionCount > 0)
  }, [selectionMode, effectiveSelectionCount, setIsSelectionMode])

  // Cleanup on unmount
  useEffect(() => {
    return () => {
      setIsSelectionMode(false)
    }
  }, [setIsSelectionMode])

  // Reset loaded rows when data changes significantly
  useEffect(() => {
    // Always ensure loadedRows is at least 100 (or total length if less)
    const targetRows = Math.min(100, torrents.length)

    setLoadedRows(prev => {
      if (torrents.length === 0) {
        // No data, reset to 0
        return 0
      } else if (prev === 0) {
        // Initial load
        return targetRows
      } else if (prev < targetRows) {
        // Not enough rows loaded, load at least 100
        return targetRows
      }
      // Don't reset loadedRows backward due to temporary server data fluctuations
      // Progressive loading should be independent of server data variations
      return prev
    })

    // Force virtualizer to recalculate
    virtualizer.measure()
  }, [torrents.length, virtualizer])

  // Reset when filters or search changes
  useEffect(() => {
    // Only reset loadedRows for user-initiated changes, not data updates
    const isRecentUserAction = lastUserAction && (Date.now() - lastUserAction.timestamp < 1000)

    if (isRecentUserAction) {
      const targetRows = Math.min(100, torrents.length || 0)
      setLoadedRows(targetRows)
      setIsLoadingMoreRows(false)

      // Clear selection state when data changes
      setSelectedHashes(new Set())
      setSelectionMode(false)
      setIsSelectionMode(false)
      setIsAllSelected(false)
      setExcludedFromSelectAll(new Set())

      // User-initiated change: scroll to top
      if (parentRef.current) {
        parentRef.current.scrollTop = 0
        setTimeout(() => {
          virtualizer.scrollToOffset(0)
          virtualizer.measure()
          // Additional force after a short delay to ensure all items are remeasured
          setTimeout(() => virtualizer.measure(), 100)
        }, 0)
      }
    } else {
      // Data update: aggressive remeasurement for dynamic content
      setTimeout(() => {
        virtualizer.measure()
        // Second pass to catch any missed items
        setTimeout(() => virtualizer.measure(), 50)
      }, 0)
    }
  }, [filters, effectiveSearch, instanceId, virtualizer, setIsSelectionMode, torrents.length, lastUserAction])

  // Recalculate virtualizer when view mode changes
  useEffect(() => {
    // Force complete remeasurement when view mode changes
    if (virtualizer) {
      setTimeout(() => {
        virtualizer.measure()
        // Multiple passes to ensure all items are properly measured
        setTimeout(() => virtualizer.measure(), 50)
        setTimeout(() => virtualizer.measure(), 150)
      }, 0)
    }
  }, [viewMode, virtualizer])

  // Additional effect to handle torrent content changes that affect height
  useEffect(() => {
    // Remeasure when the actual torrent data changes (not just count)
    if (virtualizer && torrents.length > 0) {
      setTimeout(() => {
        virtualizer.measure()
      }, 0)
    }
  }, [torrents, virtualizer])



  // Handlers
  const handleLongPress = useCallback((torrent: Torrent) => {
    setSelectionMode(true)
    setSelectedHashes(new Set([torrent.hash]))
  }, [])

  const handleSelect = useCallback((hash: string, selected: boolean) => {
    if (isAllSelected) {
      if (!selected) {
        // When deselecting in "select all" mode, add to exclusions
        setExcludedFromSelectAll(prev => new Set(prev).add(hash))
      } else {
        // When selecting a row that was excluded, remove from exclusions
        setExcludedFromSelectAll(prev => {
          const newSet = new Set(prev)
          newSet.delete(hash)
          return newSet
        })
      }
    } else {
      // Regular selection mode
      setSelectedHashes(prev => {
        const next = new Set(prev)
        if (selected) {
          next.add(hash)
        } else {
          next.delete(hash)
        }
        return next
      })
    }
  }, [isAllSelected])

  const handleSelectAll = useCallback(() => {
    const currentlySelectedCount = isAllSelected ? effectiveSelectionCount : selectedHashes.size
    const loadedTorrentsCount = torrents.length

    if (currentlySelectedCount === totalCount || (currentlySelectedCount === loadedTorrentsCount && currentlySelectedCount < totalCount)) {
      // Deselect all
      setIsAllSelected(false)
      setExcludedFromSelectAll(new Set())
      setSelectedHashes(new Set())
    } else if (loadedTorrentsCount >= totalCount) {
      // All torrents are loaded, use regular selection
      setSelectedHashes(new Set(torrents.map(t => t.hash)))
      setIsAllSelected(false)
      setExcludedFromSelectAll(new Set())
    } else {
      // Not all torrents are loaded, use "select all" mode
      setIsAllSelected(true)
      setExcludedFromSelectAll(new Set())
      setSelectedHashes(new Set())
    }
  }, [isAllSelected, effectiveSelectionCount, selectedHashes.size, torrents, totalCount])

  const triggerSelectionAction = useCallback((action: TorrentAction, extra?: Parameters<typeof handleAction>[2]) => {
    const hashes = isAllSelected ? [] : Array.from(selectedHashes)
    const visibleHashes = isAllSelected? torrents.filter(t => !excludedFromSelectAll.has(t.hash)).map(t => t.hash): Array.from(selectedHashes)
    const clientCount = isAllSelected ? effectiveSelectionCount : visibleHashes.length || 1

    handleAction(action, hashes, {
      selectAll: isAllSelected,
      filters: isAllSelected ? filters : undefined,
      search: isAllSelected ? effectiveSearch : undefined,
      excludeHashes: isAllSelected ? Array.from(excludedFromSelectAll) : undefined,
      clientHashes: visibleHashes,
      clientCount,
      ...extra,
    })
  }, [handleAction, isAllSelected, selectedHashes, torrents, excludedFromSelectAll, effectiveSelectionCount, filters, effectiveSearch])

  const handleBulkAction = useCallback((action: TorrentAction) => {
    triggerSelectionAction(action)
    setShowActionsSheet(false)
  }, [triggerSelectionAction])

  const handleDeleteWrapper = useCallback(async () => {
    let hashes: string[]
    if (torrentToDelete) {
      hashes = [torrentToDelete.hash]
    } else if (isAllSelected) {
      hashes = []
    } else {
      hashes = Array.from(selectedHashes)
    }

    let visibleHashes: string[]
    if (torrentToDelete) {
      visibleHashes = [torrentToDelete.hash]
    } else if (isAllSelected) {
      visibleHashes = torrents
        .filter(t => !excludedFromSelectAll.has(t.hash))
        .map(t => t.hash)
    } else {
      visibleHashes = Array.from(selectedHashes)
    }

    let totalSelected: number
    if (torrentToDelete) {
      totalSelected = 1
    } else if (isAllSelected) {
      totalSelected = effectiveSelectionCount
    } else {
      totalSelected = visibleHashes.length
    }

    await handleDelete(
      hashes,
      !torrentToDelete && isAllSelected,
      !torrentToDelete && isAllSelected ? filters : undefined,
      !torrentToDelete && isAllSelected ? effectiveSearch : undefined,
      !torrentToDelete && isAllSelected ? Array.from(excludedFromSelectAll) : undefined,
      {
        clientHashes: visibleHashes,
        totalSelected,
      }
    )
    setTorrentToDelete(null)
  }, [torrentToDelete, isAllSelected, selectedHashes, handleDelete, filters, effectiveSearch, excludedFromSelectAll, torrents, effectiveSelectionCount])

  const handleSetTagsWrapper = useCallback(async (tags: string[]) => {
    const hashes = isAllSelected ? [] : actionTorrents.map(t => t.hash)
    const visibleHashes = isAllSelected? torrents.filter(t => !excludedFromSelectAll.has(t.hash)).map(t => t.hash): actionTorrents.map(t => t.hash)
    const totalSelected = isAllSelected ? effectiveSelectionCount : visibleHashes.length
    await handleSetTags(
      tags,
      hashes,
      isAllSelected,
      isAllSelected ? filters : undefined,
      isAllSelected ? effectiveSearch : undefined,
      isAllSelected ? Array.from(excludedFromSelectAll) : undefined,
      {
        clientHashes: visibleHashes,
        totalSelected,
      }
    )
    setActionTorrents([])
  }, [isAllSelected, actionTorrents, handleSetTags, filters, effectiveSearch, excludedFromSelectAll, torrents, effectiveSelectionCount])

  const handleSetCategoryWrapper = useCallback(async (category: string) => {
    const hashes = isAllSelected ? [] : actionTorrents.map(t => t.hash)
    const visibleHashes = isAllSelected? torrents.filter(t => !excludedFromSelectAll.has(t.hash)).map(t => t.hash): actionTorrents.map(t => t.hash)
    const totalSelected = isAllSelected ? effectiveSelectionCount : visibleHashes.length
    await handleSetCategory(
      category,
      hashes,
      isAllSelected,
      isAllSelected ? filters : undefined,
      isAllSelected ? effectiveSearch : undefined,
      isAllSelected ? Array.from(excludedFromSelectAll) : undefined,
      {
        clientHashes: visibleHashes,
        totalSelected,
      }
    )
    setActionTorrents([])
  }, [isAllSelected, actionTorrents, handleSetCategory, filters, effectiveSearch, excludedFromSelectAll, torrents, effectiveSelectionCount])

  const handleSetLocationWrapper = useCallback(async (location: string) => {
    const hashes = isAllSelected ? [] : actionTorrents.map(t => t.hash)
    const visibleHashes = isAllSelected? torrents.filter(t => !excludedFromSelectAll.has(t.hash)).map(t => t.hash): actionTorrents.map(t => t.hash)
    const totalSelected = isAllSelected ? effectiveSelectionCount : visibleHashes.length
    await handleSetLocation(
      location,
      hashes,
      isAllSelected,
      isAllSelected ? filters : undefined,
      isAllSelected ? effectiveSearch : undefined,
      isAllSelected ? Array.from(excludedFromSelectAll) : undefined,
      {
        clientHashes: visibleHashes,
        totalSelected,
      }
    )
    setActionTorrents([])
  }, [isAllSelected, actionTorrents, handleSetLocation, filters, effectiveSearch, excludedFromSelectAll, torrents, effectiveSelectionCount])

  const getSelectedTorrents = useMemo(() => {
    if (isAllSelected) {
      // When all are selected, return all torrents minus exclusions
      return torrents.filter(t => !excludedFromSelectAll.has(t.hash))
    } else {
      // Regular selection mode
      return torrents.filter(t => selectedHashes.has(t.hash))
    }
  }, [torrents, selectedHashes, isAllSelected, excludedFromSelectAll])

  return (
    <div className="h-full flex flex-col relative">
      {/* Header with stats */}
      <div className="sticky top-0 z-40 bg-background">
        <div className="pb-3">
          <div className="flex items-center gap-2">
            {instanceName && instances && instances.length > 1 ? (
              <DropdownMenu>
                <DropdownMenuTrigger asChild>
                  <button
                    className="flex items-center text-lg font-semibold max-w-[55%] hover:opacity-80 transition-opacity rounded-sm px-1 -mx-1 focus-visible:outline-none focus-visible:ring-2 focus-visible:ring-ring focus-visible:ring-offset-2"
                    aria-label={`Current instance: ${instanceName}. Tap to switch instances.`}
                    aria-haspopup="menu"
                  >
                    <span className="truncate">{instanceName}</span>
                    <ChevronsUpDown className="h-3 w-3 text-muted-foreground ml-1 mt-0.5 opacity-60 flex-shrink-0" />
                  </button>
                </DropdownMenuTrigger>
                <DropdownMenuContent className="w-64 mt-2" side="bottom" align="start">
                  <DropdownMenuLabel className="text-xs font-semibold text-muted-foreground uppercase tracking-wide">
                    Switch Instance
                  </DropdownMenuLabel>
                  <DropdownMenuSeparator />
                  <div className="max-h-64 overflow-y-auto space-y-2">
                    {instances.map((instance) => (
                      <DropdownMenuItem key={instance.id} asChild>
                        <Link
                          to="/instances/$instanceId"
                          params={{ instanceId: instance.id.toString() }}
                          className={cn(
                            "flex items-center gap-2 cursor-pointer",
                            instance.id === instanceId && "font-medium"
                          )}
                        >
                          <HardDrive className="h-4 w-4 flex-shrink-0" />
                          <span className="flex-1 truncate">{instance.name}</span>
                          <span
                            className={cn(
                              "h-2 w-2 rounded-full flex-shrink-0",
                              instance.connected ? "bg-green-500" : "bg-red-500"
                            )}
                            aria-label={instance.connected ? "Connected" : "Disconnected"}
                          />
                        </Link>
                      </DropdownMenuItem>
                    ))}
                  </div>
                </DropdownMenuContent>
              </DropdownMenu>
            ) : (
              <div className="text-lg font-semibold truncate max-w-[55%]">
                {instanceName ?? ""}
              </div>
            )}
            <div className="flex-1"/>
            <Button
              size="icon"
              variant="ghost"
              onClick={() => setIncognitoMode(!incognitoMode)}
              title={incognitoMode ? "Disable incognito mode" : "Enable incognito mode"}
            >
              {incognitoMode ? <EyeOff className="h-4 w-4"/> : <Eye className="h-4 w-4"/>}
            </Button>
            {/* Columns control hidden on mobile */}
            {/* Filters button (opens mobile filters sheet) */}
            <Button
              variant="outline"
              size="icon"
              onClick={() => window.dispatchEvent(new Event("qui-open-mobile-filters"))}
              title="Filters"
            >
              <Filter className="h-4 w-4"/>
            </Button>

            <Button
              size="icon"
              variant="outline"
              onClick={() => onAddTorrentModalChange?.(true)}
              title="Add torrent"
            >
              <Plus className="h-4 w-4"/>
            </Button>

            {/* Create Torrent button */}
            <Button
              size="icon"
              variant="outline"
              onClick={() => {
                const next = { ...(routeSearch || {}), modal: "create-torrent" }
                navigate({ search: next as any, replace: true }) // eslint-disable-line @typescript-eslint/no-explicit-any
              }}
              title="Create torrent"
            >
              <FileEdit className="h-4 w-4"/>
            </Button>

            {/* Tasks button */}
            <Button
              size="icon"
              variant="outline"
              onClick={() => {
                const next = { ...(routeSearch || {}), modal: "tasks" }
                navigate({ search: next as any, replace: true }) // eslint-disable-line @typescript-eslint/no-explicit-any
              }}
              title="Torrent creation tasks"
              className="relative"
            >
              <ListTodo className="h-4 w-4"/>
              {activeTaskCount > 0 && (
                <Badge variant="default" className="absolute -top-1 -right-1 h-5 min-w-5 flex items-center justify-center p-0 text-xs">
                  {activeTaskCount}
                </Badge>
              )}
            </Button>
          </div>
        </div>

        {/* Stats bar */}
        <div className="flex items-center justify-between text-xs mb-3">
          <div className="text-muted-foreground">
            {torrents.length === 0 && isLoading ? (
              "Loading torrents..."
            ) : totalCount === 0 ? (
              "No torrents found"
            ) : (
              <>
                {hasLoadedAll ? (
                  `${torrents.length} torrent${torrents.length !== 1 ? "s" : ""}`
                ) : isLoadingMore ? (
                  "Loading more torrents..."
                ) : (
                  `${safeLoadedRows} of ${totalCount} torrents loaded`
                )}
              </>
            )}
          </div>
          <div className="flex items-center gap-1">
            <button
              onClick={() => setSpeedUnit(speedUnit === "bytes" ? "bits" : "bytes")}
              className="flex items-center gap-1 pl-1.5 py-0.5 rounded-sm transition-all hover:bg-muted/50"
            >
              <ArrowUpDown className="h-3.5 w-3.5 text-muted-foreground" />
              <span className="text-xs text-muted-foreground">
                {speedUnit === "bytes" ? "MiB/s" : "Mbps"}
              </span>
            </button>
          </div>
        </div>

        {/* Selection mode header */}
        {selectionMode && (
          <div className="bg-primary text-primary-foreground px-4 py-2 mb-3 flex items-center justify-between">
            <div className="flex items-center gap-2">
              <button
                onClick={() => {
                  setSelectedHashes(new Set())
                  setSelectionMode(false)
                  setIsSelectionMode(false)
                  setIsAllSelected(false)
                  setExcludedFromSelectAll(new Set())
                }}
                className="p-1"
              >
                <X className="h-4 w-4"/>
              </button>
              <span className="text-sm font-medium">
                {isAllSelected ? `All ${effectiveSelectionCount}` : effectiveSelectionCount} selected
              </span>
            </div>
            <button
              onClick={handleSelectAll}
              className="text-sm font-medium"
            >
              {effectiveSelectionCount === totalCount ? "Deselect All" : "Select All"}
            </button>
          </div>
        )}
      </div>

      {/* Torrent cards with virtual scrolling */}
      <div ref={parentRef} className="flex-1 overflow-auto"
        style={{ paddingBottom: "calc(5rem + env(safe-area-inset-bottom))" }}>
        <div
          style={{
            height: `${virtualizer.getTotalSize()}px`,
            width: "100%",
            position: "relative",
          }}
        >
          {virtualItems.map(virtualItem => {
            const torrent = torrents[virtualItem.index]
            const isSelected = isAllSelected ? !excludedFromSelectAll.has(torrent.hash) : selectedHashes.has(torrent.hash)

            return (
              <div
                key={virtualItem.key}
                ref={virtualizer.measureElement}
                data-index={virtualItem.index}
                style={{
                  position: "absolute",
                  top: 0,
                  left: 0,
                  width: "100%",
                  transform: `translateY(${virtualItem.start}px)`,
                  paddingBottom: viewMode === "ultra-compact" ? "4px" : "8px",
                }}
              >
                <SwipeableCard
                  torrent={torrent}
                  isSelected={isSelected}
                  onSelect={(selected) => handleSelect(torrent.hash, selected)}
                  onClick={() => onTorrentSelect?.(torrent)}
                  onLongPress={handleLongPress}
                  incognitoMode={incognitoMode}
                  selectionMode={selectionMode}
                  speedUnit={speedUnit}

                  viewMode={viewMode}
                  trackerIcons={trackerIcons}
                />
              </div>
            )
          })}
        </div>

        {/* Progressive loading implemented - shows loading indicator when needed */}
        {safeLoadedRows < torrents.length && !isLoadingMore && (
          <div className="p-4 text-center">
            <Button
              variant="ghost"
              onClick={loadMore}
              disabled={isLoadingMoreRows}
              className="text-muted-foreground"
            >
              {isLoadingMoreRows ? "Loading..." : "Load More"}
            </Button>
          </div>
        )}

        {isLoadingMore && (
          <div className="p-4 text-center text-muted-foreground">
            <Loader2 className="h-4 w-4 animate-spin mx-auto mb-2" />
            <p className="text-sm">Loading more torrents...</p>
          </div>
        )}
      </div>

      {/* Fixed bottom action bar - visible in selection mode */}
      {selectionMode && effectiveSelectionCount > 0 && (
        <div
          className={cn(
            "fixed bottom-0 left-0 right-0 z-40 lg:hidden bg-background/80 backdrop-blur-md border-t border-border/50",
            "transition-transform duration-200 ease-in-out",
            selectionMode && effectiveSelectionCount > 0 ? "translate-y-0" : "translate-y-full"
          )}
          style={{ paddingBottom: "env(safe-area-inset-bottom)" }}
        >
          <div className="flex items-center justify-around h-16">
            <button
              onClick={() => handleBulkAction(TORRENT_ACTIONS.RESUME)}
              className="flex flex-col items-center justify-center gap-1 px-3 py-2 text-xs font-medium transition-colors min-w-0 flex-1 text-muted-foreground hover:text-foreground"
            >
              <Play className="h-5 w-5"/>
              <span className="truncate">Resume</span>
            </button>

            <button
              onClick={() => handleBulkAction(TORRENT_ACTIONS.PAUSE)}
              className="flex flex-col items-center justify-center gap-1 px-3 py-2 text-xs font-medium transition-colors min-w-0 flex-1 text-muted-foreground hover:text-foreground"
            >
              <Pause className="h-5 w-5"/>
              <span className="truncate">Pause</span>
            </button>

            <button
              onClick={() => {
                setActionTorrents(getSelectedTorrents)
                setShowCategoryDialog(true)
              }}
              className="flex flex-col items-center justify-center gap-1 px-3 py-2 text-xs font-medium transition-colors min-w-0 flex-1 text-muted-foreground hover:text-foreground"
            >
              <Folder className="h-5 w-5"/>
              <span className="truncate">Category</span>
            </button>

            <button
              onClick={() => {
                setActionTorrents(getSelectedTorrents)
                setShowSetTagsDialog(true)
              }}
              className="flex flex-col items-center justify-center gap-1 px-3 py-2 text-xs font-medium transition-colors min-w-0 flex-1 text-muted-foreground hover:text-foreground"
            >
              <Tag className="h-5 w-5"/>
              <span className="truncate">Tags</span>
            </button>

            <button
              onClick={() => setShowActionsSheet(true)}
              className="flex flex-col items-center justify-center gap-1 px-3 py-2 text-xs font-medium transition-colors min-w-0 flex-1 text-muted-foreground hover:text-foreground"
            >
              <MoreVertical className="h-5 w-5"/>
              <span className="truncate">More</span>
            </button>
          </div>
        </div>
      )}

      {/* More actions sheet */}
      <Sheet open={showActionsSheet} onOpenChange={setShowActionsSheet}>
        <SheetContent side="bottom" className="h-auto pb-8">
          <SheetHeader>
            <SheetTitle>Actions
              for {isAllSelected ? `all ${effectiveSelectionCount}` : effectiveSelectionCount} torrent(s)</SheetTitle>
          </SheetHeader>
          <div className="grid gap-2 py-4 px-4">
            <Button
              variant="outline"
              onClick={() => handleBulkAction(TORRENT_ACTIONS.RECHECK)}
              className="justify-start"
            >
              <CheckCircle2 className="mr-2 h-4 w-4"/>
              Force Recheck
            </Button>
            <Button
              variant="outline"
              onClick={() => handleBulkAction(TORRENT_ACTIONS.REANNOUNCE)}
              className="justify-start"
            >
              <Radio className="mr-2 h-4 w-4"/>
              Reannounce
            </Button>
            <Button
              variant="outline"
              onClick={() => handleBulkAction(TORRENT_ACTIONS.INCREASE_PRIORITY)}
              className="justify-start"
            >
              <ChevronUp className="mr-2 h-4 w-4"/>
              Increase Priority
            </Button>
            <Button
              variant="outline"
              onClick={() => handleBulkAction(TORRENT_ACTIONS.DECREASE_PRIORITY)}
              className="justify-start"
            >
              <ChevronDown className="mr-2 h-4 w-4"/>
              Decrease Priority
            </Button>
            <Button
              variant="outline"
              onClick={() => handleBulkAction(TORRENT_ACTIONS.TOP_PRIORITY)}
              className="justify-start"
            >
              <ChevronUp className="mr-2 h-4 w-4"/>
              Top Priority
            </Button>
            <Button
              variant="outline"
              onClick={() => handleBulkAction(TORRENT_ACTIONS.BOTTOM_PRIORITY)}
              className="justify-start"
            >
              <ChevronDown className="mr-2 h-4 w-4"/>
              Bottom Priority
            </Button>
            {(() => {
              // Check TMM state across selected torrents
              const tmmStates = getSelectedTorrents?.map(t => t.auto_tmm) ?? []
              const allEnabled = tmmStates.length > 0 && tmmStates.every(state => state === true)
              const allDisabled = tmmStates.length > 0 && tmmStates.every(state => state === false)
              const mixed = tmmStates.length > 0 && !allEnabled && !allDisabled

              if (mixed) {
                return (
                  <>
                    <Button
                      variant="outline"
                      onClick={() => {
                        triggerSelectionAction(TORRENT_ACTIONS.TOGGLE_AUTO_TMM, { enable: true })
                        setShowActionsSheet(false)
                      }}
                      className="justify-start"
                    >
                      <Settings2 className="mr-2 h-4 w-4"/>
                      Enable TMM (Mixed)
                    </Button>
                    <Button
                      variant="outline"
                      onClick={() => {
                        triggerSelectionAction(TORRENT_ACTIONS.TOGGLE_AUTO_TMM, { enable: false })
                        setShowActionsSheet(false)
                      }}
                      className="justify-start"
                    >
                      <Settings2 className="mr-2 h-4 w-4"/>
                      Disable TMM (Mixed)
                    </Button>
                  </>
                )
              }

              return (
                <Button
                  variant="outline"
                  onClick={() => {
                    triggerSelectionAction(TORRENT_ACTIONS.TOGGLE_AUTO_TMM, { enable: !allEnabled })
                    setShowActionsSheet(false)
                  }}
                  className="justify-start"
                >
                  {allEnabled ? (
                    <>
                      <Settings2 className="mr-2 h-4 w-4"/>
                      Disable TMM
                    </>
                  ) : (
                    <>
                      <Settings2 className="mr-2 h-4 w-4"/>
                      Enable TMM
                    </>
                  )}
                </Button>
              )
            })()}
            <Button
              variant="outline"
              onClick={() => {
                setShowShareLimitDialog(true)
                setShowActionsSheet(false)
              }}
              className="justify-start"
            >
              <Sprout className="mr-2 h-4 w-4"/>
              Set Share Limits
            </Button>
            <Button
              variant="outline"
              onClick={() => {
                setShowSpeedLimitDialog(true)
                setShowActionsSheet(false)
              }}
              className="justify-start"
            >
              <Gauge className="mr-2 h-4 w-4"/>
              Set Speed Limits
            </Button>
            <Button
              variant="outline"
              onClick={() => {
                setActionTorrents(getSelectedTorrents)
                prepareLocationAction(
                  isAllSelected ? [] : Array.from(selectedHashes),
                  getSelectedTorrents
                )
                setShowActionsSheet(false)
              }}
              className="justify-start"
            >
              <FolderOpen className="mr-2 h-4 w-4"/>
              Set Location
            </Button>
            <Button
              variant="destructive"
              onClick={() => {
                setShowDeleteDialog(true)
                setShowActionsSheet(false)
              }}
              className="justify-start !bg-destructive !text-destructive-foreground"
            >
              <Trash2 className="mr-2 h-4 w-4"/>
              Delete
            </Button>
          </div>
        </SheetContent>
      </Sheet>

      {/* Delete confirmation dialog */}
      <AlertDialog open={showDeleteDialog} onOpenChange={setShowDeleteDialog}>
        <AlertDialogContent>
          <AlertDialogHeader>
            <AlertDialogTitle>
              Delete {torrentToDelete ? "1" : (isAllSelected ? `all ${effectiveSelectionCount}` : effectiveSelectionCount)} torrent(s)?
            </AlertDialogTitle>
            <AlertDialogDescription>
              This action cannot be undone.
            </AlertDialogDescription>
          </AlertDialogHeader>
          <div className="flex items-center space-x-2 py-4">
            <Checkbox
              id="deleteFiles"
              checked={deleteFiles}
              onCheckedChange={(checked) => setDeleteFiles(checked as boolean)}
            />
            <label htmlFor="deleteFiles" className="text-sm font-medium">
              Also delete files from disk
            </label>
          </div>
          <AlertDialogFooter>
            <AlertDialogCancel>Cancel</AlertDialogCancel>
            <AlertDialogAction
              onClick={handleDeleteWrapper}
              className="bg-destructive text-destructive-foreground"
            >
              Delete
            </AlertDialogAction>
          </AlertDialogFooter>
        </AlertDialogContent>
      </AlertDialog>

      {/* Tags dialog */}
      <SetTagsDialog
        open={showSetTagsDialog}
        onOpenChange={setShowSetTagsDialog}
        availableTags={availableTags || []}
        hashCount={actionTorrents.length}
        onConfirm={handleSetTagsWrapper}
        isPending={isPending}
        initialTags={getCommonTags(actionTorrents)}
      />

      {/* Category dialog */}
      <SetCategoryDialog
        open={showCategoryDialog}
        onOpenChange={setShowCategoryDialog}
        availableCategories={availableCategories}
        hashCount={actionTorrents.length}
        onConfirm={handleSetCategoryWrapper}
        isPending={isPending}
        initialCategory={getCommonCategory(actionTorrents)}
      />

      {/* Remove Tags dialog */}
      <RemoveTagsDialog
        open={showRemoveTagsDialog}
        onOpenChange={setShowRemoveTagsDialog}
        availableTags={availableTags || []}
        hashCount={actionTorrents.length}
        onConfirm={async (tags) => {
          const hashes = isAllSelected ? [] : actionTorrents.map(t => t.hash)
          const visibleHashes = isAllSelected? torrents.filter(t => !excludedFromSelectAll.has(t.hash)).map(t => t.hash): actionTorrents.map(t => t.hash)
          const totalSelected = isAllSelected ? effectiveSelectionCount : visibleHashes.length
          await handleRemoveTags(
            tags,
            hashes,
            isAllSelected,
            isAllSelected ? filters : undefined,
            isAllSelected ? effectiveSearch : undefined,
            isAllSelected ? Array.from(excludedFromSelectAll) : undefined,
            {
              clientHashes: visibleHashes,
              totalSelected,
            }
          )
          setActionTorrents([])
        }}
        isPending={isPending}
      />

      {/* Share Limits Dialog */}
      <MobileShareLimitsDialog
        open={showShareLimitDialog}
        onOpenChange={setShowShareLimitDialog}
        hashCount={effectiveSelectionCount}
        onConfirm={async (ratioLimit, seedingTimeLimit, inactiveSeedingTimeLimit) => {
          const hashes = isAllSelected ? [] : Array.from(selectedHashes)
          const visibleHashes = isAllSelected? torrents.filter(t => !excludedFromSelectAll.has(t.hash)).map(t => t.hash): Array.from(selectedHashes)
          const totalSelected = isAllSelected ? effectiveSelectionCount : visibleHashes.length || 1
          await handleSetShareLimit(
            ratioLimit,
            seedingTimeLimit,
            inactiveSeedingTimeLimit,
            hashes,
            isAllSelected,
            isAllSelected ? filters : undefined,
            isAllSelected ? effectiveSearch : undefined,
            isAllSelected ? Array.from(excludedFromSelectAll) : undefined,
            {
              clientHashes: visibleHashes,
              totalSelected,
            }
          )
          setShowShareLimitDialog(false)
        }}
        isPending={isPending}
      />

      {/* Speed Limits Dialog */}
      <MobileSpeedLimitsDialog
        open={showSpeedLimitDialog}
        onOpenChange={setShowSpeedLimitDialog}
        hashCount={effectiveSelectionCount}
        onConfirm={async (uploadLimit, downloadLimit) => {
          const hashes = isAllSelected ? [] : Array.from(selectedHashes)
          const visibleHashes = isAllSelected? torrents.filter(t => !excludedFromSelectAll.has(t.hash)).map(t => t.hash): Array.from(selectedHashes)
          const totalSelected = isAllSelected ? effectiveSelectionCount : visibleHashes.length || 1
          await handleSetSpeedLimits(
            uploadLimit,
            downloadLimit,
            hashes,
            isAllSelected,
            isAllSelected ? filters : undefined,
            isAllSelected ? effectiveSearch : undefined,
            isAllSelected ? Array.from(excludedFromSelectAll) : undefined,
            {
              clientHashes: visibleHashes,
              totalSelected,
            }
          )
          setShowSpeedLimitDialog(false)
        }}
        isPending={isPending}
      />

      {/* Set Location Dialog */}
      <SetLocationDialog
        open={showLocationDialog}
        onOpenChange={setShowLocationDialog}
        hashCount={effectiveSelectionCount}
        initialLocation={getCommonSavePath(getSelectedTorrents)}
        onConfirm={handleSetLocationWrapper}
        isPending={isPending}
      />

      {/* Add torrent dialog */}
      <AddTorrentDialog
        instanceId={instanceId}
        open={addTorrentModalOpen}
        onOpenChange={onAddTorrentModalChange}
      />

      {/* Scroll to top button - only on mobile */}
      <div className="sm:hidden">
        <ScrollToTopButton
          scrollContainerRef={parentRef}
          className="bottom-28 right-4"
        />
      </div>
    </div>
  )
}<|MERGE_RESOLUTION|>--- conflicted
+++ resolved
@@ -41,12 +41,8 @@
 import { useDebounce } from "@/hooks/useDebounce"
 import { TORRENT_ACTIONS, useTorrentActions, type TorrentAction } from "@/hooks/useTorrentActions"
 import { useTorrentsList } from "@/hooks/useTorrentsList"
-<<<<<<< HEAD
+import { useTrackerIcons } from "@/hooks/useTrackerIcons"
 import { Link, useNavigate, useSearch } from "@tanstack/react-router"
-=======
-import { useTrackerIcons } from "@/hooks/useTrackerIcons"
-import { Link, useSearch } from "@tanstack/react-router"
->>>>>>> cceb27dc
 import { useVirtualizer } from "@tanstack/react-virtual"
 import {
   ArrowUpDown,
@@ -85,12 +81,8 @@
 import { useInstanceMetadata } from "@/hooks/useInstanceMetadata.ts"
 import { useInstances } from "@/hooks/useInstances"
 import { usePersistedCompactViewState, type ViewMode } from "@/hooks/usePersistedCompactViewState"
-<<<<<<< HEAD
 import { api } from "@/lib/api"
-import { getLinuxCategory, getLinuxIsoName, getLinuxRatio, getLinuxTags, useIncognitoMode } from "@/lib/incognito"
-=======
 import { getLinuxCategory, getLinuxIsoName, getLinuxRatio, getLinuxTags, getLinuxTracker, useIncognitoMode } from "@/lib/incognito"
->>>>>>> cceb27dc
 import { formatSpeedWithUnit, useSpeedUnits, type SpeedUnit } from "@/lib/speedUnits"
 import { getStateLabel } from "@/lib/torrent-state-utils"
 import { getCommonCategory, getCommonSavePath, getCommonTags } from "@/lib/torrent-utils"
