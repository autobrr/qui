--- conflicted
+++ resolved
@@ -535,55 +535,6 @@
     })
   }
 
-<<<<<<< HEAD
-  // Racing Dashboard endpoint
-  async getRacingDashboard(
-    instanceId: number | null,
-    options?: RacingDashboardOptions
-  ): Promise<RacingDashboard> {
-    const searchParams = new URLSearchParams()
-
-    // Handle multiple instance IDs
-    if (options?.instanceIds && options.instanceIds.length > 0) {
-      searchParams.set("instanceIds", options.instanceIds.join(","))
-    }
-
-    if (options?.limit !== undefined) {
-      searchParams.set("limit", options.limit.toString())
-    }
-    if (options?.trackerFilter && options.trackerFilter.length > 0) {
-      searchParams.set("trackers", options.trackerFilter.join(","))
-    }
-    if (options?.minRatio !== undefined) {
-      searchParams.set("minRatio", options.minRatio.toString())
-    }
-    if (options?.minSize !== undefined) {
-      searchParams.set("minSize", options.minSize.toString())
-    }
-    if (options?.maxSize !== undefined) {
-      searchParams.set("maxSize", options.maxSize.toString())
-    }
-    if (options?.categoryFilter && options.categoryFilter.length > 0) {
-      searchParams.set("categories", options.categoryFilter.join(","))
-    }
-    if (options?.timeRange) {
-      searchParams.set("timeRange", options.timeRange)
-    }
-    if (options?.startDate) {
-      searchParams.set("startDate", options.startDate)
-    }
-    if (options?.endDate) {
-      searchParams.set("endDate", options.endDate)
-    }
-
-    const queryString = searchParams.toString()
-
-    // If instanceId is provided (backward compatibility), use it in the URL
-    // Otherwise, rely on instanceIds in the query params
-    const url = instanceId? (queryString ? `/instances/${instanceId}/torrents/racing?${queryString}` : `/instances/${instanceId}/torrents/racing`): `/instances/0/torrents/racing?${queryString}`
-
-    return this.request<RacingDashboard>(url)
-=======
   async getLatestVersion(): Promise<{
     tag_name: string
     name?: string
@@ -608,7 +559,55 @@
 
   async getTrackerIcons(): Promise<Record<string, string>> {
     return this.request<Record<string, string>>("/tracker-icons")
->>>>>>> 38ba3bee
+  }
+
+  // Racing Dashboard endpoint
+  async getRacingDashboard(
+    instanceId: number | null,
+    options?: RacingDashboardOptions
+  ): Promise<RacingDashboard> {
+    const searchParams = new URLSearchParams()
+
+    // Handle multiple instance IDs
+    if (options?.instanceIds && options.instanceIds.length > 0) {
+      searchParams.set("instanceIds", options.instanceIds.join(","))
+    }
+
+    if (options?.limit !== undefined) {
+      searchParams.set("limit", options.limit.toString())
+    }
+    if (options?.trackerFilter && options.trackerFilter.length > 0) {
+      searchParams.set("trackers", options.trackerFilter.join(","))
+    }
+    if (options?.minRatio !== undefined) {
+      searchParams.set("minRatio", options.minRatio.toString())
+    }
+    if (options?.minSize !== undefined) {
+      searchParams.set("minSize", options.minSize.toString())
+    }
+    if (options?.maxSize !== undefined) {
+      searchParams.set("maxSize", options.maxSize.toString())
+    }
+    if (options?.categoryFilter && options.categoryFilter.length > 0) {
+      searchParams.set("categories", options.categoryFilter.join(","))
+    }
+    if (options?.timeRange) {
+      searchParams.set("timeRange", options.timeRange)
+    }
+    if (options?.startDate) {
+      searchParams.set("startDate", options.startDate)
+    }
+    if (options?.endDate) {
+      searchParams.set("endDate", options.endDate)
+    }
+
+    const queryString = searchParams.toString()
+
+    // If instanceId is provided (backward compatibility), use it in the URL
+    // Otherwise, rely on instanceIds in the query params
+    const url = instanceId? (queryString ? `/instances/${instanceId}/torrents/racing?${queryString}` : `/instances/${instanceId}/torrents/racing`): `/instances/0/torrents/racing?${queryString}`
+
+    return this.request<RacingDashboard>(url)
   }
 }
 
