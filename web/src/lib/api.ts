--- conflicted
+++ resolved
@@ -3,11 +3,7 @@
  * SPDX-License-Identifier: MIT
  */
 
-<<<<<<< HEAD
-import type { AuthResponse, Instance, TorrentResponse, MainData, User, CustomTheme } from '@/types'
-=======
-import type { AuthResponse, InstanceResponse, TorrentResponse, MainData, User } from '@/types'
->>>>>>> 7d9c8163
+import type { AuthResponse, InstanceResponse, TorrentResponse, MainData, User, CustomTheme } from '@/types'
 import { getApiBaseUrl } from './base-url'
 
 const API_BASE = getApiBaseUrl()
