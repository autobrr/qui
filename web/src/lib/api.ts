--- conflicted
+++ resolved
@@ -14,13 +14,10 @@
   InstanceFormData,
   InstanceResponse,
   QBittorrentAppInfo,
-<<<<<<< HEAD
   RestoreMode,
   RestorePlan,
   RestoreResult,
-=======
   SortedPeersResponse,
->>>>>>> 269a7a1d
   TorrentCreationParams,
   TorrentCreationTask,
   TorrentCreationTaskResponse,
