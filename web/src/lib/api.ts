/*
 * Copyright (c) 2025, s0up and the autobrr contributors.
 * SPDX-License-Identifier: GPL-2.0-or-later
 */

import type {
  AppPreferences,
  AsyncIndexerFilteringState,
  AuthResponse,
  BackupManifest,
  BackupRun,
  BackupRunsResponse,
  BackupSettings,
  Category,
  CrossSeedApplyResponse,
  CrossSeedAutomationSettings,
  CrossSeedAutomationSettingsPatch,
  CrossSeedAutomationStatus,
  CrossInstanceTorrent,
  CrossSeedInstanceResult,
  CrossSeedRun,
  CrossSeedTorrentInfo,
  CrossSeedTorrentSearchResponse,
  CrossSeedTorrentSearchSelection,
  CrossSeedSearchSettings,
  CrossSeedSearchSettingsPatch,
  CrossSeedSearchRun,
  CrossSeedSearchStatus,
  DuplicateTorrentMatch,
  ExternalProgram,
  ExternalProgramCreate,
  ExternalProgramExecute,
  ExternalProgramExecuteResponse,
  ExternalProgramUpdate,
  InstanceCapabilities,
  InstanceFormData,
  InstanceReannounceActivity,
  InstanceReannounceCandidate,
  InstanceResponse,
  JackettIndexer,
  QBittorrentAppInfo,
  RestoreMode,
  RestorePlan,
  RestoreResult,
  SearchHistoryResponse,
  SortedPeersResponse,
  TorrentCreationParams,
  TorrentCreationTask,
  TorrentCreationTaskResponse,
  TorrentFile,
  TorrentFilters,
  TorrentProperties,
  TorrentResponse,
  TorrentTracker,
  TrackerRule,
  TrackerRuleInput,
  TorznabIndexer,
  TorznabIndexerError,
  TorznabIndexerFormData,
  TorznabIndexerHealth,
  TorznabIndexerLatencyStats,
  IndexerActivityStatus,
  TorznabSearchRequest,
  TorznabSearchResult,
  TorznabSearchResponse,
  TorznabSearchCacheMetadata,
  TorznabSearchCacheStats,
  TorznabRecentSearch,
  User
} from "@/types"
import { getApiBaseUrl, withBasePath } from "./base-url"

const API_BASE = getApiBaseUrl()

const normalizeExcludedIndexerMap = (excluded?: Record<string, string>): Record<number, string> | undefined => {
  if (!excluded) {
    return undefined
  }

  const normalizedEntries = Object.entries(excluded)
    .map(([key, value]) => {
      const numericKey = Number(key)
      if (Number.isNaN(numericKey)) {
        return null
      }
      return [numericKey, value] as const
    })
    .filter((entry): entry is readonly [number, string] => entry !== null)

  if (normalizedEntries.length === 0) {
    return undefined
  }

  return Object.fromEntries(normalizedEntries) as Record<number, string>
}

class ApiClient {
  private async request<T>(
    endpoint: string,
    options?: RequestInit
  ): Promise<T> {
    const response = await fetch(`${API_BASE}${endpoint}`, {
      ...options,
      headers: {
        "Content-Type": "application/json",
        ...options?.headers,
      },
      credentials: "include",
    })

    if (!response.ok) {
      const errorMessage = await this.extractErrorMessage(response)
      this.handleAuthError(response.status, endpoint, errorMessage)
      throw new Error(errorMessage)
    }

    // Handle empty responses (like 204 No Content)
    if (response.status === 204 || response.headers.get("content-length") === "0") {
      return undefined as T
    }

    return response.json()
  }

  private async extractErrorMessage(response: Response): Promise<string> {
    const fallbackMessage = `HTTP error! status: ${response.status}`

    try {
      const rawBody = await response.text()
      if (!rawBody) {
        return fallbackMessage
      }

      try {
        const errorData = JSON.parse(rawBody) as { error?: string; message?: string }
        const parsedMessage = errorData?.error ?? errorData?.message
        if (typeof parsedMessage === "string" && parsedMessage.trim().length > 0) {
          return parsedMessage
        }
      } catch {
        const trimmed = rawBody.trim()
        if (trimmed.length > 0) {
          return trimmed
        }
      }

      return fallbackMessage
    } catch {
      return fallbackMessage
    }
  }

  private handleAuthError(status: number, endpoint: string, errorMessage: string): void {
    if (!this.shouldForceLogout(status, endpoint, errorMessage)) {
      return
    }

    window.location.href = withBasePath("/login")
    throw new Error("Session expired")
  }

  private shouldForceLogout(status: number, endpoint: string, errorMessage: string): boolean {
    if (typeof window === "undefined") {
      return false
    }

    if (this.isAuthCheckEndpoint(endpoint)) {
      return false
    }

    const pathname = window.location.pathname
    if (pathname.startsWith(withBasePath("/login")) || pathname.startsWith(withBasePath("/setup"))) {
      return false
    }

    if (status === 401) {
      return true
    }

    if (status === 403) {
      const normalizedMessage = errorMessage.trim().toLowerCase()
      return normalizedMessage === "unauthorized"
    }

    return false
  }

  private isAuthCheckEndpoint(endpoint: string): boolean {
    return endpoint === "/auth/me" || endpoint === "/auth/validate"
  }

  // Auth endpoints
  async checkAuth(): Promise<User> {
    return this.request<User>("/auth/me")
  }

  async checkSetupRequired(): Promise<boolean> {
    try {
      const response = await fetch(`${API_BASE}/auth/check-setup`, {
        method: "GET",
        credentials: "include",
      })
      const data = await response.json()
      return data.setupRequired || false
    } catch {
      return false
    }
  }

  async setup(username: string, password: string): Promise<AuthResponse> {
    return this.request<AuthResponse>("/auth/setup", {
      method: "POST",
      body: JSON.stringify({ username, password }),
    })
  }

  async login(username: string, password: string, rememberMe = false): Promise<AuthResponse> {
    return this.request<AuthResponse>("/auth/login", {
      method: "POST",
      body: JSON.stringify({ username, password, remember_me: rememberMe }),
    })
  }

  async logout(): Promise<void> {
    return this.request("/auth/logout", { method: "POST" })
  }

  async validate(): Promise<{
    username: string
    auth_method?: string
    profile_picture?: string
  }> {
    return this.request("/auth/validate")
  }

  async getOIDCConfig(): Promise<{
    enabled: boolean
    authorizationUrl: string
    state: string
    disableBuiltInLogin: boolean
    issuerUrl: string
  }> {
    try {
      return await this.request("/auth/oidc/config")
    } catch {
      // Return default config if OIDC is not configured
      return {
        enabled: false,
        authorizationUrl: "",
        state: "",
        disableBuiltInLogin: false,
        issuerUrl: "",
      }
    }
  }

  // Instance endpoints
  async getInstances(): Promise<InstanceResponse[]> {
    return this.request<InstanceResponse[]>("/instances")
  }

  async createInstance(data: InstanceFormData): Promise<InstanceResponse> {
    return this.request<InstanceResponse>("/instances", {
      method: "POST",
      body: JSON.stringify(data),
    })
  }

  async updateInstance(
    id: number,
    data: Partial<InstanceFormData>
  ): Promise<InstanceResponse> {
    return this.request<InstanceResponse>(`/instances/${id}`, {
      method: "PUT",
      body: JSON.stringify(data),
    })
  }

  async updateInstanceStatus(
    id: number,
    isActive: boolean
  ): Promise<InstanceResponse> {
    return this.request<InstanceResponse>(`/instances/${id}/status`, {
      method: "PUT",
      body: JSON.stringify({ isActive }),
    })
  }

  async deleteInstance(id: number): Promise<void> {
    return this.request(`/instances/${id}`, { method: "DELETE" })
  }

  async testConnection(id: number): Promise<{ connected: boolean; message: string }> {
    return this.request(`/instances/${id}/test`, { method: "POST" })
  }

  async getInstanceCapabilities(id: number): Promise<InstanceCapabilities> {
    return this.request<InstanceCapabilities>(`/instances/${id}/capabilities`)
  }

  async getInstanceReannounceActivity(
    instanceId: number,
    limit?: number
  ): Promise<InstanceReannounceActivity[]> {
    const query = typeof limit === "number" ? `?limit=${limit}` : ""
    return this.request<InstanceReannounceActivity[]>(`/instances/${instanceId}/reannounce/activity${query}`)
  }

  async getInstanceReannounceCandidates(
    instanceId: number
  ): Promise<InstanceReannounceCandidate[]> {
    return this.request<InstanceReannounceCandidate[]>(`/instances/${instanceId}/reannounce/candidates`)
  }

  async reorderInstances(instanceIds: number[]): Promise<InstanceResponse[]> {
    return this.request<InstanceResponse[]>("/instances/order", {
      method: "PUT",
      body: JSON.stringify({ instanceIds }),
    })
  }

  async getBackupSettings(instanceId: number): Promise<BackupSettings> {
    return this.request<BackupSettings>(`/instances/${instanceId}/backups/settings`)
  }

  async updateBackupSettings(instanceId: number, payload: {
    enabled: boolean
    hourlyEnabled: boolean
    dailyEnabled: boolean
    weeklyEnabled: boolean
    monthlyEnabled: boolean
    keepHourly: number
    keepDaily: number
    keepWeekly: number
    keepMonthly: number
    includeCategories: boolean
    includeTags: boolean
  }): Promise<BackupSettings> {
    return this.request<BackupSettings>(`/instances/${instanceId}/backups/settings`, {
      method: "PUT",
      body: JSON.stringify(payload),
    })
  }

  async triggerBackup(instanceId: number, payload: { kind?: string; requestedBy?: string } = {}): Promise<BackupRun> {
    return this.request<BackupRun>(`/instances/${instanceId}/backups/run`, {
      method: "POST",
      body: JSON.stringify(payload),
    })
  }

  async listBackupRuns(instanceId: number, params?: { limit?: number; offset?: number }): Promise<BackupRunsResponse> {
    const search = new URLSearchParams()
    if (params?.limit !== undefined) search.set("limit", params.limit.toString())
    if (params?.offset !== undefined) search.set("offset", params.offset.toString())

    const query = search.toString()
    const suffix = query ? `?${query}` : ""
    return this.request<BackupRunsResponse>(`/instances/${instanceId}/backups/runs${suffix}`)
  }

  async getBackupManifest(instanceId: number, runId: number): Promise<BackupManifest> {
    return this.request<BackupManifest>(`/instances/${instanceId}/backups/runs/${runId}/manifest`)
  }

  async deleteBackupRun(instanceId: number, runId: number): Promise<{ deleted: boolean }> {
    return this.request<{ deleted: boolean }>(`/instances/${instanceId}/backups/runs/${runId}`, {
      method: "DELETE",
    })
  }

  async deleteAllBackups(instanceId: number): Promise<{ deleted: boolean }> {
    return this.request<{ deleted: boolean }>(`/instances/${instanceId}/backups/runs`, {
      method: "DELETE",
    })
  }

  async importBackupManifest(instanceId: number, manifestFile: File): Promise<BackupRun> {
    const formData = new FormData()
    formData.append("archive", manifestFile)

    const response = await fetch(`${API_BASE}/instances/${instanceId}/backups/import`, {
      method: "POST",
      body: formData,
      credentials: "include",
    })

    if (!response.ok) {
      const errorMessage = await this.extractErrorMessage(response)
      this.handleAuthError(response.status, `/instances/${instanceId}/backups/import`, errorMessage)
      throw new Error(errorMessage)
    }

    return response.json()
  }

  async previewRestore(
    instanceId: number,
    runId: number,
    payload: { mode?: RestoreMode; excludeHashes?: string[] } = {}
  ): Promise<RestorePlan> {
    return this.request<RestorePlan>(`/instances/${instanceId}/backups/runs/${runId}/restore/preview`, {
      method: "POST",
      body: JSON.stringify(payload),
    })
  }

  async executeRestore(
    instanceId: number,
    runId: number,
    payload: {
      mode: RestoreMode
      dryRun?: boolean
      excludeHashes?: string[]
      startPaused?: boolean
      skipHashCheck?: boolean
      autoResumeVerified?: boolean
    }
  ): Promise<RestoreResult> {
    return this.request<RestoreResult>(`/instances/${instanceId}/backups/runs/${runId}/restore`, {
      method: "POST",
      body: JSON.stringify(payload),
    })
  }

  getBackupDownloadUrl(instanceId: number, runId: number, format?: string): string {
    const url = new URL(withBasePath(`/api/instances/${instanceId}/backups/runs/${runId}/download`), window.location.origin)
    if (format && format !== 'zip') {
      url.searchParams.set('format', format)
    }
    return url.toString()
  }

  getBackupTorrentDownloadUrl(instanceId: number, runId: number, torrentHash: string): string {
    const encodedHash = encodeURIComponent(torrentHash)
    return withBasePath(`/api/instances/${instanceId}/backups/runs/${runId}/items/${encodedHash}/download`)
  }


  // Torrent endpoints
  async getTorrents(
    instanceId: number,
    params: {
      page?: number
      limit?: number
      sort?: string
      order?: "asc" | "desc"
      search?: string
      filters?: TorrentFilters
    }
  ): Promise<TorrentResponse> {
    const searchParams = new URLSearchParams()
    if (params.page !== undefined) searchParams.set("page", params.page.toString())
    if (params.limit !== undefined) searchParams.set("limit", params.limit.toString())
    if (params.sort) searchParams.set("sort", params.sort)
    if (params.order) searchParams.set("order", params.order)
    if (params.search) searchParams.set("search", params.search)
    if (params.filters) searchParams.set("filters", JSON.stringify(params.filters))

    return this.request<TorrentResponse>(
      `/instances/${instanceId}/torrents?${searchParams}`
    )
  }

  async getCrossInstanceTorrents(
    params: {
      page?: number
      limit?: number
      sort?: string
      order?: "asc" | "desc"
      search?: string
      filters?: TorrentFilters
    }
  ): Promise<TorrentResponse> {
    const searchParams = new URLSearchParams()
    if (params.page !== undefined) searchParams.set("page", params.page.toString())
    if (params.limit !== undefined) searchParams.set("limit", params.limit.toString())
    if (params.sort) searchParams.set("sort", params.sort)
    if (params.order) searchParams.set("order", params.order)
    if (params.search) searchParams.set("search", params.search)
    if (params.filters) searchParams.set("filters", JSON.stringify(params.filters))

    type RawCrossInstanceTorrent = Omit<CrossInstanceTorrent, "instanceId" | "instanceName"> & {
      instanceId?: number
      instanceName?: string
      instance_id?: number
      instance_name?: string
    }

    const normalizeCrossInstanceTorrents = (
      torrents?: RawCrossInstanceTorrent[] | null
    ): CrossInstanceTorrent[] | undefined => {
      if (!torrents) {
        return undefined
      }

      let needsNormalization = false

      for (const torrent of torrents) {
        if (torrent.instanceId === undefined || torrent.instanceName === undefined) {
          needsNormalization = true
          break
        }
      }

      if (!needsNormalization) {
        return torrents as CrossInstanceTorrent[]
      }

      const normalizedTorrents: CrossInstanceTorrent[] = []

      torrents.forEach(torrent => {
        const instanceId = torrent.instanceId ?? torrent.instance_id
        const instanceName = torrent.instanceName ?? torrent.instance_name

        if (instanceId === undefined || instanceName === undefined) {
          console.error("Missing instance fields in cross-instance torrent:", torrent)
          return
        }

        normalizedTorrents.push({
          ...torrent,
          instanceId,
          instanceName,
        })
      })

      return normalizedTorrents
    }

    const response = await this.request<TorrentResponse>(
      `/torrents/cross-instance?${searchParams}`
    )

    const normalizedCrossInstanceTorrents = normalizeCrossInstanceTorrents(
      (response.crossInstanceTorrents ?? response.cross_instance_torrents) as RawCrossInstanceTorrent[] | undefined
    )

    if (normalizedCrossInstanceTorrents) {
      response.crossInstanceTorrents = normalizedCrossInstanceTorrents
      response.cross_instance_torrents = normalizedCrossInstanceTorrents
    }

    return response
  }

  async addTorrent(
    instanceId: number,
    data: {
      torrentFiles?: File[]
      urls?: string[]
      category?: string
      tags?: string[]
      startPaused?: boolean
      savePath?: string
      useDownloadPath?: boolean
      downloadPath?: string
      autoTMM?: boolean
      skipHashCheck?: boolean
      sequentialDownload?: boolean
      firstLastPiecePrio?: boolean
      limitUploadSpeed?: number
      limitDownloadSpeed?: number
      limitRatio?: number
      limitSeedTime?: number
      contentLayout?: string
      rename?: string
      indexerId?: number
    }
  ): Promise<{ success: boolean; message?: string }> {
    const formData = new FormData()
    // Append each file with the same field name "torrent"
    if (data.torrentFiles) {
      data.torrentFiles.forEach(file => formData.append("torrent", file))
    }
    if (data.urls) formData.append("urls", data.urls.join("\n"))
    if (data.category) formData.append("category", data.category)
    if (data.tags) formData.append("tags", data.tags.join(","))
    if (data.startPaused !== undefined) formData.append("paused", data.startPaused.toString())
    if (data.autoTMM !== undefined) formData.append("autoTMM", data.autoTMM.toString())
    if (data.skipHashCheck !== undefined) formData.append("skip_checking", data.skipHashCheck.toString())
    if (data.sequentialDownload !== undefined) formData.append("sequentialDownload", data.sequentialDownload.toString())
    if (data.firstLastPiecePrio !== undefined) formData.append("firstLastPiecePrio", data.firstLastPiecePrio.toString())
    if (data.limitUploadSpeed !== undefined && data.limitUploadSpeed > 0) formData.append("upLimit", data.limitUploadSpeed.toString())
    if (data.limitDownloadSpeed !== undefined && data.limitDownloadSpeed > 0) formData.append("dlLimit", data.limitDownloadSpeed.toString())
    if (data.limitRatio !== undefined && data.limitRatio > 0) formData.append("ratioLimit", data.limitRatio.toString())
    if (data.limitSeedTime !== undefined && data.limitSeedTime > 0) formData.append("seedingTimeLimit", data.limitSeedTime.toString())
    if (data.contentLayout) formData.append("contentLayout", data.contentLayout)
    if (data.rename) formData.append("rename", data.rename)
    // Only send savePath if autoTMM is false or undefined
    if (data.savePath && !data.autoTMM) formData.append("savepath", data.savePath)
<<<<<<< HEAD
    if (data.indexerId) formData.append("indexer_id", data.indexerId.toString())
=======
    if (data.useDownloadPath !== undefined) formData.append("useDownloadPath", data.useDownloadPath.toString())
    if (data.downloadPath) formData.append("downloadPath", data.downloadPath)
>>>>>>> 85fd74b7

    const response = await fetch(`${API_BASE}/instances/${instanceId}/torrents`, {
      method: "POST",
      body: formData,
      credentials: "include",
    })

    if (!response.ok) {
      let errorMessage = `HTTP error! status: ${response.status}`
      try {
        const errorData = await response.json()
        errorMessage = errorData.error || errorData.message || errorMessage
      } catch {
        try {
          const errorText = await response.text()
          errorMessage = errorText || errorMessage
        } catch {
          // nothing to see here
        }
      }
      throw new Error(errorMessage)
    }

    return response.json()
  }

  async checkTorrentDuplicates(instanceId: number, hashes: string[]): Promise<{ duplicates: DuplicateTorrentMatch[] }> {
    return this.request<{ duplicates: DuplicateTorrentMatch[] }>(`/instances/${instanceId}/torrents/check-duplicates`, {
      method: "POST",
      body: JSON.stringify({ hashes }),
    })
  }


  async bulkAction(
    instanceId: number,
    data: {
      hashes: string[]
      action: "pause" | "resume" | "delete" | "recheck" | "reannounce" | "increasePriority" | "decreasePriority" | "topPriority" | "bottomPriority" | "setCategory" | "addTags" | "removeTags" | "setTags" | "toggleAutoTMM" | "forceStart" | "setShareLimit" | "setUploadLimit" | "setDownloadLimit" | "setLocation" | "editTrackers" | "addTrackers" | "removeTrackers"
      deleteFiles?: boolean
      category?: string
      tags?: string  // Comma-separated tags string
      enable?: boolean  // For toggleAutoTMM
      selectAll?: boolean  // When true, apply to all torrents matching filters
      filters?: TorrentFilters
      search?: string  // Search query when selectAll is true
      excludeHashes?: string[]  // Hashes to exclude when selectAll is true
      ratioLimit?: number  // For setShareLimit action
      seedingTimeLimit?: number  // For setShareLimit action (minutes)
      inactiveSeedingTimeLimit?: number  // For setShareLimit action (minutes)
      uploadLimit?: number  // For setUploadLimit action (KB/s)
      downloadLimit?: number  // For setDownloadLimit action (KB/s)
      location?: string  // For setLocation action
      trackerOldURL?: string  // For editTrackers action
      trackerNewURL?: string  // For editTrackers action
      trackerURLs?: string  // For addTrackers/removeTrackers actions (newline-separated)
    }
  ): Promise<void> {
    return this.request(`/instances/${instanceId}/torrents/bulk-action`, {
      method: "POST",
      body: JSON.stringify(data),
    })
  }

  async analyzeTorrentForCrossSeedSearch(
    instanceId: number,
    hash: string
  ): Promise<CrossSeedTorrentInfo> {
    type RawTorrentInfo = {
      instance_id?: number
      instance_name?: string
      hash?: string
      name: string
      category?: string
      size?: number
      progress?: number
      total_files?: number
      matching_files?: number
      file_count?: number
      content_type?: string
      search_type?: string
      search_categories?: number[]
      required_caps?: string[]
      available_indexers?: number[]
      filtered_indexers?: number[]
      excluded_indexers?: Record<string, string>
      content_matches?: string[]
      content_filtering_completed?: boolean
    }

    const raw = await this.request<RawTorrentInfo>(
      `/cross-seed/torrents/${instanceId}/${hash}/analyze`,
      { method: "GET" }
    )

    return {
      instanceId: raw.instance_id,
      instanceName: raw.instance_name,
      hash: raw.hash,
      name: raw.name,
      category: raw.category,
      size: raw.size,
      progress: raw.progress,
      totalFiles: raw.total_files,
      matchingFiles: raw.matching_files,
      fileCount: raw.file_count,
      contentType: raw.content_type,
      searchType: raw.search_type,
      searchCategories: raw.search_categories,
      requiredCaps: raw.required_caps,
      availableIndexers: raw.available_indexers,
      filteredIndexers: raw.filtered_indexers,
      excludedIndexers: normalizeExcludedIndexerMap(raw.excluded_indexers),
      contentMatches: raw.content_matches,
      contentFilteringCompleted: raw.content_filtering_completed,
    }
  }

  async getAsyncFilteringStatus(
    instanceId: number,
    hash: string
  ): Promise<AsyncIndexerFilteringState> {
    type RawAsyncFilteringState = {
      capabilities_completed: boolean
      content_completed: boolean
      capability_indexers: number[]
      filtered_indexers: number[]
      excluded_indexers: Record<string, string>
      content_matches: string[]
    }

    const raw = await this.request<RawAsyncFilteringState>(
      `/cross-seed/torrents/${instanceId}/${hash}/async-status`,
      { method: "GET" }
    )

    return {
      capabilitiesCompleted: raw.capabilities_completed,
      contentCompleted: raw.content_completed,
      capabilityIndexers: raw.capability_indexers,
      filteredIndexers: raw.filtered_indexers,
      excludedIndexers: normalizeExcludedIndexerMap(raw.excluded_indexers) || {},
      contentMatches: raw.content_matches,
    }
  }

  async searchCrossSeedTorrent(
    instanceId: number,
    hash: string,
    options: {
      query?: string
      limit?: number
      indexerIds?: number[]
      findIndividualEpisodes?: boolean
      cacheMode?: "bypass"
    } = {}
  ): Promise<CrossSeedTorrentSearchResponse> {
    const body: Record<string, unknown> = {}
    const trimmedQuery = options.query?.trim()
    if (trimmedQuery) {
      body.query = trimmedQuery
    }
    if (options.limit !== undefined) {
      body.limit = options.limit
    }
    if (options.indexerIds && options.indexerIds.length > 0) {
      body.indexer_ids = options.indexerIds
    }
    if (options.findIndividualEpisodes !== undefined) {
      body.find_individual_episodes = options.findIndividualEpisodes
    }
    if (options.cacheMode) {
      body.cache_mode = options.cacheMode
    }

    type RawTorrentInfo = {
      instance_id?: number
      instance_name?: string
      hash?: string
      name?: string
      category?: string
      size?: number
      progress?: number
      total_files?: number
      matching_files?: number
      file_count?: number
      content_type?: string
      search_type?: string
      search_categories?: number[]
      required_caps?: string[]
      available_indexers?: number[]
      filtered_indexers?: number[]
      excluded_indexers?: Record<string, string>
      content_matches?: string[]
    } | null

    type RawSearchResult = {
      indexer: string
      indexer_id: number
      title: string
      download_url: string
      info_url?: string
      size: number
      seeders: number
      leechers: number
      category_id: number
      category_name: string
      publish_date: string
      download_volume_factor: number
      upload_volume_factor: number
      guid: string
      imdb_id?: string
      tvdb_id?: string
      match_reason?: string
      match_score?: number
    }

    type RawSearchResponse = {
      source_torrent: RawTorrentInfo
      results?: RawSearchResult[]
      cache?: TorznabSearchCacheMetadata
    }

    const response = await this.request<RawSearchResponse>(`/cross-seed/torrents/${instanceId}/${hash}/search`, {
      method: "POST",
      body: Object.keys(body).length > 0 ? JSON.stringify(body) : undefined,
    })

    const normalizeTorrentInfo = (torrent?: RawTorrentInfo): CrossSeedTorrentInfo => ({
      instanceId: torrent?.instance_id ?? undefined,
      instanceName: torrent?.instance_name ?? undefined,
      hash: torrent?.hash ?? undefined,
      name: torrent?.name ?? trimmedQuery ?? "",
      category: torrent?.category ?? undefined,
      size: torrent?.size ?? undefined,
      progress: torrent?.progress ?? undefined,
      totalFiles: torrent?.total_files ?? undefined,
      matchingFiles: torrent?.matching_files ?? undefined,
      fileCount: torrent?.file_count ?? undefined,
      contentType: torrent?.content_type ?? undefined,
      searchType: torrent?.search_type ?? undefined,
      searchCategories: torrent?.search_categories ?? undefined,
      requiredCaps: torrent?.required_caps ?? undefined,
      availableIndexers: torrent?.available_indexers ?? undefined,
      filteredIndexers: torrent?.filtered_indexers ?? undefined,
      excludedIndexers: normalizeExcludedIndexerMap(torrent?.excluded_indexers),
      contentMatches: torrent?.content_matches ?? undefined,
    })

    return {
      sourceTorrent: normalizeTorrentInfo(response.source_torrent ?? null),
      results: (response.results ?? []).map((result): CrossSeedTorrentSearchResponse["results"][number] => ({
        indexer: result.indexer,
        indexerId: result.indexer_id,
        title: result.title,
        downloadUrl: result.download_url,
        infoUrl: result.info_url,
        size: result.size,
        seeders: result.seeders,
        leechers: result.leechers,
        categoryId: result.category_id,
        categoryName: result.category_name,
        publishDate: result.publish_date,
        downloadVolumeFactor: result.download_volume_factor,
        uploadVolumeFactor: result.upload_volume_factor,
        guid: result.guid,
        imdbId: result.imdb_id ?? undefined,
        tvdbId: result.tvdb_id ?? undefined,
        matchReason: result.match_reason ?? undefined,
        matchScore: result.match_score ?? 0,
      })),
      cache: response.cache,
    }
  }

  async applyCrossSeedSearchResults(
    instanceId: number,
    hash: string,
    payload: {
      selections: CrossSeedTorrentSearchSelection[]
      useTag: boolean
      tagName?: string
      startPaused?: boolean
      findIndividualEpisodes?: boolean
    }
  ): Promise<CrossSeedApplyResponse> {
    const body: Record<string, unknown> = {
      selections: payload.selections.map(selection => {
        const item: Record<string, unknown> = {
          indexer_id: selection.indexerId,
          indexer: selection.indexer,
          download_url: selection.downloadUrl,
          title: selection.title,
        }
        if (selection.guid) {
          item.guid = selection.guid
        }
        return item
      }),
      use_tag: payload.useTag,
    }

    if (payload.tagName) {
      body.tag_name = payload.tagName
    }
    if (payload.startPaused !== undefined) {
      body.start_paused = payload.startPaused
    }
    if (payload.findIndividualEpisodes !== undefined) {
      body.find_individual_episodes = payload.findIndividualEpisodes
    }

    type RawMatchedTorrent = {
      hash?: string
      name?: string
      progress?: number
      size?: number
    }

    type RawInstanceResult = {
      instance_id: number
      instance_name: string
      success: boolean
      status: string
      message?: string
      matched_torrent?: RawMatchedTorrent
    }

    type RawApplyResult = {
      title: string
      indexer: string
      torrent_name?: string
      success: boolean
      instance_results?: RawInstanceResult[]
      error?: string
    }

    type RawApplyResponse = {
      results?: RawApplyResult[]
    }

    const response = await this.request<RawApplyResponse>(`/cross-seed/torrents/${instanceId}/${hash}/apply`, {
      method: "POST",
      body: JSON.stringify(body),
    })

    return {
      results: (response.results ?? []).map((result): CrossSeedApplyResponse["results"][number] => ({
        title: result.title,
        indexer: result.indexer,
        torrentName: result.torrent_name ?? undefined,
        success: result.success,
        instanceResults: (result.instance_results ?? []).map((instance): CrossSeedInstanceResult => ({
          instanceId: instance.instance_id,
          instanceName: instance.instance_name,
          success: instance.success,
          status: instance.status,
          message: instance.message,
          matchedTorrent: instance.matched_torrent
            ? {
                hash: instance.matched_torrent.hash ?? "",
                name: instance.matched_torrent.name ?? "",
                progress: instance.matched_torrent.progress ?? 0,
                size: instance.matched_torrent.size ?? 0,
              }
            : undefined,
        })),
        error: result.error ?? undefined,
      })),
    }
  }

  async getCrossSeedSettings(): Promise<CrossSeedAutomationSettings> {
    return this.request<CrossSeedAutomationSettings>("/cross-seed/settings")
  }

  async updateCrossSeedSettings(payload: CrossSeedAutomationSettings): Promise<CrossSeedAutomationSettings> {
    return this.request<CrossSeedAutomationSettings>("/cross-seed/settings", {
      method: "PUT",
      body: JSON.stringify(payload),
    })
  }

  async patchCrossSeedSettings(payload: CrossSeedAutomationSettingsPatch): Promise<CrossSeedAutomationSettings> {
    return this.request<CrossSeedAutomationSettings>("/cross-seed/settings", {
      method: "PATCH",
      body: JSON.stringify(payload),
    })
  }

  async getCrossSeedSearchSettings(): Promise<CrossSeedSearchSettings> {
    return this.request<CrossSeedSearchSettings>("/cross-seed/search/settings")
  }

  async patchCrossSeedSearchSettings(payload: CrossSeedSearchSettingsPatch): Promise<CrossSeedSearchSettings> {
    return this.request<CrossSeedSearchSettings>("/cross-seed/search/settings", {
      method: "PATCH",
      body: JSON.stringify(payload),
    })
  }

  async getCrossSeedStatus(): Promise<CrossSeedAutomationStatus> {
    return this.request<CrossSeedAutomationStatus>("/cross-seed/status")
  }

  async listCrossSeedRuns(params?: { limit?: number; offset?: number }): Promise<CrossSeedRun[]> {
    const search = new URLSearchParams()
    if (params?.limit !== undefined) search.set("limit", params.limit.toString())
    if (params?.offset !== undefined) search.set("offset", params.offset.toString())
    const query = search.toString()
    const suffix = query ? `?${query}` : ""
    return this.request<CrossSeedRun[]>(`/cross-seed/runs${suffix}`)
  }

  async getCrossSeedSearchStatus(): Promise<CrossSeedSearchStatus> {
    return this.request<CrossSeedSearchStatus>("/cross-seed/search/status")
  }

  async startCrossSeedSearchRun(payload: {
    instanceId: number
    categories: string[]
    tags: string[]
    intervalSeconds: number
    indexerIds: number[]
    cooldownMinutes: number
  }): Promise<CrossSeedSearchRun> {
    return this.request<CrossSeedSearchRun>("/cross-seed/search/run", {
      method: "POST",
      body: JSON.stringify(payload),
    })
  }

  async cancelCrossSeedSearchRun(): Promise<void> {
    await this.request("/cross-seed/search/run/cancel", { method: "POST" })
  }

  async listCrossSeedSearchRuns(instanceId: number, params?: { limit?: number; offset?: number }): Promise<CrossSeedSearchRun[]> {
    const search = new URLSearchParams({ instanceId: instanceId.toString() })
    if (params?.limit !== undefined) search.set("limit", params.limit.toString())
    if (params?.offset !== undefined) search.set("offset", params.offset.toString())
    return this.request<CrossSeedSearchRun[]>(`/cross-seed/search/runs?${search.toString()}`)
  }

  async triggerCrossSeedRun(payload: { dryRun?: boolean } = {}): Promise<CrossSeedRun> {
    return this.request<CrossSeedRun>("/cross-seed/run", {
      method: "POST",
      body: JSON.stringify(payload),
    })
  }

  // Torrent Details
  async getTorrentProperties(instanceId: number, hash: string): Promise<TorrentProperties> {
    return this.request<TorrentProperties>(`/instances/${instanceId}/torrents/${hash}/properties`)
  }

  async getTorrentTrackers(instanceId: number, hash: string): Promise<TorrentTracker[]> {
    return this.request<TorrentTracker[]>(`/instances/${instanceId}/torrents/${hash}/trackers`)
  }

  async editTorrentTracker(instanceId: number, hash: string, oldURL: string, newURL: string): Promise<void> {
    return this.request(`/instances/${instanceId}/torrents/${hash}/trackers`, {
      method: "PUT",
      body: JSON.stringify({ oldURL, newURL }),
    })
  }

  async addTorrentTrackers(instanceId: number, hash: string, urls: string): Promise<void> {
    return this.request(`/instances/${instanceId}/torrents/${hash}/trackers`, {
      method: "POST",
      body: JSON.stringify({ urls }),
    })
  }

  async removeTorrentTrackers(instanceId: number, hash: string, urls: string): Promise<void> {
    return this.request(`/instances/${instanceId}/torrents/${hash}/trackers`, {
      method: "DELETE",
      body: JSON.stringify({ urls }),
    })
  }

  async renameTorrent(instanceId: number, hash: string, name: string): Promise<void> {
    return this.request(`/instances/${instanceId}/torrents/${hash}/rename`, {
      method: "PUT",
      body: JSON.stringify({ name }),
    })
  }

  async renameTorrentFile(instanceId: number, hash: string, oldPath: string, newPath: string): Promise<void> {
    return this.request(`/instances/${instanceId}/torrents/${hash}/rename-file`, {
      method: "PUT",
      body: JSON.stringify({ oldPath, newPath }),
    })
  }

  async renameTorrentFolder(instanceId: number, hash: string, oldPath: string, newPath: string): Promise<void> {
    return this.request(`/instances/${instanceId}/torrents/${hash}/rename-folder`, {
      method: "PUT",
      body: JSON.stringify({ oldPath, newPath }),
    })
  }

  async getTorrentFiles(instanceId: number, hash: string, options?: { refresh?: boolean }): Promise<TorrentFile[]> {
    const query = options?.refresh ? "?refresh=1" : ""
    return this.request<TorrentFile[]>(`/instances/${instanceId}/torrents/${hash}/files${query}`)
  }

  async setTorrentFilePriority(instanceId: number, hash: string, indices: number[], priority: number): Promise<void> {
    return this.request(`/instances/${instanceId}/torrents/${hash}/files`, {
      method: "PUT",
      body: JSON.stringify({ indices, priority }),
    })
  }

  async exportTorrent(instanceId: number, hash: string): Promise<{ blob: Blob; filename: string | null }> {
    const encodedHash = encodeURIComponent(hash)
    const response = await fetch(`${API_BASE}/instances/${instanceId}/torrents/${encodedHash}/export`, {
      method: "GET",
      credentials: "include",
    })

    if (!response.ok) {
      const errorMessage = await this.extractErrorMessage(response)
      this.handleAuthError(response.status, `/instances/${instanceId}/torrents/${encodedHash}/export`, errorMessage)
      throw new Error(errorMessage)
    }

    const blob = await response.blob()
    const disposition = response.headers.get("content-disposition")
    const filename = parseContentDispositionFilename(disposition)

    return { blob, filename }
  }

  async getTorrentPeers(instanceId: number, hash: string): Promise<SortedPeersResponse> {
    return this.request<SortedPeersResponse>(`/instances/${instanceId}/torrents/${hash}/peers`)
  }

  async addPeersToTorrents(instanceId: number, hashes: string[], peers: string[]): Promise<void> {
    return this.request(`/instances/${instanceId}/torrents/add-peers`, {
      method: "POST",
      body: JSON.stringify({ hashes, peers }),
    })
  }

  async banPeers(instanceId: number, peers: string[]): Promise<void> {
    return this.request(`/instances/${instanceId}/torrents/ban-peers`, {
      method: "POST",
      body: JSON.stringify({ peers }),
    })
  }

  // Torrent Creator
  async createTorrent(instanceId: number, params: TorrentCreationParams): Promise<TorrentCreationTaskResponse> {
    return this.request(`/instances/${instanceId}/torrent-creator`, {
      method: "POST",
      body: JSON.stringify(params),
    })
  }

  async getTorrentCreationTasks(instanceId: number, taskID?: string): Promise<TorrentCreationTask[]> {
    const query = taskID ? `?taskID=${encodeURIComponent(taskID)}` : ""
    return this.request(`/instances/${instanceId}/torrent-creator/status${query}`)
  }

  async getActiveTaskCount(instanceId: number): Promise<number> {
    const response = await this.request<{ count: number }>(`/instances/${instanceId}/torrent-creator/count`)
    return response.count
  }

  async downloadTorrentFile(instanceId: number, taskID: string): Promise<void> {
    const response = await fetch(
      `${API_BASE}/instances/${instanceId}/torrent-creator/${encodeURIComponent(taskID)}/file`,
      {
        method: "GET",
        credentials: "include",
      }
    )

    if (!response.ok) {
      throw new Error(`Failed to download torrent file: ${response.statusText}`)
    }

    // Get filename from Content-Disposition header
    const contentDisposition = response.headers.get("Content-Disposition")
    let filename = `${taskID}.torrent`
    if (contentDisposition) {
      const filenameMatch = contentDisposition.match(/filename="?([^";]+)"?/)
      if (filenameMatch) {
        filename = filenameMatch[1]
      }
    }

    // Create blob and download
    const blob = await response.blob()
    const url = window.URL.createObjectURL(blob)
    const a = document.createElement("a")
    a.href = url
    a.download = filename
    document.body.appendChild(a)
    a.click()
    document.body.removeChild(a)
    window.URL.revokeObjectURL(url)
  }

  async deleteTorrentCreationTask(instanceId: number, taskID: string): Promise<{ message: string }> {
    return this.request(`/instances/${instanceId}/torrent-creator/${encodeURIComponent(taskID)}`, {
      method: "DELETE",
    })
  }

  // Categories & Tags
  async getCategories(instanceId: number): Promise<Record<string, Category>> {
    return this.request(`/instances/${instanceId}/categories`)
  }

  async createCategory(instanceId: number, name: string, savePath?: string): Promise<{ message: string }> {
    return this.request(`/instances/${instanceId}/categories`, {
      method: "POST",
      body: JSON.stringify({ name, savePath: savePath || "" }),
    })
  }

  async editCategory(instanceId: number, name: string, savePath: string): Promise<{ message: string }> {
    return this.request(`/instances/${instanceId}/categories`, {
      method: "PUT",
      body: JSON.stringify({ name, savePath }),
    })
  }

  async removeCategories(instanceId: number, categories: string[]): Promise<{ message: string }> {
    return this.request(`/instances/${instanceId}/categories`, {
      method: "DELETE",
      body: JSON.stringify({ categories }),
    })
  }

  async getTags(instanceId: number): Promise<string[]> {
    return this.request(`/instances/${instanceId}/tags`)
  }

  async createTags(instanceId: number, tags: string[]): Promise<{ message: string }> {
    return this.request(`/instances/${instanceId}/tags`, {
      method: "POST",
      body: JSON.stringify({ tags }),
    })
  }

  async deleteTags(instanceId: number, tags: string[]): Promise<{ message: string }> {
    return this.request(`/instances/${instanceId}/tags`, {
      method: "DELETE",
      body: JSON.stringify({ tags }),
    })
  }

  async getActiveTrackers(instanceId: number): Promise<Record<string, string>> {
    return this.request(`/instances/${instanceId}/trackers`)
  }

  async listTrackerRules(instanceId: number): Promise<TrackerRule[]> {
    return this.request(`/instances/${instanceId}/tracker-rules`)
  }

  async createTrackerRule(instanceId: number, payload: TrackerRuleInput): Promise<TrackerRule> {
    return this.request(`/instances/${instanceId}/tracker-rules`, {
      method: "POST",
      body: JSON.stringify(payload),
    })
  }

  async updateTrackerRule(instanceId: number, ruleId: number, payload: TrackerRuleInput): Promise<TrackerRule> {
    return this.request(`/instances/${instanceId}/tracker-rules/${ruleId}`, {
      method: "PUT",
      body: JSON.stringify(payload),
    })
  }

  async deleteTrackerRule(instanceId: number, ruleId: number): Promise<void> {
    return this.request(`/instances/${instanceId}/tracker-rules/${ruleId}`, {
      method: "DELETE",
    })
  }

  async reorderTrackerRules(instanceId: number, orderedIds: number[]): Promise<void> {
    return this.request(`/instances/${instanceId}/tracker-rules/order`, {
      method: "PUT",
      body: JSON.stringify({ orderedIds }),
    })
  }

  async applyTrackerRules(instanceId: number): Promise<void> {
    return this.request(`/instances/${instanceId}/tracker-rules/apply`, {
      method: "POST",
    })
  }

  // User endpoints
  async changePassword(currentPassword: string, newPassword: string): Promise<void> {
    return this.request("/auth/change-password", {
      method: "PUT",
      body: JSON.stringify({ currentPassword, newPassword }),
    })
  }

  // API Key endpoints
  async getApiKeys(): Promise<{
    id: number
    name: string
    key?: string
    createdAt: string
    lastUsedAt?: string
  }[]> {
    return this.request("/api-keys")
  }

  async createApiKey(name: string): Promise<{ id: number; key: string; name: string }> {
    return this.request("/api-keys", {
      method: "POST",
      body: JSON.stringify({ name }),
    })
  }

  async deleteApiKey(id: number): Promise<void> {
    return this.request(`/api-keys/${id}`, { method: "DELETE" })
  }

  // Client API Keys for proxy authentication
  async getClientApiKeys(): Promise<{
    id: number
    clientName: string
    instanceId: number
    createdAt: string
    lastUsedAt?: string
    instance?: {
      id: number
      name: string
      host: string
    } | null
  }[]> {
    return this.request("/client-api-keys")
  }

  async createClientApiKey(data: {
    clientName: string
    instanceId: number
  }): Promise<{
    key: string
    clientApiKey: {
      id: number
      clientName: string
      instanceId: number
      createdAt: string
    }
    instance?: {
      id: number
      name: string
      host: string
    }
    proxyUrl: string
  }> {
    return this.request("/client-api-keys", {
      method: "POST",
      body: JSON.stringify(data),
    })
  }

  async deleteClientApiKey(id: number): Promise<void> {
    return this.request(`/client-api-keys/${id}`, { method: "DELETE" })
  }

  // License endpoints
  async activateLicense(licenseKey: string): Promise<{
    valid: boolean
    expiresAt?: string
    message?: string
    error?: string
  }> {
    return this.request("/license/activate", {
      method: "POST",
      body: JSON.stringify({ licenseKey }),
    })
  }

  async validateLicense(licenseKey: string): Promise<{
    valid: boolean
    productName?: string
    expiresAt?: string
    message?: string
    error?: string
  }> {
    return this.request("/license/validate", {
      method: "POST",
      body: JSON.stringify({ licenseKey }),
    })
  }

  async getLicensedThemes(): Promise<{ hasPremiumAccess: boolean }> {
    return this.request("/license/licensed")
  }

  async getAllLicenses(): Promise<Array<{
    licenseKey: string
    productName: string
    status: string
    createdAt: string
  }>> {
    return this.request("/license/licenses")
  }


  async deleteLicense(licenseKey: string): Promise<{ message: string }> {
    return this.request(`/license/${licenseKey}`, { method: "DELETE" })
  }

  async refreshLicenses(): Promise<{ message: string }> {
    return this.request("/license/refresh", { method: "POST" })
  }

  // Preferences endpoints
  async getInstancePreferences(instanceId: number): Promise<AppPreferences> {
    return this.request<AppPreferences>(`/instances/${instanceId}/preferences`)
  }

  async updateInstancePreferences(
    instanceId: number,
    preferences: Partial<AppPreferences>
  ): Promise<AppPreferences> {
    return this.request<AppPreferences>(`/instances/${instanceId}/preferences`, {
      method: "PATCH",
      body: JSON.stringify(preferences),
    })
  }

  async getAlternativeSpeedLimitsMode(instanceId: number): Promise<{ enabled: boolean }> {
    return this.request<{ enabled: boolean }>(`/instances/${instanceId}/alternative-speed-limits`)
  }

  async toggleAlternativeSpeedLimits(instanceId: number): Promise<{ enabled: boolean }> {
    return this.request<{ enabled: boolean }>(`/instances/${instanceId}/alternative-speed-limits/toggle`, {
      method: "POST",
    })
  }

  async getQBittorrentAppInfo(instanceId: number): Promise<QBittorrentAppInfo> {
    return this.request<QBittorrentAppInfo>(`/instances/${instanceId}/app-info`)
  }

  async getLatestVersion(): Promise<{
    tag_name: string
    name?: string
    html_url: string
    published_at: string
  } | null> {
    try {
      const response = await this.request<{
        tag_name: string
        name?: string
        html_url: string
        published_at: string
      } | null>("/version/latest")

      // Treat empty responses as no update available
      return response ?? null
    } catch {
      // Return null if no update available (204 status) or any error
      return null
    }
  }

  async getTrackerIcons(): Promise<Record<string, string>> {
    return this.request<Record<string, string>>("/tracker-icons")
  }

  // External Programs endpoints
  async listExternalPrograms(): Promise<ExternalProgram[]> {
    return this.request<ExternalProgram[]>("/external-programs")
  }

  async createExternalProgram(program: ExternalProgramCreate): Promise<ExternalProgram> {
    return this.request<ExternalProgram>("/external-programs", {
      method: "POST",
      body: JSON.stringify(program),
    })
  }

  async updateExternalProgram(id: number, program: ExternalProgramUpdate): Promise<ExternalProgram> {
    return this.request<ExternalProgram>(`/external-programs/${id}`, {
      method: "PUT",
      body: JSON.stringify(program),
    })
  }

  async deleteExternalProgram(id: number): Promise<void> {
    return this.request(`/external-programs/${id}`, {
      method: "DELETE",
    })
  }

  async executeExternalProgram(request: ExternalProgramExecute): Promise<ExternalProgramExecuteResponse> {
    return this.request<ExternalProgramExecuteResponse>("/external-programs/execute", {
      method: "POST",
      body: JSON.stringify(request),
    })
  }

  // Torznab Indexer endpoints
  async listTorznabIndexers(): Promise<TorznabIndexer[]> {
    return this.request<TorznabIndexer[]>("/torznab/indexers")
  }

  async getTorznabIndexer(id: number): Promise<TorznabIndexer> {
    return this.request<TorznabIndexer>(`/torznab/indexers/${id}`)
  }

  async createTorznabIndexer(data: TorznabIndexerFormData): Promise<TorznabIndexer> {
    return this.request<TorznabIndexer>("/torznab/indexers", {
      method: "POST",
      body: JSON.stringify(data),
    })
  }

  async updateTorznabIndexer(id: number, data: Partial<TorznabIndexerFormData>): Promise<TorznabIndexer> {
    return this.request<TorznabIndexer>(`/torznab/indexers/${id}`, {
      method: "PUT",
      body: JSON.stringify(data),
    })
  }

  async syncTorznabCaps(id: number): Promise<TorznabIndexer> {
    return this.request<TorznabIndexer>(`/torznab/indexers/${id}/caps/sync`, {
      method: "POST",
    })
  }

  async deleteTorznabIndexer(id: number): Promise<void> {
    return this.request<void>(`/torznab/indexers/${id}`, {
      method: "DELETE",
    })
  }

  async testTorznabIndexer(id: number): Promise<{ status: string }> {
    return this.request<{ status: string }>(`/torznab/indexers/${id}/test`, {
      method: "POST",
    })
  }

  async getIndexerActivityStatus(): Promise<IndexerActivityStatus> {
    return this.request<IndexerActivityStatus>("/torznab/activity")
  }

  async getSearchHistory(limit?: number): Promise<SearchHistoryResponse> {
    const params = limit ? `?limit=${limit}` : ""
    return this.request<SearchHistoryResponse>(`/torznab/search/history${params}`)
  }

  async discoverJackettIndexers(baseUrl: string, apiKey: string): Promise<JackettIndexer[]> {
    return this.request<JackettIndexer[]>("/torznab/indexers/discover", {
      method: "POST",
      body: JSON.stringify({ base_url: baseUrl, api_key: apiKey }),
    })
  }

  async searchTorznab(request: TorznabSearchRequest): Promise<TorznabSearchResponse> {
    const response = await this.request<{
      results: Array<{
        indexer: string
        indexer_id: number
        title: string
        download_url: string
        info_url?: string
        size: number
        seeders: number
        leechers: number
        category_id: number
        category_name: string
        publish_date: string
        download_volume_factor: number
        upload_volume_factor: number
        guid: string
        imdb_id?: string
        tvdb_id?: string
        source?: string
        collection?: string
        group?: string
      }>
      total: number
      cache?: TorznabSearchCacheMetadata
    }>("/torznab/search", {
      method: "POST",
      body: JSON.stringify(request),
    })

    return {
      ...response,
      results: response.results.map((result): TorznabSearchResult => ({
        indexer: result.indexer,
        indexerId: result.indexer_id,
        title: result.title,
        downloadUrl: result.download_url,
        infoUrl: result.info_url,
        size: result.size,
        seeders: result.seeders,
        leechers: result.leechers,
        categoryId: result.category_id,
        categoryName: result.category_name,
        publishDate: result.publish_date,
        downloadVolumeFactor: result.download_volume_factor,
        uploadVolumeFactor: result.upload_volume_factor,
        guid: result.guid,
        imdbId: result.imdb_id,
        tvdbId: result.tvdb_id,
        source: result.source,
        collection: result.collection,
        group: result.group,
      }))
    }
  }

  async getRecentTorznabSearches(limit?: number, scope?: string): Promise<TorznabRecentSearch[]> {
    const params = new URLSearchParams()
    if (limit && limit > 0) {
      params.set("limit", String(limit))
    }
    if (scope) {
      params.set("scope", scope)
    }
    const query = params.toString() ? `?${params.toString()}` : ""
    return this.request<TorznabRecentSearch[]>(`/torznab/search/recent${query}`)
  }

  async getTorznabSearchCacheStats(): Promise<TorznabSearchCacheStats> {
    return this.request<TorznabSearchCacheStats>("/torznab/search/cache")
  }

  async updateTorznabSearchCacheSettings(ttlMinutes: number): Promise<TorznabSearchCacheStats> {
    return this.request<TorznabSearchCacheStats>("/torznab/search/cache/settings", {
      method: "PUT",
      body: JSON.stringify({ ttlMinutes }),
    })
  }

  async getAllIndexerHealth(): Promise<TorznabIndexerHealth[]> {
    return this.request<TorznabIndexerHealth[]>("/torznab/indexers/health")
  }

  async getIndexerHealth(id: number): Promise<TorznabIndexerHealth> {
    return this.request<TorznabIndexerHealth>(`/torznab/indexers/${id}/health`)
  }

  async getIndexerErrors(id: number, limit?: number): Promise<TorznabIndexerError[]> {
    const params = limit ? `?limit=${limit}` : ""
    return this.request<TorznabIndexerError[]>(`/torznab/indexers/${id}/errors${params}`)
  }

  async getIndexerStats(id: number): Promise<TorznabIndexerLatencyStats[]> {
    return this.request<TorznabIndexerLatencyStats[]>(`/torznab/indexers/${id}/stats`)
  }
}

export const api = new ApiClient()

function parseContentDispositionFilename(header: string | null): string | null {
  if (!header) {
    return null
  }

  const utf8Match = header.match(/filename\*=UTF-8''([^;]+)/i)
  if (utf8Match?.[1]) {
    try {
      return decodeURIComponent(utf8Match[1])
    } catch {
      return utf8Match[1]
    }
  }

  const quotedMatch = header.match(/filename="?([^";]+)"?/i)
  if (quotedMatch?.[1]) {
    return quotedMatch[1]
  }

  return null
}<|MERGE_RESOLUTION|>--- conflicted
+++ resolved
@@ -12,26 +12,27 @@
   BackupRunsResponse,
   BackupSettings,
   Category,
+  CrossInstanceTorrent,
   CrossSeedApplyResponse,
   CrossSeedAutomationSettings,
   CrossSeedAutomationSettingsPatch,
   CrossSeedAutomationStatus,
-  CrossInstanceTorrent,
   CrossSeedInstanceResult,
   CrossSeedRun,
+  CrossSeedSearchRun,
+  CrossSeedSearchSettings,
+  CrossSeedSearchSettingsPatch,
+  CrossSeedSearchStatus,
   CrossSeedTorrentInfo,
   CrossSeedTorrentSearchResponse,
   CrossSeedTorrentSearchSelection,
-  CrossSeedSearchSettings,
-  CrossSeedSearchSettingsPatch,
-  CrossSeedSearchRun,
-  CrossSeedSearchStatus,
   DuplicateTorrentMatch,
   ExternalProgram,
   ExternalProgramCreate,
   ExternalProgramExecute,
   ExternalProgramExecuteResponse,
   ExternalProgramUpdate,
+  IndexerActivityStatus,
   InstanceCapabilities,
   InstanceFormData,
   InstanceReannounceActivity,
@@ -52,20 +53,19 @@
   TorrentProperties,
   TorrentResponse,
   TorrentTracker,
-  TrackerRule,
-  TrackerRuleInput,
   TorznabIndexer,
   TorznabIndexerError,
   TorznabIndexerFormData,
   TorznabIndexerHealth,
   TorznabIndexerLatencyStats,
-  IndexerActivityStatus,
-  TorznabSearchRequest,
-  TorznabSearchResult,
-  TorznabSearchResponse,
+  TorznabRecentSearch,
   TorznabSearchCacheMetadata,
   TorznabSearchCacheStats,
-  TorznabRecentSearch,
+  TorznabSearchRequest,
+  TorznabSearchResponse,
+  TorznabSearchResult,
+  TrackerRule,
+  TrackerRuleInput,
   User
 } from "@/types"
 import { getApiBaseUrl, withBasePath } from "./base-url"
@@ -589,12 +589,9 @@
     if (data.rename) formData.append("rename", data.rename)
     // Only send savePath if autoTMM is false or undefined
     if (data.savePath && !data.autoTMM) formData.append("savepath", data.savePath)
-<<<<<<< HEAD
-    if (data.indexerId) formData.append("indexer_id", data.indexerId.toString())
-=======
     if (data.useDownloadPath !== undefined) formData.append("useDownloadPath", data.useDownloadPath.toString())
     if (data.downloadPath) formData.append("downloadPath", data.downloadPath)
->>>>>>> 85fd74b7
+    if (data.indexerId) formData.append("indexer_id", data.indexerId.toString())
 
     const response = await fetch(`${API_BASE}/instances/${instanceId}/torrents`, {
       method: "POST",
