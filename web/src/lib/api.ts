/*
 * Copyright (c) 2025, s0up and the autobrr contributors.
 * SPDX-License-Identifier: GPL-2.0-or-later
 */

import type {
  AppPreferences,
  AuthResponse,
  Category,
  InstanceFormData,
  InstanceCapabilities,
  InstanceResponse,
<<<<<<< HEAD
  TorrentFilters,
=======
  QBittorrentAppInfo,
  TorrentCreationParams,
  TorrentCreationTask,
  TorrentCreationTaskResponse,
>>>>>>> 7b9e9f9c
  TorrentResponse,
  User
} from "@/types"
import { getApiBaseUrl, withBasePath } from "./base-url"

const API_BASE = getApiBaseUrl()

class ApiClient {
  private async request<T>(
    endpoint: string,
    options?: RequestInit
  ): Promise<T> {
    const response = await fetch(`${API_BASE}${endpoint}`, {
      ...options,
      headers: {
        "Content-Type": "application/json",
        ...options?.headers,
      },
      credentials: "include",
    })

    if (!response.ok) {
      // Don't auto-redirect for auth check endpoints - let React Router handle navigation
      const isAuthCheckEndpoint = endpoint === "/auth/me" || endpoint === "/auth/validate"

      if (response.status === 401 && !isAuthCheckEndpoint && !window.location.pathname.startsWith(withBasePath("/login")) && !window.location.pathname.startsWith(withBasePath("/setup"))) {
        window.location.href = withBasePath("/login")
        throw new Error("Session expired")
      }

      let errorMessage = `HTTP error! status: ${response.status}`
      try {
        const errorData = await response.json()
        errorMessage = errorData.error || errorData.message || errorMessage
      } catch {
        try {
          const errorText = await response.text()
          errorMessage = errorText || errorMessage
        } catch {
          // nothing to see here
        }
      }
      throw new Error(errorMessage)
    }

    // Handle empty responses (like 204 No Content)
    if (response.status === 204 || response.headers.get("content-length") === "0") {
      return undefined as T
    }

    return response.json()
  }

  // Auth endpoints
  async checkAuth(): Promise<User> {
    return this.request<User>("/auth/me")
  }

  async checkSetupRequired(): Promise<boolean> {
    try {
      const response = await fetch(`${API_BASE}/auth/check-setup`, {
        method: "GET",
        credentials: "include",
      })
      const data = await response.json()
      return data.setupRequired || false
    } catch {
      return false
    }
  }

  async setup(username: string, password: string): Promise<AuthResponse> {
    return this.request<AuthResponse>("/auth/setup", {
      method: "POST",
      body: JSON.stringify({ username, password }),
    })
  }

  async login(username: string, password: string, rememberMe = false): Promise<AuthResponse> {
    return this.request<AuthResponse>("/auth/login", {
      method: "POST",
      body: JSON.stringify({ username, password, remember_me: rememberMe }),
    })
  }

  async logout(): Promise<void> {
    return this.request("/auth/logout", { method: "POST" })
  }

  async validate(): Promise<{
    username: string
    auth_method?: string
    profile_picture?: string
  }> {
    return this.request("/auth/validate")
  }

  async getOIDCConfig(): Promise<{
    enabled: boolean
    authorizationUrl: string
    state: string
    disableBuiltInLogin: boolean
    issuerUrl: string
  }> {
    try {
      return await this.request("/auth/oidc/config")
    } catch {
      // Return default config if OIDC is not configured
      return {
        enabled: false,
        authorizationUrl: "",
        state: "",
        disableBuiltInLogin: false,
        issuerUrl: "",
      }
    }
  }

  // Instance endpoints
  async getInstances(): Promise<InstanceResponse[]> {
    return this.request<InstanceResponse[]>("/instances")
  }

  async createInstance(data: InstanceFormData): Promise<InstanceResponse> {
    return this.request<InstanceResponse>("/instances", {
      method: "POST",
      body: JSON.stringify(data),
    })
  }

  async updateInstance(
    id: number,
    data: Partial<InstanceFormData>
  ): Promise<InstanceResponse> {
    return this.request<InstanceResponse>(`/instances/${id}`, {
      method: "PUT",
      body: JSON.stringify(data),
    })
  }

  async deleteInstance(id: number): Promise<void> {
    return this.request(`/instances/${id}`, { method: "DELETE" })
  }

  async testConnection(id: number): Promise<{ connected: boolean; message: string }> {
    return this.request(`/instances/${id}/test`, { method: "POST" })
  }

  async getInstanceCapabilities(id: number): Promise<InstanceCapabilities> {
    return this.request<InstanceCapabilities>(`/instances/${id}/capabilities`)
  }


  // Torrent endpoints
  async getTorrents(
    instanceId: number,
    params: {
      page?: number
      limit?: number
      sort?: string
      order?: "asc" | "desc"
      search?: string
      filters?: TorrentFilters
    }
  ): Promise<TorrentResponse> {
    const searchParams = new URLSearchParams()
    if (params.page !== undefined) searchParams.set("page", params.page.toString())
    if (params.limit !== undefined) searchParams.set("limit", params.limit.toString())
    if (params.sort) searchParams.set("sort", params.sort)
    if (params.order) searchParams.set("order", params.order)
    if (params.search) searchParams.set("search", params.search)
    if (params.filters) searchParams.set("filters", JSON.stringify(params.filters))

    return this.request<TorrentResponse>(
      `/instances/${instanceId}/torrents?${searchParams}`
    )
  }

  async addTorrent(
    instanceId: number,
    data: {
      torrentFiles?: File[]
      urls?: string[]
      category?: string
      tags?: string[]
      startPaused?: boolean
      savePath?: string
      autoTMM?: boolean
      skipHashCheck?: boolean
      sequentialDownload?: boolean
      firstLastPiecePrio?: boolean
      limitUploadSpeed?: number
      limitDownloadSpeed?: number
      limitRatio?: number
      limitSeedTime?: number
      contentLayout?: string
      rename?: string
    }
  ): Promise<{ success: boolean; message?: string }> {
    const formData = new FormData()
    // Append each file with the same field name "torrent"
    if (data.torrentFiles) {
      data.torrentFiles.forEach(file => formData.append("torrent", file))
    }
    if (data.urls) formData.append("urls", data.urls.join("\n"))
    if (data.category) formData.append("category", data.category)
    if (data.tags) formData.append("tags", data.tags.join(","))
    if (data.startPaused !== undefined) formData.append("paused", data.startPaused.toString())
    if (data.autoTMM !== undefined) formData.append("autoTMM", data.autoTMM.toString())
    if (data.skipHashCheck !== undefined) formData.append("skip_checking", data.skipHashCheck.toString())
    if (data.sequentialDownload !== undefined) formData.append("sequentialDownload", data.sequentialDownload.toString())
    if (data.firstLastPiecePrio !== undefined) formData.append("firstLastPiecePrio", data.firstLastPiecePrio.toString())
    if (data.limitUploadSpeed !== undefined && data.limitUploadSpeed > 0) formData.append("upLimit", data.limitUploadSpeed.toString())
    if (data.limitDownloadSpeed !== undefined && data.limitDownloadSpeed > 0) formData.append("dlLimit", data.limitDownloadSpeed.toString())
    if (data.limitRatio !== undefined && data.limitRatio > 0) formData.append("ratioLimit", data.limitRatio.toString())
    if (data.limitSeedTime !== undefined && data.limitSeedTime > 0) formData.append("seedingTimeLimit", data.limitSeedTime.toString())
    if (data.contentLayout) formData.append("contentLayout", data.contentLayout)
    if (data.rename) formData.append("rename", data.rename)
    // Only send savePath if autoTMM is false or undefined
    if (data.savePath && !data.autoTMM) formData.append("savepath", data.savePath)

    const response = await fetch(`${API_BASE}/instances/${instanceId}/torrents`, {
      method: "POST",
      body: formData,
      credentials: "include",
    })

    if (!response.ok) {
      let errorMessage = `HTTP error! status: ${response.status}`
      try {
        const errorData = await response.json()
        errorMessage = errorData.error || errorData.message || errorMessage
      } catch {
        try {
          const errorText = await response.text()
          errorMessage = errorText || errorMessage
        } catch {
          // nothing to see here
        }
      }
      throw new Error(errorMessage)
    }

    return response.json()
  }


  async bulkAction(
    instanceId: number,
    data: {
      hashes: string[]
      action: "pause" | "resume" | "delete" | "recheck" | "reannounce" | "increasePriority" | "decreasePriority" | "topPriority" | "bottomPriority" | "setCategory" | "addTags" | "removeTags" | "setTags" | "toggleAutoTMM" | "setShareLimit" | "setUploadLimit" | "setDownloadLimit" | "setLocation" | "editTrackers" | "addTrackers" | "removeTrackers"
      deleteFiles?: boolean
      category?: string
      tags?: string  // Comma-separated tags string
      enable?: boolean  // For toggleAutoTMM
      selectAll?: boolean  // When true, apply to all torrents matching filters
      filters?: TorrentFilters
      search?: string  // Search query when selectAll is true
      excludeHashes?: string[]  // Hashes to exclude when selectAll is true
      ratioLimit?: number  // For setShareLimit action
      seedingTimeLimit?: number  // For setShareLimit action (minutes)
      inactiveSeedingTimeLimit?: number  // For setShareLimit action (minutes)
      uploadLimit?: number  // For setUploadLimit action (KB/s)
      downloadLimit?: number  // For setDownloadLimit action (KB/s)
      location?: string  // For setLocation action
      trackerOldURL?: string  // For editTrackers action
      trackerNewURL?: string  // For editTrackers action
      trackerURLs?: string  // For addTrackers/removeTrackers actions (newline-separated)
    }
  ): Promise<void> {
    return this.request(`/instances/${instanceId}/torrents/bulk-action`, {
      method: "POST",
      body: JSON.stringify(data),
    })
  }

  // Torrent Details
  async getTorrentProperties(instanceId: number, hash: string): Promise<any> {
    return this.request(`/instances/${instanceId}/torrents/${hash}/properties`)
  }

  async getTorrentTrackers(instanceId: number, hash: string): Promise<any[]> {
    return this.request(`/instances/${instanceId}/torrents/${hash}/trackers`)
  }

  async editTorrentTracker(instanceId: number, hash: string, oldURL: string, newURL: string): Promise<void> {
    return this.request(`/instances/${instanceId}/torrents/${hash}/trackers`, {
      method: "PUT",
      body: JSON.stringify({ oldURL, newURL }),
    })
  }

  async addTorrentTrackers(instanceId: number, hash: string, urls: string): Promise<void> {
    return this.request(`/instances/${instanceId}/torrents/${hash}/trackers`, {
      method: "POST",
      body: JSON.stringify({ urls }),
    })
  }

  async removeTorrentTrackers(instanceId: number, hash: string, urls: string): Promise<void> {
    return this.request(`/instances/${instanceId}/torrents/${hash}/trackers`, {
      method: "DELETE",
      body: JSON.stringify({ urls }),
    })
  }

  async getTorrentFiles(instanceId: number, hash: string): Promise<any[]> {
    return this.request(`/instances/${instanceId}/torrents/${hash}/files`)
  }

  async exportTorrent(instanceId: number, hash: string): Promise<{ blob: Blob; filename: string | null }> {
    const encodedHash = encodeURIComponent(hash)
    const response = await fetch(`${API_BASE}/instances/${instanceId}/torrents/${encodedHash}/export`, {
      method: "GET",
      credentials: "include",
    })

    if (!response.ok) {
      if (response.status === 401 && !window.location.pathname.startsWith(withBasePath("/login")) && !window.location.pathname.startsWith(withBasePath("/setup"))) {
        window.location.href = withBasePath("/login")
        throw new Error("Session expired")
      }

      let errorMessage = `HTTP error! status: ${response.status}`
      try {
        const errorData = await response.json()
        errorMessage = errorData.error || errorData.message || errorMessage
      } catch {
        try {
          const errorText = await response.text()
          errorMessage = errorText || errorMessage
        } catch {
          // nothing to see here
        }
      }
      throw new Error(errorMessage)
    }

    const blob = await response.blob()
    const disposition = response.headers.get("content-disposition")
    const filename = parseContentDispositionFilename(disposition)

    return { blob, filename }
  }

  async getTorrentPeers(instanceId: number, hash: string): Promise<any> {
    return this.request(`/instances/${instanceId}/torrents/${hash}/peers`)
  }

  async addPeersToTorrents(instanceId: number, hashes: string[], peers: string[]): Promise<void> {
    return this.request(`/instances/${instanceId}/torrents/add-peers`, {
      method: "POST",
      body: JSON.stringify({ hashes, peers }),
    })
  }

  async banPeers(instanceId: number, peers: string[]): Promise<void> {
    return this.request(`/instances/${instanceId}/torrents/ban-peers`, {
      method: "POST",
      body: JSON.stringify({ peers }),
    })
  }

  // Torrent Creator
  async createTorrent(instanceId: number, params: TorrentCreationParams): Promise<TorrentCreationTaskResponse> {
    return this.request(`/instances/${instanceId}/torrent-creator`, {
      method: "POST",
      body: JSON.stringify(params),
    })
  }

  async getTorrentCreationTasks(instanceId: number, taskID?: string): Promise<TorrentCreationTask[]> {
    const query = taskID ? `?taskID=${encodeURIComponent(taskID)}` : ""
    return this.request(`/instances/${instanceId}/torrent-creator/status${query}`)
  }

  async getActiveTaskCount(instanceId: number): Promise<number> {
    const response = await this.request<{ count: number }>(`/instances/${instanceId}/torrent-creator/count`)
    return response.count
  }

  async downloadTorrentFile(instanceId: number, taskID: string): Promise<void> {
    const response = await fetch(
      `${API_BASE}/instances/${instanceId}/torrent-creator/${encodeURIComponent(taskID)}/file`,
      {
        method: "GET",
        credentials: "include",
      }
    )

    if (!response.ok) {
      throw new Error(`Failed to download torrent file: ${response.statusText}`)
    }

    // Get filename from Content-Disposition header
    const contentDisposition = response.headers.get("Content-Disposition")
    let filename = `${taskID}.torrent`
    if (contentDisposition) {
      const filenameMatch = contentDisposition.match(/filename="?([^";]+)"?/)
      if (filenameMatch) {
        filename = filenameMatch[1]
      }
    }

    // Create blob and download
    const blob = await response.blob()
    const url = window.URL.createObjectURL(blob)
    const a = document.createElement("a")
    a.href = url
    a.download = filename
    document.body.appendChild(a)
    a.click()
    document.body.removeChild(a)
    window.URL.revokeObjectURL(url)
  }

  async deleteTorrentCreationTask(instanceId: number, taskID: string): Promise<{ message: string }> {
    return this.request(`/instances/${instanceId}/torrent-creator/${encodeURIComponent(taskID)}`, {
      method: "DELETE",
    })
  }

  // Categories & Tags
  async getCategories(instanceId: number): Promise<Record<string, Category>> {
    return this.request(`/instances/${instanceId}/categories`)
  }

  async createCategory(instanceId: number, name: string, savePath?: string): Promise<{ message: string }> {
    return this.request(`/instances/${instanceId}/categories`, {
      method: "POST",
      body: JSON.stringify({ name, savePath: savePath || "" }),
    })
  }

  async editCategory(instanceId: number, name: string, savePath: string): Promise<{ message: string }> {
    return this.request(`/instances/${instanceId}/categories`, {
      method: "PUT",
      body: JSON.stringify({ name, savePath }),
    })
  }

  async removeCategories(instanceId: number, categories: string[]): Promise<{ message: string }> {
    return this.request(`/instances/${instanceId}/categories`, {
      method: "DELETE",
      body: JSON.stringify({ categories }),
    })
  }

  async getTags(instanceId: number): Promise<string[]> {
    return this.request(`/instances/${instanceId}/tags`)
  }

  async createTags(instanceId: number, tags: string[]): Promise<{ message: string }> {
    return this.request(`/instances/${instanceId}/tags`, {
      method: "POST",
      body: JSON.stringify({ tags }),
    })
  }

  async deleteTags(instanceId: number, tags: string[]): Promise<{ message: string }> {
    return this.request(`/instances/${instanceId}/tags`, {
      method: "DELETE",
      body: JSON.stringify({ tags }),
    })
  }

  async getActiveTrackers(instanceId: number): Promise<Record<string, string>> {
    return this.request(`/instances/${instanceId}/trackers`)
  }

  // User endpoints
  async changePassword(currentPassword: string, newPassword: string): Promise<void> {
    return this.request("/auth/change-password", {
      method: "PUT",
      body: JSON.stringify({ currentPassword, newPassword }),
    })
  }

  // API Key endpoints
  async getApiKeys(): Promise<{
    id: number
    name: string
    key?: string
    createdAt: string
    lastUsedAt?: string
  }[]> {
    return this.request("/api-keys")
  }

  async createApiKey(name: string): Promise<{ id: number; key: string; name: string }> {
    return this.request("/api-keys", {
      method: "POST",
      body: JSON.stringify({ name }),
    })
  }

  async deleteApiKey(id: number): Promise<void> {
    return this.request(`/api-keys/${id}`, { method: "DELETE" })
  }

  // Client API Keys for proxy authentication
  async getClientApiKeys(): Promise<{
    id: number
    clientName: string
    instanceId: number
    createdAt: string
    lastUsedAt?: string
    instance?: {
      id: number
      name: string
      host: string
    } | null
  }[]> {
    return this.request("/client-api-keys")
  }

  async createClientApiKey(data: {
    clientName: string
    instanceId: number
  }): Promise<{
    key: string
    clientApiKey: {
      id: number
      clientName: string
      instanceId: number
      createdAt: string
    }
    instance?: {
      id: number
      name: string
      host: string
    }
    proxyUrl: string
  }> {
    return this.request("/client-api-keys", {
      method: "POST",
      body: JSON.stringify(data),
    })
  }

  async deleteClientApiKey(id: number): Promise<void> {
    return this.request(`/client-api-keys/${id}`, { method: "DELETE" })
  }

  // License endpoints
  async activateLicense(licenseKey: string): Promise<{
    valid: boolean
    expiresAt?: string
    message?: string
    error?: string
  }> {
    return this.request("/license/activate", {
      method: "POST",
      body: JSON.stringify({ licenseKey }),
    })
  }

  async validateLicense(licenseKey: string): Promise<{
    valid: boolean
    productName?: string
    expiresAt?: string
    message?: string
    error?: string
  }> {
    return this.request("/license/validate", {
      method: "POST",
      body: JSON.stringify({ licenseKey }),
    })
  }

  async getLicensedThemes(): Promise<{ hasPremiumAccess: boolean }> {
    return this.request("/license/licensed")
  }

  async getAllLicenses(): Promise<Array<{
    licenseKey: string
    productName: string
    status: string
    createdAt: string
  }>> {
    return this.request("/license/licenses")
  }


  async deleteLicense(licenseKey: string): Promise<{ message: string }> {
    return this.request(`/license/${licenseKey}`, { method: "DELETE" })
  }

  async refreshLicenses(): Promise<{ message: string }> {
    return this.request("/license/refresh", { method: "POST" })
  }

  // Preferences endpoints
  async getInstancePreferences(instanceId: number): Promise<AppPreferences> {
    return this.request<AppPreferences>(`/instances/${instanceId}/preferences`)
  }

  async updateInstancePreferences(
    instanceId: number,
    preferences: Partial<AppPreferences>
  ): Promise<AppPreferences> {
    return this.request<AppPreferences>(`/instances/${instanceId}/preferences`, {
      method: "PATCH",
      body: JSON.stringify(preferences),
    })
  }

  async getAlternativeSpeedLimitsMode(instanceId: number): Promise<{ enabled: boolean }> {
    return this.request<{ enabled: boolean }>(`/instances/${instanceId}/alternative-speed-limits`)
  }

  async toggleAlternativeSpeedLimits(instanceId: number): Promise<{ enabled: boolean }> {
    return this.request<{ enabled: boolean }>(`/instances/${instanceId}/alternative-speed-limits/toggle`, {
      method: "POST",
    })
  }

  async getQBittorrentAppInfo(instanceId: number): Promise<QBittorrentAppInfo> {
    return this.request<QBittorrentAppInfo>(`/instances/${instanceId}/app-info`)
  }

  async getLatestVersion(): Promise<{
    tag_name: string
    name?: string
    html_url: string
    published_at: string
  } | null> {
    try {
      const response = await this.request<{
        tag_name: string
        name?: string
        html_url: string
        published_at: string
      } | null>("/version/latest")

      // Treat empty responses as no update available
      return response ?? null
    } catch {
      // Return null if no update available (204 status) or any error
      return null
    }
  }

  async getTrackerIcons(): Promise<Record<string, string>> {
    return this.request<Record<string, string>>("/tracker-icons")
  }
}

export const api = new ApiClient()

function parseContentDispositionFilename(header: string | null): string | null {
  if (!header) {
    return null
  }

  const utf8Match = header.match(/filename\*=UTF-8''([^;]+)/i)
  if (utf8Match?.[1]) {
    try {
      return decodeURIComponent(utf8Match[1])
    } catch {
      return utf8Match[1]
    }
  }

  const quotedMatch = header.match(/filename="?([^";]+)"?/i)
  if (quotedMatch?.[1]) {
    return quotedMatch[1]
  }

  return null
}<|MERGE_RESOLUTION|>--- conflicted
+++ resolved
@@ -10,14 +10,11 @@
   InstanceFormData,
   InstanceCapabilities,
   InstanceResponse,
-<<<<<<< HEAD
-  TorrentFilters,
-=======
   QBittorrentAppInfo,
   TorrentCreationParams,
   TorrentCreationTask,
   TorrentCreationTaskResponse,
->>>>>>> 7b9e9f9c
+  TorrentFilters,
   TorrentResponse,
   User
 } from "@/types"
