--- conflicted
+++ resolved
@@ -4,10 +4,17 @@
  */
 
 import type {
+  AddRSSFeedRequest,
+  AddRSSFolderRequest,
   AddTorrentResponse,
   AppPreferences,
   AsyncIndexerFilteringState,
   AuthResponse,
+  Automation,
+  AutomationActivity,
+  AutomationInput,
+  AutomationPreviewInput,
+  AutomationPreviewResult,
   BackupManifest,
   BackupRun,
   BackupRunsResponse,
@@ -27,6 +34,8 @@
   CrossSeedTorrentInfo,
   CrossSeedTorrentSearchResponse,
   CrossSeedTorrentSearchSelection,
+  DashboardSettings,
+  DashboardSettingsInput,
   DiscoverJackettResponse,
   DuplicateTorrentMatch,
   ExternalProgram,
@@ -35,23 +44,33 @@
   ExternalProgramExecuteResponse,
   ExternalProgramUpdate,
   IndexerActivityStatus,
+  IndexerResponse,
   InstanceCapabilities,
   InstanceCrossSeedCompletionSettings,
   InstanceFormData,
   InstanceReannounceActivity,
   InstanceReannounceCandidate,
   InstanceResponse,
+  MarkRSSAsReadRequest,
+  MoveRSSItemRequest,
   OrphanScanRun,
   OrphanScanRunWithFiles,
   OrphanScanSettings,
   OrphanScanSettingsUpdate,
   QBittorrentAppInfo,
+  RefreshRSSItemRequest,
+  RemoveRSSItemRequest,
+  RenameRSSRuleRequest,
   RestoreMode,
   RestorePlan,
   RestoreResult,
+  RSSItems,
+  RSSMatchingArticles,
+  RSSRules,
   SearchHistoryResponse,
+  SetRSSFeedURLRequest,
+  SetRSSRuleRequest,
   SortedPeersResponse,
-  WebSeed,
   TorrentCreationParams,
   TorrentCreationTask,
   TorrentCreationTaskResponse,
@@ -60,7 +79,6 @@
   TorrentProperties,
   TorrentResponse,
   TorrentTracker,
-  IndexerResponse,
   TorznabIndexer,
   TorznabIndexerError,
   TorznabIndexerFormData,
@@ -74,27 +92,9 @@
   TorznabSearchResult,
   TrackerCustomization,
   TrackerCustomizationInput,
-  Automation,
-  AutomationActivity,
-  AutomationInput,
-  AutomationPreviewInput,
-  AutomationPreviewResult,
   User,
-  DashboardSettings,
-  DashboardSettingsInput,
-  RSSItems,
-  RSSRules,
-  RSSMatchingArticles,
-  AddRSSFeedRequest,
-  AddRSSFolderRequest,
-  SetRSSFeedURLRequest,
-  MoveRSSItemRequest,
-  RemoveRSSItemRequest,
-  RefreshRSSItemRequest,
-  MarkRSSAsReadRequest,
-  SetRSSRuleRequest,
-  RenameRSSRuleRequest,
   WarningResponse,
+  WebSeed,
 } from "@/types"
 import { getApiBaseUrl, withBasePath } from "./base-url"
 
@@ -1750,7 +1750,97 @@
     return this.request<TorznabIndexerLatencyStats[]>(`/torznab/indexers/${id}/stats`)
   }
 
-<<<<<<< HEAD
+  // RSS Feed Management
+
+  async getRSSItems(instanceId: number, withData = true): Promise<RSSItems> {
+    return this.request<RSSItems>(`/instances/${instanceId}/rss/items?withData=${withData}`)
+  }
+
+  async addRSSFolder(instanceId: number, data: AddRSSFolderRequest): Promise<void> {
+    return this.request<void>(`/instances/${instanceId}/rss/folders`, {
+      method: "POST",
+      body: JSON.stringify(data),
+    })
+  }
+
+  async addRSSFeed(instanceId: number, data: AddRSSFeedRequest): Promise<WarningResponse | undefined> {
+    return this.request<WarningResponse | undefined>(`/instances/${instanceId}/rss/feeds`, {
+      method: "POST",
+      body: JSON.stringify(data),
+    })
+  }
+
+  async setRSSFeedURL(instanceId: number, data: SetRSSFeedURLRequest): Promise<void> {
+    return this.request<void>(`/instances/${instanceId}/rss/feeds/url`, {
+      method: "PUT",
+      body: JSON.stringify(data),
+    })
+  }
+
+  async moveRSSItem(instanceId: number, data: MoveRSSItemRequest): Promise<void> {
+    return this.request<void>(`/instances/${instanceId}/rss/items/move`, {
+      method: "POST",
+      body: JSON.stringify(data),
+    })
+  }
+
+  async removeRSSItem(instanceId: number, data: RemoveRSSItemRequest): Promise<void> {
+    return this.request<void>(`/instances/${instanceId}/rss/items`, {
+      method: "DELETE",
+      body: JSON.stringify(data),
+    })
+  }
+
+  async refreshRSSItem(instanceId: number, data: RefreshRSSItemRequest): Promise<void> {
+    return this.request<void>(`/instances/${instanceId}/rss/items/refresh`, {
+      method: "POST",
+      body: JSON.stringify(data),
+    })
+  }
+
+  async markRSSAsRead(instanceId: number, data: MarkRSSAsReadRequest): Promise<void> {
+    return this.request<void>(`/instances/${instanceId}/rss/articles/read`, {
+      method: "POST",
+      body: JSON.stringify(data),
+    })
+  }
+
+  // RSS Auto-Download Rules
+
+  async getRSSRules(instanceId: number): Promise<RSSRules> {
+    return this.request<RSSRules>(`/instances/${instanceId}/rss/rules`)
+  }
+
+  async setRSSRule(instanceId: number, data: SetRSSRuleRequest): Promise<void> {
+    return this.request<void>(`/instances/${instanceId}/rss/rules`, {
+      method: "POST",
+      body: JSON.stringify(data),
+    })
+  }
+
+  async renameRSSRule(instanceId: number, ruleName: string, data: RenameRSSRuleRequest): Promise<void> {
+    return this.request<void>(`/instances/${instanceId}/rss/rules/${encodeURIComponent(ruleName)}/rename`, {
+      method: "PUT",
+      body: JSON.stringify(data),
+    })
+  }
+
+  async removeRSSRule(instanceId: number, ruleName: string): Promise<void> {
+    return this.request<void>(`/instances/${instanceId}/rss/rules/${encodeURIComponent(ruleName)}`, {
+      method: "DELETE",
+    })
+  }
+
+  async getRSSMatchingArticles(instanceId: number, ruleName: string): Promise<RSSMatchingArticles> {
+    return this.request<RSSMatchingArticles>(`/instances/${instanceId}/rss/rules/${encodeURIComponent(ruleName)}/preview`)
+  }
+
+  async reprocessRSSRules(instanceId: number): Promise<void> {
+    return this.request<void>(`/instances/${instanceId}/rss/rules/reprocess`, {
+      method: "POST",
+    })
+  }
+
   // Orphan Scan endpoints
   async getOrphanScanSettings(instanceId: number): Promise<OrphanScanSettings> {
     return this.request<OrphanScanSettings>(`/instances/${instanceId}/orphan-scan/settings`)
@@ -1818,97 +1908,6 @@
       `/instances/${instanceId}/orphan-scan/runs/${runId}`,
       { method: "DELETE" }
     )
-=======
-  // RSS Feed Management
-
-  async getRSSItems(instanceId: number, withData = true): Promise<RSSItems> {
-    return this.request<RSSItems>(`/instances/${instanceId}/rss/items?withData=${withData}`)
-  }
-
-  async addRSSFolder(instanceId: number, data: AddRSSFolderRequest): Promise<void> {
-    return this.request<void>(`/instances/${instanceId}/rss/folders`, {
-      method: "POST",
-      body: JSON.stringify(data),
-    })
-  }
-
-  async addRSSFeed(instanceId: number, data: AddRSSFeedRequest): Promise<WarningResponse | undefined> {
-    return this.request<WarningResponse | undefined>(`/instances/${instanceId}/rss/feeds`, {
-      method: "POST",
-      body: JSON.stringify(data),
-    })
-  }
-
-  async setRSSFeedURL(instanceId: number, data: SetRSSFeedURLRequest): Promise<void> {
-    return this.request<void>(`/instances/${instanceId}/rss/feeds/url`, {
-      method: "PUT",
-      body: JSON.stringify(data),
-    })
-  }
-
-  async moveRSSItem(instanceId: number, data: MoveRSSItemRequest): Promise<void> {
-    return this.request<void>(`/instances/${instanceId}/rss/items/move`, {
-      method: "POST",
-      body: JSON.stringify(data),
-    })
-  }
-
-  async removeRSSItem(instanceId: number, data: RemoveRSSItemRequest): Promise<void> {
-    return this.request<void>(`/instances/${instanceId}/rss/items`, {
-      method: "DELETE",
-      body: JSON.stringify(data),
-    })
-  }
-
-  async refreshRSSItem(instanceId: number, data: RefreshRSSItemRequest): Promise<void> {
-    return this.request<void>(`/instances/${instanceId}/rss/items/refresh`, {
-      method: "POST",
-      body: JSON.stringify(data),
-    })
-  }
-
-  async markRSSAsRead(instanceId: number, data: MarkRSSAsReadRequest): Promise<void> {
-    return this.request<void>(`/instances/${instanceId}/rss/articles/read`, {
-      method: "POST",
-      body: JSON.stringify(data),
-    })
-  }
-
-  // RSS Auto-Download Rules
-
-  async getRSSRules(instanceId: number): Promise<RSSRules> {
-    return this.request<RSSRules>(`/instances/${instanceId}/rss/rules`)
-  }
-
-  async setRSSRule(instanceId: number, data: SetRSSRuleRequest): Promise<void> {
-    return this.request<void>(`/instances/${instanceId}/rss/rules`, {
-      method: "POST",
-      body: JSON.stringify(data),
-    })
-  }
-
-  async renameRSSRule(instanceId: number, ruleName: string, data: RenameRSSRuleRequest): Promise<void> {
-    return this.request<void>(`/instances/${instanceId}/rss/rules/${encodeURIComponent(ruleName)}/rename`, {
-      method: "PUT",
-      body: JSON.stringify(data),
-    })
-  }
-
-  async removeRSSRule(instanceId: number, ruleName: string): Promise<void> {
-    return this.request<void>(`/instances/${instanceId}/rss/rules/${encodeURIComponent(ruleName)}`, {
-      method: "DELETE",
-    })
-  }
-
-  async getRSSMatchingArticles(instanceId: number, ruleName: string): Promise<RSSMatchingArticles> {
-    return this.request<RSSMatchingArticles>(`/instances/${instanceId}/rss/rules/${encodeURIComponent(ruleName)}/preview`)
-  }
-
-  async reprocessRSSRules(instanceId: number): Promise<void> {
-    return this.request<void>(`/instances/${instanceId}/rss/rules/reprocess`, {
-      method: "POST",
-    })
->>>>>>> ca1cbe99
   }
 }
 
