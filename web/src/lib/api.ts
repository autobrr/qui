/*
 * Copyright (c) 2025, s0up and the autobrr contributors.
 * SPDX-License-Identifier: GPL-2.0-or-later
 */

import type {
  AppPreferences,
  AsyncIndexerFilteringState,
  AuthResponse,
  BackupManifest,
  BackupRun,
  BackupRunsResponse,
  BackupSettings,
  Category,
  CrossSeedApplyResponse,
  CrossSeedAutomationSettings,
  CrossSeedAutomationStatus,
  CrossInstanceTorrent,
  CrossSeedInstanceResult,
  CrossSeedRun,
  CrossSeedTorrentInfo,
  CrossSeedTorrentSearchResponse,
  CrossSeedTorrentSearchSelection,
  CrossSeedSearchRun,
  CrossSeedSearchStatus,
  DuplicateTorrentMatch,
  ExternalProgram,
  ExternalProgramCreate,
  ExternalProgramExecute,
  ExternalProgramExecuteResponse,
  ExternalProgramUpdate,
  InstanceCapabilities,
  InstanceFormData,
  InstanceResponse,
  JackettIndexer,
  QBittorrentAppInfo,
  RestoreMode,
  RestorePlan,
  RestoreResult,
  SortedPeersResponse,
  TorrentCreationParams,
  TorrentCreationTask,
  TorrentCreationTaskResponse,
  TorrentFile,
  TorrentFilters,
  TorrentProperties,
  TorrentResponse,
  TorrentTracker,
  TorznabIndexer,
  TorznabIndexerError,
  TorznabIndexerFormData,
  TorznabIndexerHealth,
  TorznabIndexerLatencyStats,
  TorznabSearchRequest,
  TorznabSearchResult,
  TorznabSearchResponse,
  TorznabSearchCacheMetadata,
  TorznabSearchCacheStats,
  TorznabRecentSearch,
  User
} from "@/types"
import { getApiBaseUrl, withBasePath } from "./base-url"

const API_BASE = getApiBaseUrl()

const normalizeExcludedIndexerMap = (excluded?: Record<string, string>): Record<number, string> | undefined => {
  if (!excluded) {
    return undefined
  }

  const normalizedEntries = Object.entries(excluded)
    .map(([key, value]) => {
      const numericKey = Number(key)
      if (Number.isNaN(numericKey)) {
        return null
      }
      return [numericKey, value] as const
    })
    .filter((entry): entry is readonly [number, string] => entry !== null)

  if (normalizedEntries.length === 0) {
    return undefined
  }

  return Object.fromEntries(normalizedEntries) as Record<number, string>
}

class ApiClient {
  private async request<T>(
    endpoint: string,
    options?: RequestInit
  ): Promise<T> {
    const response = await fetch(`${API_BASE}${endpoint}`, {
      ...options,
      headers: {
        "Content-Type": "application/json",
        ...options?.headers,
      },
      credentials: "include",
    })

    if (!response.ok) {
      const errorMessage = await this.extractErrorMessage(response)
      this.handleAuthError(response.status, endpoint, errorMessage)
      throw new Error(errorMessage)
    }

    // Handle empty responses (like 204 No Content)
    if (response.status === 204 || response.headers.get("content-length") === "0") {
      return undefined as T
    }

    return response.json()
  }

  private async extractErrorMessage(response: Response): Promise<string> {
    const fallbackMessage = `HTTP error! status: ${response.status}`

    try {
      const rawBody = await response.text()
      if (!rawBody) {
        return fallbackMessage
      }

      try {
        const errorData = JSON.parse(rawBody) as { error?: string; message?: string }
        const parsedMessage = errorData?.error ?? errorData?.message
        if (typeof parsedMessage === "string" && parsedMessage.trim().length > 0) {
          return parsedMessage
        }
      } catch {
        const trimmed = rawBody.trim()
        if (trimmed.length > 0) {
          return trimmed
        }
      }

      return fallbackMessage
    } catch {
      return fallbackMessage
    }
  }

  private handleAuthError(status: number, endpoint: string, errorMessage: string): void {
    if (!this.shouldForceLogout(status, endpoint, errorMessage)) {
      return
    }

    window.location.href = withBasePath("/login")
    throw new Error("Session expired")
  }

  private shouldForceLogout(status: number, endpoint: string, errorMessage: string): boolean {
    if (typeof window === "undefined") {
      return false
    }

    if (this.isAuthCheckEndpoint(endpoint)) {
      return false
    }

    const pathname = window.location.pathname
    if (pathname.startsWith(withBasePath("/login")) || pathname.startsWith(withBasePath("/setup"))) {
      return false
    }

    if (status === 401) {
      return true
    }

    if (status === 403) {
      const normalizedMessage = errorMessage.trim().toLowerCase()
      return normalizedMessage === "unauthorized"
    }

    return false
  }

  private isAuthCheckEndpoint(endpoint: string): boolean {
    return endpoint === "/auth/me" || endpoint === "/auth/validate"
  }

  // Auth endpoints
  async checkAuth(): Promise<User> {
    return this.request<User>("/auth/me")
  }

  async checkSetupRequired(): Promise<boolean> {
    try {
      const response = await fetch(`${API_BASE}/auth/check-setup`, {
        method: "GET",
        credentials: "include",
      })
      const data = await response.json()
      return data.setupRequired || false
    } catch {
      return false
    }
  }

  async setup(username: string, password: string): Promise<AuthResponse> {
    return this.request<AuthResponse>("/auth/setup", {
      method: "POST",
      body: JSON.stringify({ username, password }),
    })
  }

  async login(username: string, password: string, rememberMe = false): Promise<AuthResponse> {
    return this.request<AuthResponse>("/auth/login", {
      method: "POST",
      body: JSON.stringify({ username, password, remember_me: rememberMe }),
    })
  }

  async logout(): Promise<void> {
    return this.request("/auth/logout", { method: "POST" })
  }

  async validate(): Promise<{
    username: string
    auth_method?: string
    profile_picture?: string
  }> {
    return this.request("/auth/validate")
  }

  async getOIDCConfig(): Promise<{
    enabled: boolean
    authorizationUrl: string
    state: string
    disableBuiltInLogin: boolean
    issuerUrl: string
  }> {
    try {
      return await this.request("/auth/oidc/config")
    } catch {
      // Return default config if OIDC is not configured
      return {
        enabled: false,
        authorizationUrl: "",
        state: "",
        disableBuiltInLogin: false,
        issuerUrl: "",
      }
    }
  }

  // Instance endpoints
  async getInstances(): Promise<InstanceResponse[]> {
    return this.request<InstanceResponse[]>("/instances")
  }

  async createInstance(data: InstanceFormData): Promise<InstanceResponse> {
    return this.request<InstanceResponse>("/instances", {
      method: "POST",
      body: JSON.stringify(data),
    })
  }

  async updateInstance(
    id: number,
    data: Partial<InstanceFormData>
  ): Promise<InstanceResponse> {
    return this.request<InstanceResponse>(`/instances/${id}`, {
      method: "PUT",
      body: JSON.stringify(data),
    })
  }

  async updateInstanceStatus(
    id: number,
    isActive: boolean
  ): Promise<InstanceResponse> {
    return this.request<InstanceResponse>(`/instances/${id}/status`, {
      method: "PUT",
      body: JSON.stringify({ isActive }),
    })
  }

  async deleteInstance(id: number): Promise<void> {
    return this.request(`/instances/${id}`, { method: "DELETE" })
  }

  async testConnection(id: number): Promise<{ connected: boolean; message: string }> {
    return this.request(`/instances/${id}/test`, { method: "POST" })
  }

  async getInstanceCapabilities(id: number): Promise<InstanceCapabilities> {
    return this.request<InstanceCapabilities>(`/instances/${id}/capabilities`)
  }

  async reorderInstances(instanceIds: number[]): Promise<InstanceResponse[]> {
    return this.request<InstanceResponse[]>("/instances/order", {
      method: "PUT",
      body: JSON.stringify({ instanceIds }),
    })
  }

  async getBackupSettings(instanceId: number): Promise<BackupSettings> {
    return this.request<BackupSettings>(`/instances/${instanceId}/backups/settings`)
  }

  async updateBackupSettings(instanceId: number, payload: {
    enabled: boolean
    hourlyEnabled: boolean
    dailyEnabled: boolean
    weeklyEnabled: boolean
    monthlyEnabled: boolean
    keepHourly: number
    keepDaily: number
    keepWeekly: number
    keepMonthly: number
    includeCategories: boolean
    includeTags: boolean
  }): Promise<BackupSettings> {
    return this.request<BackupSettings>(`/instances/${instanceId}/backups/settings`, {
      method: "PUT",
      body: JSON.stringify(payload),
    })
  }

  async triggerBackup(instanceId: number, payload: { kind?: string; requestedBy?: string } = {}): Promise<BackupRun> {
    return this.request<BackupRun>(`/instances/${instanceId}/backups/run`, {
      method: "POST",
      body: JSON.stringify(payload),
    })
  }

  async listBackupRuns(instanceId: number, params?: { limit?: number; offset?: number }): Promise<BackupRunsResponse> {
    const search = new URLSearchParams()
    if (params?.limit !== undefined) search.set("limit", params.limit.toString())
    if (params?.offset !== undefined) search.set("offset", params.offset.toString())

    const query = search.toString()
    const suffix = query ? `?${query}` : ""
    return this.request<BackupRunsResponse>(`/instances/${instanceId}/backups/runs${suffix}`)
  }

  async getBackupManifest(instanceId: number, runId: number): Promise<BackupManifest> {
    return this.request<BackupManifest>(`/instances/${instanceId}/backups/runs/${runId}/manifest`)
  }

  async deleteBackupRun(instanceId: number, runId: number): Promise<{ deleted: boolean }> {
    return this.request<{ deleted: boolean }>(`/instances/${instanceId}/backups/runs/${runId}`, {
      method: "DELETE",
    })
  }

  async deleteAllBackups(instanceId: number): Promise<{ deleted: boolean }> {
    return this.request<{ deleted: boolean }>(`/instances/${instanceId}/backups/runs`, {
      method: "DELETE",
    })
  }

  async previewRestore(
    instanceId: number,
    runId: number,
    payload: { mode?: RestoreMode; excludeHashes?: string[] } = {}
  ): Promise<RestorePlan> {
    return this.request<RestorePlan>(`/instances/${instanceId}/backups/runs/${runId}/restore/preview`, {
      method: "POST",
      body: JSON.stringify(payload),
    })
  }

  async executeRestore(
    instanceId: number,
    runId: number,
    payload: {
      mode: RestoreMode
      dryRun?: boolean
      excludeHashes?: string[]
      startPaused?: boolean
      skipHashCheck?: boolean
      autoResumeVerified?: boolean
    }
  ): Promise<RestoreResult> {
    return this.request<RestoreResult>(`/instances/${instanceId}/backups/runs/${runId}/restore`, {
      method: "POST",
      body: JSON.stringify(payload),
    })
  }

  getBackupDownloadUrl(instanceId: number, runId: number): string {
    return withBasePath(`/api/instances/${instanceId}/backups/runs/${runId}/download`)
  }

  getBackupTorrentDownloadUrl(instanceId: number, runId: number, torrentHash: string): string {
    const encodedHash = encodeURIComponent(torrentHash)
    return withBasePath(`/api/instances/${instanceId}/backups/runs/${runId}/items/${encodedHash}/download`)
  }


  // Torrent endpoints
  async getTorrents(
    instanceId: number,
    params: {
      page?: number
      limit?: number
      sort?: string
      order?: "asc" | "desc"
      search?: string
      filters?: TorrentFilters
      preferCached?: boolean
    }
  ): Promise<TorrentResponse> {
    const searchParams = new URLSearchParams()
    if (params.page !== undefined) searchParams.set("page", params.page.toString())
    if (params.limit !== undefined) searchParams.set("limit", params.limit.toString())
    if (params.sort) searchParams.set("sort", params.sort)
    if (params.order) searchParams.set("order", params.order)
    if (params.search) searchParams.set("search", params.search)
    if (params.filters) searchParams.set("filters", JSON.stringify(params.filters))
    if (params.preferCached) searchParams.set("prefer", "stale")

    return this.request<TorrentResponse>(
      `/instances/${instanceId}/torrents?${searchParams}`
    )
  }

<<<<<<< HEAD
  getTorrentsStreamBatchUrl(
    streams: Array<{
      key: string
      instanceId: number
      page: number
      limit: number
      sort: string
      order: "asc" | "desc"
      search?: string
      filters?: TorrentFilters | null
    }>
  ): string {
    const normalized = streams.map(stream => ({
      key: stream.key,
      instanceId: stream.instanceId,
      page: stream.page,
      limit: stream.limit,
      sort: stream.sort,
      order: stream.order,
      search: stream.search ?? "",
      filters: stream.filters ?? null,
    }))

    const payload = encodeURIComponent(JSON.stringify(normalized))
    return withBasePath(`/api/stream?streams=${payload}`)
=======
  async getCrossInstanceTorrents(
    params: {
      page?: number
      limit?: number
      sort?: string
      order?: "asc" | "desc"
      search?: string
      filters?: TorrentFilters
    }
  ): Promise<TorrentResponse> {
    const searchParams = new URLSearchParams()
    if (params.page !== undefined) searchParams.set("page", params.page.toString())
    if (params.limit !== undefined) searchParams.set("limit", params.limit.toString())
    if (params.sort) searchParams.set("sort", params.sort)
    if (params.order) searchParams.set("order", params.order)
    if (params.search) searchParams.set("search", params.search)
    if (params.filters) searchParams.set("filters", JSON.stringify(params.filters))

    type RawCrossInstanceTorrent = Omit<CrossInstanceTorrent, "instanceId" | "instanceName"> & {
      instanceId?: number
      instanceName?: string
      instance_id?: number
      instance_name?: string
    }

    const normalizeCrossInstanceTorrents = (
      torrents?: RawCrossInstanceTorrent[] | null
    ): CrossInstanceTorrent[] | undefined => {
      if (!torrents) {
        return undefined
      }

      let needsNormalization = false

      for (const torrent of torrents) {
        if (torrent.instanceId === undefined || torrent.instanceName === undefined) {
          needsNormalization = true
          break
        }
      }

      if (!needsNormalization) {
        return torrents as CrossInstanceTorrent[]
      }

      const normalizedTorrents: CrossInstanceTorrent[] = []

      torrents.forEach(torrent => {
        const instanceId = torrent.instanceId ?? torrent.instance_id
        const instanceName = torrent.instanceName ?? torrent.instance_name

        if (instanceId === undefined || instanceName === undefined) {
          console.error("Missing instance fields in cross-instance torrent:", torrent)
          return
        }

        normalizedTorrents.push({
          ...torrent,
          instanceId,
          instanceName,
        })
      })

      return normalizedTorrents
    }

    const response = await this.request<TorrentResponse>(
      `/torrents/cross-instance?${searchParams}`
    )

    const normalizedCrossInstanceTorrents = normalizeCrossInstanceTorrents(
      (response.crossInstanceTorrents ?? response.cross_instance_torrents) as RawCrossInstanceTorrent[] | undefined
    )

    if (normalizedCrossInstanceTorrents) {
      response.crossInstanceTorrents = normalizedCrossInstanceTorrents
      response.cross_instance_torrents = normalizedCrossInstanceTorrents
    }

    return response
>>>>>>> 3140739c
  }

  async addTorrent(
    instanceId: number,
    data: {
      torrentFiles?: File[]
      urls?: string[]
      category?: string
      tags?: string[]
      startPaused?: boolean
      savePath?: string
      autoTMM?: boolean
      skipHashCheck?: boolean
      sequentialDownload?: boolean
      firstLastPiecePrio?: boolean
      limitUploadSpeed?: number
      limitDownloadSpeed?: number
      limitRatio?: number
      limitSeedTime?: number
      contentLayout?: string
      rename?: string
    }
  ): Promise<{ success: boolean; message?: string }> {
    const formData = new FormData()
    // Append each file with the same field name "torrent"
    if (data.torrentFiles) {
      data.torrentFiles.forEach(file => formData.append("torrent", file))
    }
    if (data.urls) formData.append("urls", data.urls.join("\n"))
    if (data.category) formData.append("category", data.category)
    if (data.tags) formData.append("tags", data.tags.join(","))
    if (data.startPaused !== undefined) formData.append("paused", data.startPaused.toString())
    if (data.autoTMM !== undefined) formData.append("autoTMM", data.autoTMM.toString())
    if (data.skipHashCheck !== undefined) formData.append("skip_checking", data.skipHashCheck.toString())
    if (data.sequentialDownload !== undefined) formData.append("sequentialDownload", data.sequentialDownload.toString())
    if (data.firstLastPiecePrio !== undefined) formData.append("firstLastPiecePrio", data.firstLastPiecePrio.toString())
    if (data.limitUploadSpeed !== undefined && data.limitUploadSpeed > 0) formData.append("upLimit", data.limitUploadSpeed.toString())
    if (data.limitDownloadSpeed !== undefined && data.limitDownloadSpeed > 0) formData.append("dlLimit", data.limitDownloadSpeed.toString())
    if (data.limitRatio !== undefined && data.limitRatio > 0) formData.append("ratioLimit", data.limitRatio.toString())
    if (data.limitSeedTime !== undefined && data.limitSeedTime > 0) formData.append("seedingTimeLimit", data.limitSeedTime.toString())
    if (data.contentLayout) formData.append("contentLayout", data.contentLayout)
    if (data.rename) formData.append("rename", data.rename)
    // Only send savePath if autoTMM is false or undefined
    if (data.savePath && !data.autoTMM) formData.append("savepath", data.savePath)

    const response = await fetch(`${API_BASE}/instances/${instanceId}/torrents`, {
      method: "POST",
      body: formData,
      credentials: "include",
    })

    if (!response.ok) {
      let errorMessage = `HTTP error! status: ${response.status}`
      try {
        const errorData = await response.json()
        errorMessage = errorData.error || errorData.message || errorMessage
      } catch {
        try {
          const errorText = await response.text()
          errorMessage = errorText || errorMessage
        } catch {
          // nothing to see here
        }
      }
      throw new Error(errorMessage)
    }

    return response.json()
  }

  async checkTorrentDuplicates(instanceId: number, hashes: string[]): Promise<{ duplicates: DuplicateTorrentMatch[] }> {
    return this.request<{ duplicates: DuplicateTorrentMatch[] }>(`/instances/${instanceId}/torrents/check-duplicates`, {
      method: "POST",
      body: JSON.stringify({ hashes }),
    })
  }


  async bulkAction(
    instanceId: number,
    data: {
      hashes: string[]
      action: "pause" | "resume" | "delete" | "recheck" | "reannounce" | "increasePriority" | "decreasePriority" | "topPriority" | "bottomPriority" | "setCategory" | "addTags" | "removeTags" | "setTags" | "toggleAutoTMM" | "forceStart" | "setShareLimit" | "setUploadLimit" | "setDownloadLimit" | "setLocation" | "editTrackers" | "addTrackers" | "removeTrackers"
      deleteFiles?: boolean
      category?: string
      tags?: string  // Comma-separated tags string
      enable?: boolean  // For toggleAutoTMM
      selectAll?: boolean  // When true, apply to all torrents matching filters
      filters?: TorrentFilters
      search?: string  // Search query when selectAll is true
      excludeHashes?: string[]  // Hashes to exclude when selectAll is true
      ratioLimit?: number  // For setShareLimit action
      seedingTimeLimit?: number  // For setShareLimit action (minutes)
      inactiveSeedingTimeLimit?: number  // For setShareLimit action (minutes)
      uploadLimit?: number  // For setUploadLimit action (KB/s)
      downloadLimit?: number  // For setDownloadLimit action (KB/s)
      location?: string  // For setLocation action
      trackerOldURL?: string  // For editTrackers action
      trackerNewURL?: string  // For editTrackers action
      trackerURLs?: string  // For addTrackers/removeTrackers actions (newline-separated)
    }
  ): Promise<void> {
    return this.request(`/instances/${instanceId}/torrents/bulk-action`, {
      method: "POST",
      body: JSON.stringify(data),
    })
  }

  async analyzeTorrentForCrossSeedSearch(
    instanceId: number,
    hash: string
  ): Promise<CrossSeedTorrentInfo> {
    type RawTorrentInfo = {
      instance_id?: number
      instance_name?: string
      hash?: string
      name: string
      category?: string
      size?: number
      progress?: number
      total_files?: number
      matching_files?: number
      file_count?: number
      content_type?: string
      search_type?: string
      search_categories?: number[]
      required_caps?: string[]
      available_indexers?: number[]
      filtered_indexers?: number[]
      excluded_indexers?: Record<string, string>
      content_matches?: string[]
      content_filtering_completed?: boolean
    }

    const raw = await this.request<RawTorrentInfo>(
      `/cross-seed/torrents/${instanceId}/${hash}/analyze`,
      { method: "GET" }
    )

    return {
      instanceId: raw.instance_id,
      instanceName: raw.instance_name,
      hash: raw.hash,
      name: raw.name,
      category: raw.category,
      size: raw.size,
      progress: raw.progress,
      totalFiles: raw.total_files,
      matchingFiles: raw.matching_files,
      fileCount: raw.file_count,
      contentType: raw.content_type,
      searchType: raw.search_type,
      searchCategories: raw.search_categories,
      requiredCaps: raw.required_caps,
      availableIndexers: raw.available_indexers,
      filteredIndexers: raw.filtered_indexers,
      excludedIndexers: normalizeExcludedIndexerMap(raw.excluded_indexers),
      contentMatches: raw.content_matches,
      contentFilteringCompleted: raw.content_filtering_completed,
    }
  }

  async getAsyncFilteringStatus(
    instanceId: number,
    hash: string
  ): Promise<AsyncIndexerFilteringState> {
    type RawAsyncFilteringState = {
      capabilities_completed: boolean
      content_completed: boolean
      capability_indexers: number[]
      filtered_indexers: number[]
      excluded_indexers: Record<string, string>
      content_matches: string[]
    }

    const raw = await this.request<RawAsyncFilteringState>(
      `/cross-seed/torrents/${instanceId}/${hash}/async-status`,
      { method: "GET" }
    )

    return {
      capabilitiesCompleted: raw.capabilities_completed,
      contentCompleted: raw.content_completed,
      capabilityIndexers: raw.capability_indexers,
      filteredIndexers: raw.filtered_indexers,
      excludedIndexers: normalizeExcludedIndexerMap(raw.excluded_indexers) || {},
      contentMatches: raw.content_matches,
    }
  }

  async searchCrossSeedTorrent(
    instanceId: number,
    hash: string,
    options: {
      query?: string
      limit?: number
      indexerIds?: number[]
      findIndividualEpisodes?: boolean
      cacheMode?: "bypass"
    } = {}
  ): Promise<CrossSeedTorrentSearchResponse> {
    const body: Record<string, unknown> = {}
    const trimmedQuery = options.query?.trim()
    if (trimmedQuery) {
      body.query = trimmedQuery
    }
    if (options.limit !== undefined) {
      body.limit = options.limit
    }
    if (options.indexerIds && options.indexerIds.length > 0) {
      body.indexer_ids = options.indexerIds
    }
    if (options.findIndividualEpisodes !== undefined) {
      body.find_individual_episodes = options.findIndividualEpisodes
    }
    if (options.cacheMode) {
      body.cache_mode = options.cacheMode
    }

    type RawTorrentInfo = {
      instance_id?: number
      instance_name?: string
      hash?: string
      name?: string
      category?: string
      size?: number
      progress?: number
      total_files?: number
      matching_files?: number
      file_count?: number
      content_type?: string
      search_type?: string
      search_categories?: number[]
      required_caps?: string[]
      available_indexers?: number[]
      filtered_indexers?: number[]
      excluded_indexers?: Record<string, string>
      content_matches?: string[]
    } | null

    type RawSearchResult = {
      indexer: string
      indexer_id: number
      title: string
      download_url: string
      info_url?: string
      size: number
      seeders: number
      leechers: number
      category_id: number
      category_name: string
      publish_date: string
      download_volume_factor: number
      upload_volume_factor: number
      guid: string
      imdb_id?: string
      tvdb_id?: string
      match_reason?: string
      match_score?: number
    }

    type RawSearchResponse = {
      source_torrent: RawTorrentInfo
      results?: RawSearchResult[]
      cache?: TorznabSearchCacheMetadata
    }

    const response = await this.request<RawSearchResponse>(`/cross-seed/torrents/${instanceId}/${hash}/search`, {
      method: "POST",
      body: Object.keys(body).length > 0 ? JSON.stringify(body) : undefined,
    })

    const normalizeTorrentInfo = (torrent?: RawTorrentInfo): CrossSeedTorrentInfo => ({
      instanceId: torrent?.instance_id ?? undefined,
      instanceName: torrent?.instance_name ?? undefined,
      hash: torrent?.hash ?? undefined,
      name: torrent?.name ?? trimmedQuery ?? "",
      category: torrent?.category ?? undefined,
      size: torrent?.size ?? undefined,
      progress: torrent?.progress ?? undefined,
      totalFiles: torrent?.total_files ?? undefined,
      matchingFiles: torrent?.matching_files ?? undefined,
      fileCount: torrent?.file_count ?? undefined,
      contentType: torrent?.content_type ?? undefined,
      searchType: torrent?.search_type ?? undefined,
      searchCategories: torrent?.search_categories ?? undefined,
      requiredCaps: torrent?.required_caps ?? undefined,
      availableIndexers: torrent?.available_indexers ?? undefined,
      filteredIndexers: torrent?.filtered_indexers ?? undefined,
      excludedIndexers: normalizeExcludedIndexerMap(torrent?.excluded_indexers),
      contentMatches: torrent?.content_matches ?? undefined,
    })

    return {
      sourceTorrent: normalizeTorrentInfo(response.source_torrent ?? null),
      results: (response.results ?? []).map((result): CrossSeedTorrentSearchResponse["results"][number] => ({
        indexer: result.indexer,
        indexerId: result.indexer_id,
        title: result.title,
        downloadUrl: result.download_url,
        infoUrl: result.info_url,
        size: result.size,
        seeders: result.seeders,
        leechers: result.leechers,
        categoryId: result.category_id,
        categoryName: result.category_name,
        publishDate: result.publish_date,
        downloadVolumeFactor: result.download_volume_factor,
        uploadVolumeFactor: result.upload_volume_factor,
        guid: result.guid,
        imdbId: result.imdb_id ?? undefined,
        tvdbId: result.tvdb_id ?? undefined,
        matchReason: result.match_reason ?? undefined,
        matchScore: result.match_score ?? 0,
      })),
      cache: response.cache,
    }
  }

  async applyCrossSeedSearchResults(
    instanceId: number,
    hash: string,
    payload: {
      selections: CrossSeedTorrentSearchSelection[]
      useTag: boolean
      tagName?: string
      startPaused?: boolean
      findIndividualEpisodes?: boolean
    }
  ): Promise<CrossSeedApplyResponse> {
    const body: Record<string, unknown> = {
      selections: payload.selections.map(selection => {
        const item: Record<string, unknown> = {
          indexer_id: selection.indexerId,
          indexer: selection.indexer,
          download_url: selection.downloadUrl,
          title: selection.title,
        }
        if (selection.guid) {
          item.guid = selection.guid
        }
        return item
      }),
      use_tag: payload.useTag,
    }

    if (payload.tagName) {
      body.tag_name = payload.tagName
    }
    if (payload.startPaused !== undefined) {
      body.start_paused = payload.startPaused
    }
    if (payload.findIndividualEpisodes !== undefined) {
      body.find_individual_episodes = payload.findIndividualEpisodes
    }

    type RawMatchedTorrent = {
      hash?: string
      name?: string
      progress?: number
      size?: number
    }

    type RawInstanceResult = {
      instance_id: number
      instance_name: string
      success: boolean
      status: string
      message?: string
      matched_torrent?: RawMatchedTorrent
    }

    type RawApplyResult = {
      title: string
      indexer: string
      torrent_name?: string
      success: boolean
      instance_results?: RawInstanceResult[]
      error?: string
    }

    type RawApplyResponse = {
      results?: RawApplyResult[]
    }

    const response = await this.request<RawApplyResponse>(`/cross-seed/torrents/${instanceId}/${hash}/apply`, {
      method: "POST",
      body: JSON.stringify(body),
    })

    return {
      results: (response.results ?? []).map((result): CrossSeedApplyResponse["results"][number] => ({
        title: result.title,
        indexer: result.indexer,
        torrentName: result.torrent_name ?? undefined,
        success: result.success,
        instanceResults: (result.instance_results ?? []).map((instance): CrossSeedInstanceResult => ({
          instanceId: instance.instance_id,
          instanceName: instance.instance_name,
          success: instance.success,
          status: instance.status,
          message: instance.message,
          matchedTorrent: instance.matched_torrent
            ? {
                hash: instance.matched_torrent.hash ?? "",
                name: instance.matched_torrent.name ?? "",
                progress: instance.matched_torrent.progress ?? 0,
                size: instance.matched_torrent.size ?? 0,
              }
            : undefined,
        })),
        error: result.error ?? undefined,
      })),
    }
  }

  async getCrossSeedSettings(): Promise<CrossSeedAutomationSettings> {
    return this.request<CrossSeedAutomationSettings>("/cross-seed/settings")
  }

  async updateCrossSeedSettings(payload: CrossSeedAutomationSettings): Promise<CrossSeedAutomationSettings> {
    return this.request<CrossSeedAutomationSettings>("/cross-seed/settings", {
      method: "PUT",
      body: JSON.stringify(payload),
    })
  }

  async getCrossSeedStatus(): Promise<CrossSeedAutomationStatus> {
    return this.request<CrossSeedAutomationStatus>("/cross-seed/status")
  }

  async listCrossSeedRuns(params?: { limit?: number; offset?: number }): Promise<CrossSeedRun[]> {
    const search = new URLSearchParams()
    if (params?.limit !== undefined) search.set("limit", params.limit.toString())
    if (params?.offset !== undefined) search.set("offset", params.offset.toString())
    const query = search.toString()
    const suffix = query ? `?${query}` : ""
    return this.request<CrossSeedRun[]>(`/cross-seed/runs${suffix}`)
  }

  async getCrossSeedSearchStatus(): Promise<CrossSeedSearchStatus> {
    return this.request<CrossSeedSearchStatus>("/cross-seed/search/status")
  }

  async startCrossSeedSearchRun(payload: {
    instanceId: number
    categories: string[]
    tags: string[]
    intervalSeconds: number
    indexerIds: number[]
    cooldownMinutes: number
  }): Promise<CrossSeedSearchRun> {
    return this.request<CrossSeedSearchRun>("/cross-seed/search/run", {
      method: "POST",
      body: JSON.stringify(payload),
    })
  }

  async cancelCrossSeedSearchRun(): Promise<void> {
    await this.request("/cross-seed/search/run/cancel", { method: "POST" })
  }

  async listCrossSeedSearchRuns(instanceId: number, params?: { limit?: number; offset?: number }): Promise<CrossSeedSearchRun[]> {
    const search = new URLSearchParams({ instanceId: instanceId.toString() })
    if (params?.limit !== undefined) search.set("limit", params.limit.toString())
    if (params?.offset !== undefined) search.set("offset", params.offset.toString())
    return this.request<CrossSeedSearchRun[]>(`/cross-seed/search/runs?${search.toString()}`)
  }

  async triggerCrossSeedRun(payload: { limit?: number; dryRun?: boolean } = {}): Promise<CrossSeedRun> {
    return this.request<CrossSeedRun>("/cross-seed/run", {
      method: "POST",
      body: JSON.stringify(payload),
    })
  }

  // Torrent Details
  async getTorrentProperties(instanceId: number, hash: string): Promise<TorrentProperties> {
    return this.request<TorrentProperties>(`/instances/${instanceId}/torrents/${hash}/properties`)
  }

  async getTorrentTrackers(instanceId: number, hash: string): Promise<TorrentTracker[]> {
    return this.request<TorrentTracker[]>(`/instances/${instanceId}/torrents/${hash}/trackers`)
  }

  async editTorrentTracker(instanceId: number, hash: string, oldURL: string, newURL: string): Promise<void> {
    return this.request(`/instances/${instanceId}/torrents/${hash}/trackers`, {
      method: "PUT",
      body: JSON.stringify({ oldURL, newURL }),
    })
  }

  async addTorrentTrackers(instanceId: number, hash: string, urls: string): Promise<void> {
    return this.request(`/instances/${instanceId}/torrents/${hash}/trackers`, {
      method: "POST",
      body: JSON.stringify({ urls }),
    })
  }

  async removeTorrentTrackers(instanceId: number, hash: string, urls: string): Promise<void> {
    return this.request(`/instances/${instanceId}/torrents/${hash}/trackers`, {
      method: "DELETE",
      body: JSON.stringify({ urls }),
    })
  }

  async renameTorrent(instanceId: number, hash: string, name: string): Promise<void> {
    return this.request(`/instances/${instanceId}/torrents/${hash}/rename`, {
      method: "PUT",
      body: JSON.stringify({ name }),
    })
  }

  async renameTorrentFile(instanceId: number, hash: string, oldPath: string, newPath: string): Promise<void> {
    return this.request(`/instances/${instanceId}/torrents/${hash}/rename-file`, {
      method: "PUT",
      body: JSON.stringify({ oldPath, newPath }),
    })
  }

  async renameTorrentFolder(instanceId: number, hash: string, oldPath: string, newPath: string): Promise<void> {
    return this.request(`/instances/${instanceId}/torrents/${hash}/rename-folder`, {
      method: "PUT",
      body: JSON.stringify({ oldPath, newPath }),
    })
  }

  async getTorrentFiles(instanceId: number, hash: string): Promise<TorrentFile[]> {
    return this.request<TorrentFile[]>(`/instances/${instanceId}/torrents/${hash}/files`)
  }

  async setTorrentFilePriority(instanceId: number, hash: string, indices: number[], priority: number): Promise<void> {
    return this.request(`/instances/${instanceId}/torrents/${hash}/files`, {
      method: "PUT",
      body: JSON.stringify({ indices, priority }),
    })
  }

  async exportTorrent(instanceId: number, hash: string): Promise<{ blob: Blob; filename: string | null }> {
    const encodedHash = encodeURIComponent(hash)
    const response = await fetch(`${API_BASE}/instances/${instanceId}/torrents/${encodedHash}/export`, {
      method: "GET",
      credentials: "include",
    })

    if (!response.ok) {
      const errorMessage = await this.extractErrorMessage(response)
      this.handleAuthError(response.status, `/instances/${instanceId}/torrents/${encodedHash}/export`, errorMessage)
      throw new Error(errorMessage)
    }

    const blob = await response.blob()
    const disposition = response.headers.get("content-disposition")
    const filename = parseContentDispositionFilename(disposition)

    return { blob, filename }
  }

  async getTorrentPeers(instanceId: number, hash: string): Promise<SortedPeersResponse> {
    return this.request<SortedPeersResponse>(`/instances/${instanceId}/torrents/${hash}/peers`)
  }

  async addPeersToTorrents(instanceId: number, hashes: string[], peers: string[]): Promise<void> {
    return this.request(`/instances/${instanceId}/torrents/add-peers`, {
      method: "POST",
      body: JSON.stringify({ hashes, peers }),
    })
  }

  async banPeers(instanceId: number, peers: string[]): Promise<void> {
    return this.request(`/instances/${instanceId}/torrents/ban-peers`, {
      method: "POST",
      body: JSON.stringify({ peers }),
    })
  }

  // Torrent Creator
  async createTorrent(instanceId: number, params: TorrentCreationParams): Promise<TorrentCreationTaskResponse> {
    return this.request(`/instances/${instanceId}/torrent-creator`, {
      method: "POST",
      body: JSON.stringify(params),
    })
  }

  async getTorrentCreationTasks(instanceId: number, taskID?: string): Promise<TorrentCreationTask[]> {
    const query = taskID ? `?taskID=${encodeURIComponent(taskID)}` : ""
    return this.request(`/instances/${instanceId}/torrent-creator/status${query}`)
  }

  async getActiveTaskCount(instanceId: number): Promise<number> {
    const response = await this.request<{ count: number }>(`/instances/${instanceId}/torrent-creator/count`)
    return response.count
  }

  async downloadTorrentFile(instanceId: number, taskID: string): Promise<void> {
    const response = await fetch(
      `${API_BASE}/instances/${instanceId}/torrent-creator/${encodeURIComponent(taskID)}/file`,
      {
        method: "GET",
        credentials: "include",
      }
    )

    if (!response.ok) {
      throw new Error(`Failed to download torrent file: ${response.statusText}`)
    }

    // Get filename from Content-Disposition header
    const contentDisposition = response.headers.get("Content-Disposition")
    let filename = `${taskID}.torrent`
    if (contentDisposition) {
      const filenameMatch = contentDisposition.match(/filename="?([^";]+)"?/)
      if (filenameMatch) {
        filename = filenameMatch[1]
      }
    }

    // Create blob and download
    const blob = await response.blob()
    const url = window.URL.createObjectURL(blob)
    const a = document.createElement("a")
    a.href = url
    a.download = filename
    document.body.appendChild(a)
    a.click()
    document.body.removeChild(a)
    window.URL.revokeObjectURL(url)
  }

  async deleteTorrentCreationTask(instanceId: number, taskID: string): Promise<{ message: string }> {
    return this.request(`/instances/${instanceId}/torrent-creator/${encodeURIComponent(taskID)}`, {
      method: "DELETE",
    })
  }

  // Categories & Tags
  async getCategories(instanceId: number): Promise<Record<string, Category>> {
    return this.request(`/instances/${instanceId}/categories`)
  }

  async createCategory(instanceId: number, name: string, savePath?: string): Promise<{ message: string }> {
    return this.request(`/instances/${instanceId}/categories`, {
      method: "POST",
      body: JSON.stringify({ name, savePath: savePath || "" }),
    })
  }

  async editCategory(instanceId: number, name: string, savePath: string): Promise<{ message: string }> {
    return this.request(`/instances/${instanceId}/categories`, {
      method: "PUT",
      body: JSON.stringify({ name, savePath }),
    })
  }

  async removeCategories(instanceId: number, categories: string[]): Promise<{ message: string }> {
    return this.request(`/instances/${instanceId}/categories`, {
      method: "DELETE",
      body: JSON.stringify({ categories }),
    })
  }

  async getTags(instanceId: number): Promise<string[]> {
    return this.request(`/instances/${instanceId}/tags`)
  }

  async createTags(instanceId: number, tags: string[]): Promise<{ message: string }> {
    return this.request(`/instances/${instanceId}/tags`, {
      method: "POST",
      body: JSON.stringify({ tags }),
    })
  }

  async deleteTags(instanceId: number, tags: string[]): Promise<{ message: string }> {
    return this.request(`/instances/${instanceId}/tags`, {
      method: "DELETE",
      body: JSON.stringify({ tags }),
    })
  }

  async getActiveTrackers(instanceId: number): Promise<Record<string, string>> {
    return this.request(`/instances/${instanceId}/trackers`)
  }

  // User endpoints
  async changePassword(currentPassword: string, newPassword: string): Promise<void> {
    return this.request("/auth/change-password", {
      method: "PUT",
      body: JSON.stringify({ currentPassword, newPassword }),
    })
  }

  // API Key endpoints
  async getApiKeys(): Promise<{
    id: number
    name: string
    key?: string
    createdAt: string
    lastUsedAt?: string
  }[]> {
    return this.request("/api-keys")
  }

  async createApiKey(name: string): Promise<{ id: number; key: string; name: string }> {
    return this.request("/api-keys", {
      method: "POST",
      body: JSON.stringify({ name }),
    })
  }

  async deleteApiKey(id: number): Promise<void> {
    return this.request(`/api-keys/${id}`, { method: "DELETE" })
  }

  // Client API Keys for proxy authentication
  async getClientApiKeys(): Promise<{
    id: number
    clientName: string
    instanceId: number
    createdAt: string
    lastUsedAt?: string
    instance?: {
      id: number
      name: string
      host: string
    } | null
  }[]> {
    return this.request("/client-api-keys")
  }

  async createClientApiKey(data: {
    clientName: string
    instanceId: number
  }): Promise<{
    key: string
    clientApiKey: {
      id: number
      clientName: string
      instanceId: number
      createdAt: string
    }
    instance?: {
      id: number
      name: string
      host: string
    }
    proxyUrl: string
  }> {
    return this.request("/client-api-keys", {
      method: "POST",
      body: JSON.stringify(data),
    })
  }

  async deleteClientApiKey(id: number): Promise<void> {
    return this.request(`/client-api-keys/${id}`, { method: "DELETE" })
  }

  // License endpoints
  async activateLicense(licenseKey: string): Promise<{
    valid: boolean
    expiresAt?: string
    message?: string
    error?: string
  }> {
    return this.request("/license/activate", {
      method: "POST",
      body: JSON.stringify({ licenseKey }),
    })
  }

  async validateLicense(licenseKey: string): Promise<{
    valid: boolean
    productName?: string
    expiresAt?: string
    message?: string
    error?: string
  }> {
    return this.request("/license/validate", {
      method: "POST",
      body: JSON.stringify({ licenseKey }),
    })
  }

  async getLicensedThemes(): Promise<{ hasPremiumAccess: boolean }> {
    return this.request("/license/licensed")
  }

  async getAllLicenses(): Promise<Array<{
    licenseKey: string
    productName: string
    status: string
    createdAt: string
  }>> {
    return this.request("/license/licenses")
  }


  async deleteLicense(licenseKey: string): Promise<{ message: string }> {
    return this.request(`/license/${licenseKey}`, { method: "DELETE" })
  }

  async refreshLicenses(): Promise<{ message: string }> {
    return this.request("/license/refresh", { method: "POST" })
  }

  // Preferences endpoints
  async getInstancePreferences(instanceId: number): Promise<AppPreferences> {
    return this.request<AppPreferences>(`/instances/${instanceId}/preferences`)
  }

  async updateInstancePreferences(
    instanceId: number,
    preferences: Partial<AppPreferences>
  ): Promise<AppPreferences> {
    return this.request<AppPreferences>(`/instances/${instanceId}/preferences`, {
      method: "PATCH",
      body: JSON.stringify(preferences),
    })
  }

  async getAlternativeSpeedLimitsMode(instanceId: number): Promise<{ enabled: boolean }> {
    return this.request<{ enabled: boolean }>(`/instances/${instanceId}/alternative-speed-limits`)
  }

  async toggleAlternativeSpeedLimits(instanceId: number): Promise<{ enabled: boolean }> {
    return this.request<{ enabled: boolean }>(`/instances/${instanceId}/alternative-speed-limits/toggle`, {
      method: "POST",
    })
  }

  async getQBittorrentAppInfo(instanceId: number): Promise<QBittorrentAppInfo> {
    return this.request<QBittorrentAppInfo>(`/instances/${instanceId}/app-info`)
  }

  async getLatestVersion(): Promise<{
    tag_name: string
    name?: string
    html_url: string
    published_at: string
  } | null> {
    try {
      const response = await this.request<{
        tag_name: string
        name?: string
        html_url: string
        published_at: string
      } | null>("/version/latest")

      // Treat empty responses as no update available
      return response ?? null
    } catch {
      // Return null if no update available (204 status) or any error
      return null
    }
  }

  async getTrackerIcons(): Promise<Record<string, string>> {
    return this.request<Record<string, string>>("/tracker-icons")
  }

  // External Programs endpoints
  async listExternalPrograms(): Promise<ExternalProgram[]> {
    return this.request<ExternalProgram[]>("/external-programs")
  }

  async createExternalProgram(program: ExternalProgramCreate): Promise<ExternalProgram> {
    return this.request<ExternalProgram>("/external-programs", {
      method: "POST",
      body: JSON.stringify(program),
    })
  }

  async updateExternalProgram(id: number, program: ExternalProgramUpdate): Promise<ExternalProgram> {
    return this.request<ExternalProgram>(`/external-programs/${id}`, {
      method: "PUT",
      body: JSON.stringify(program),
    })
  }

  async deleteExternalProgram(id: number): Promise<void> {
    return this.request(`/external-programs/${id}`, {
      method: "DELETE",
    })
  }

  async executeExternalProgram(request: ExternalProgramExecute): Promise<ExternalProgramExecuteResponse> {
    return this.request<ExternalProgramExecuteResponse>("/external-programs/execute", {
      method: "POST",
      body: JSON.stringify(request),
    })
  }

  // Torznab Indexer endpoints
  async listTorznabIndexers(): Promise<TorznabIndexer[]> {
    return this.request<TorznabIndexer[]>("/torznab/indexers")
  }

  async getTorznabIndexer(id: number): Promise<TorznabIndexer> {
    return this.request<TorznabIndexer>(`/torznab/indexers/${id}`)
  }

  async createTorznabIndexer(data: TorznabIndexerFormData): Promise<TorznabIndexer> {
    return this.request<TorznabIndexer>("/torznab/indexers", {
      method: "POST",
      body: JSON.stringify(data),
    })
  }

  async updateTorznabIndexer(id: number, data: Partial<TorznabIndexerFormData>): Promise<TorznabIndexer> {
    return this.request<TorznabIndexer>(`/torznab/indexers/${id}`, {
      method: "PUT",
      body: JSON.stringify(data),
    })
  }

  async syncTorznabCaps(id: number): Promise<TorznabIndexer> {
    return this.request<TorznabIndexer>(`/torznab/indexers/${id}/caps/sync`, {
      method: "POST",
    })
  }

  async deleteTorznabIndexer(id: number): Promise<void> {
    return this.request<void>(`/torznab/indexers/${id}`, {
      method: "DELETE",
    })
  }

  async testTorznabIndexer(id: number): Promise<{ status: string }> {
    return this.request<{ status: string }>(`/torznab/indexers/${id}/test`, {
      method: "POST",
    })
  }

  async discoverJackettIndexers(baseUrl: string, apiKey: string): Promise<JackettIndexer[]> {
    return this.request<JackettIndexer[]>("/torznab/indexers/discover", {
      method: "POST",
      body: JSON.stringify({ base_url: baseUrl, api_key: apiKey }),
    })
  }

  async searchTorznab(request: TorznabSearchRequest): Promise<TorznabSearchResponse> {
    const response = await this.request<{
      results: Array<{
        indexer: string
        indexer_id: number
        title: string
        download_url: string
        info_url?: string
        size: number
        seeders: number
        leechers: number
        category_id: number
        category_name: string
        publish_date: string
        download_volume_factor: number
        upload_volume_factor: number
        guid: string
        imdb_id?: string
        tvdb_id?: string
        source?: string
        collection?: string
        group?: string
      }>
      total: number
      cache?: TorznabSearchCacheMetadata
    }>("/torznab/search", {
      method: "POST",
      body: JSON.stringify(request),
    })

    return {
      ...response,
      results: response.results.map((result): TorznabSearchResult => ({
        indexer: result.indexer,
        indexerId: result.indexer_id,
        title: result.title,
        downloadUrl: result.download_url,
        infoUrl: result.info_url,
        size: result.size,
        seeders: result.seeders,
        leechers: result.leechers,
        categoryId: result.category_id,
        categoryName: result.category_name,
        publishDate: result.publish_date,
        downloadVolumeFactor: result.download_volume_factor,
        uploadVolumeFactor: result.upload_volume_factor,
        guid: result.guid,
        imdbId: result.imdb_id,
        tvdbId: result.tvdb_id,
        source: result.source,
        collection: result.collection,
        group: result.group,
      }))
    }
  }

  async getRecentTorznabSearches(limit?: number, scope?: string): Promise<TorznabRecentSearch[]> {
    const params = new URLSearchParams()
    if (limit && limit > 0) {
      params.set("limit", String(limit))
    }
    if (scope) {
      params.set("scope", scope)
    }
    const query = params.toString() ? `?${params.toString()}` : ""
    return this.request<TorznabRecentSearch[]>(`/torznab/search/recent${query}`)
  }

  async getTorznabSearchCacheStats(): Promise<TorznabSearchCacheStats> {
    return this.request<TorznabSearchCacheStats>("/torznab/search/cache")
  }

  async updateTorznabSearchCacheSettings(ttlMinutes: number): Promise<TorznabSearchCacheStats> {
    return this.request<TorznabSearchCacheStats>("/torznab/search/cache/settings", {
      method: "PUT",
      body: JSON.stringify({ ttlMinutes }),
    })
  }

  async getAllIndexerHealth(): Promise<TorznabIndexerHealth[]> {
    return this.request<TorznabIndexerHealth[]>("/torznab/indexers/health")
  }

  async getIndexerHealth(id: number): Promise<TorznabIndexerHealth> {
    return this.request<TorznabIndexerHealth>(`/torznab/indexers/${id}/health`)
  }

  async getIndexerErrors(id: number, limit?: number): Promise<TorznabIndexerError[]> {
    const params = limit ? `?limit=${limit}` : ""
    return this.request<TorznabIndexerError[]>(`/torznab/indexers/${id}/errors${params}`)
  }

  async getIndexerStats(id: number): Promise<TorznabIndexerLatencyStats[]> {
    return this.request<TorznabIndexerLatencyStats[]>(`/torznab/indexers/${id}/stats`)
  }
}

export const api = new ApiClient()

function parseContentDispositionFilename(header: string | null): string | null {
  if (!header) {
    return null
  }

  const utf8Match = header.match(/filename\*=UTF-8''([^;]+)/i)
  if (utf8Match?.[1]) {
    try {
      return decodeURIComponent(utf8Match[1])
    } catch {
      return utf8Match[1]
    }
  }

  const quotedMatch = header.match(/filename="?([^";]+)"?/i)
  if (quotedMatch?.[1]) {
    return quotedMatch[1]
  }

  return null
}<|MERGE_RESOLUTION|>--- conflicted
+++ resolved
@@ -418,7 +418,6 @@
     )
   }
 
-<<<<<<< HEAD
   getTorrentsStreamBatchUrl(
     streams: Array<{
       key: string
@@ -444,7 +443,8 @@
 
     const payload = encodeURIComponent(JSON.stringify(normalized))
     return withBasePath(`/api/stream?streams=${payload}`)
-=======
+  }
+
   async getCrossInstanceTorrents(
     params: {
       page?: number
@@ -525,7 +525,6 @@
     }
 
     return response
->>>>>>> 3140739c
   }
 
   async addTorrent(
