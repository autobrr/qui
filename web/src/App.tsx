--- conflicted
+++ resolved
@@ -23,18 +23,13 @@
 function App() {
   return (
     <QueryClientProvider client={queryClient}>
-<<<<<<< HEAD
       <ThemeProvider>
+      <ThemeValidator />
         <ThemeCustomizationProvider>
-          <RouterProvider router={router} />
+      <RouterProvider router={router} />
           <Toaster />
         </ThemeCustomizationProvider>
       </ThemeProvider>
-=======
-      <ThemeValidator />
-      <RouterProvider router={router} />
-      <Toaster />
->>>>>>> 1416c760
     </QueryClientProvider>
   )
 }
