--- conflicted
+++ resolved
@@ -3,19 +3,8 @@
  * SPDX-License-Identifier: GPL-2.0-or-later
  */
 
-import { useState, useEffect } from "react"
-<<<<<<< HEAD
+import { useEffect, useState } from "react"
 import type { TorrentFilters } from "@/types"
-=======
-
-interface Filters {
-  status: string[]
-  categories: string[]
-  tags: string[]
-  trackers: string[]
-  expr?: string
-}
->>>>>>> 7b9e9f9c
 
 export function usePersistedFilters(instanceId: number) {
   // Initialize state with persisted values immediately
@@ -31,11 +20,8 @@
       tags: instance.tags || [],
       excludeTags: instance.excludeTags || [],
       trackers: instance.trackers || [],
-<<<<<<< HEAD
       excludeTrackers: instance.excludeTrackers || [],
-=======
       expr: instance.expr || "",
->>>>>>> 7b9e9f9c
     }
   })
 
@@ -52,11 +38,8 @@
       tags: instance.tags || [],
       excludeTags: instance.excludeTags || [],
       trackers: instance.trackers || [],
-<<<<<<< HEAD
       excludeTrackers: instance.excludeTrackers || [],
-=======
       expr: instance.expr || "",
->>>>>>> 7b9e9f9c
     })
   }, [instanceId])
 
@@ -72,11 +55,8 @@
       tags: filters.tags,
       excludeTags: filters.excludeTags,
       trackers: filters.trackers,
-<<<<<<< HEAD
       excludeTrackers: filters.excludeTrackers,
-=======
       expr: filters.expr,
->>>>>>> 7b9e9f9c
     }))
   }, [filters, instanceId])
 
