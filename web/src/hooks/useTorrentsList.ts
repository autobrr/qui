/*
 * Copyright (c) 2025, s0up and the autobrr contributors.
 * SPDX-License-Identifier: GPL-2.0-or-later
 */

import { useSyncStream } from "@/contexts/SyncStreamContext"
import { useInstanceCapabilities } from "@/hooks/useInstanceCapabilities"
import type { InstanceMetadata } from "@/hooks/useInstanceMetadata"
import { api } from "@/lib/api"
import type {
  AppPreferences,
  QBittorrentAppInfo,
  Torrent,
  TorrentFilters,
  TorrentResponse,
  TorrentStreamPayload,
} from "@/types"
import { useQuery, useQueryClient } from "@tanstack/react-query"
import { useCallback, useEffect, useMemo, useState } from "react"

export const TORRENT_STREAM_POLL_INTERVAL_MS = 3000
export const TORRENT_STREAM_POLL_INTERVAL_SECONDS = Math.max(
  1,
  Math.round(TORRENT_STREAM_POLL_INTERVAL_MS / 1000)
)

interface UseTorrentsListOptions {
  enabled?: boolean
  search?: string
  filters?: TorrentFilters
  sort?: string
  order?: "asc" | "desc"
}

// Hook that manages paginated torrent loading with stale-while-revalidate pattern
// Backend handles all caching complexity and returns fresh or stale data immediately
export function useTorrentsList(
  instanceId: number,
  options: UseTorrentsListOptions = {}
) {
  const { enabled = true, search, filters, sort = "added_on", order = "desc" } = options

  const [currentPage, setCurrentPage] = useState(0)
  const [allTorrents, setAllTorrents] = useState<Torrent[]>([])
  const [hasLoadedAll, setHasLoadedAll] = useState(false)
  const [isLoadingMore, setIsLoadingMore] = useState(false)
  const [lastRequestTime, setLastRequestTime] = useState(0)
  const [lastKnownTotal, setLastKnownTotal] = useState(0)
  const [lastProcessedPage, setLastProcessedPage] = useState(-1)
  const [lastStreamSnapshot, setLastStreamSnapshot] = useState<TorrentResponse | null>(null)
  const pageSize = 300 // Load 300 at a time (backend default)
  const queryClient = useQueryClient()

  const metadataQueryKey = useMemo(
    () => ["instance-metadata", instanceId] as const,
    [instanceId]
  )

  const appInfoQueryKey = useMemo(
    () => ["qbittorrent-app-info", instanceId] as const,
    [instanceId]
  )

  const updateMetadataCache = useCallback(
    (source?: TorrentResponse | null) => {
      if (!source) {
        return
      }

      const hasCategories = Object.prototype.hasOwnProperty.call(source, "categories")
      const hasTags = Object.prototype.hasOwnProperty.call(source, "tags")
      const hasPreferences = Object.prototype.hasOwnProperty.call(source, "preferences")

      if (!hasCategories && !hasTags && !hasPreferences) {
        return
      }

      queryClient.setQueryData<InstanceMetadata | undefined>(
        metadataQueryKey,
        previous => {
          const nextCategories =
            hasCategories && source.categories !== undefined
              ? source.categories ?? {}
              : previous?.categories ?? {}
          const nextTags =
            hasTags && source.tags !== undefined
              ? source.tags ?? []
              : previous?.tags ?? []
          const nextPreferences =
            hasPreferences && source.preferences !== undefined
              ? (source.preferences as AppPreferences | undefined) ?? previous?.preferences
              : previous?.preferences

          const next: InstanceMetadata = {
            categories: nextCategories,
            tags: nextTags,
            preferences: nextPreferences,
          }

          return next
        }
      )

      if (hasPreferences && source.preferences !== undefined) {
        const nextPreferences = source.preferences as AppPreferences | undefined
        if (nextPreferences !== undefined) {
          queryClient.setQueryData<AppPreferences | undefined>(
            ["instance-preferences", instanceId],
            nextPreferences
          )
        }
      }
    },
    [instanceId, metadataQueryKey, queryClient]
  )

  const updateAppInfoCache = useCallback(
    (source?: Pick<TorrentResponse, "appInfo"> | null) => {
      if (!source?.appInfo) {
        return
      }

      queryClient.setQueryData<QBittorrentAppInfo | undefined>(appInfoQueryKey, source.appInfo)
    },
    [appInfoQueryKey, queryClient]
  )

  const streamQueryKey = useMemo(
    () => ["torrents-list", instanceId, 0, filters, search, sort, order] as const,
    [instanceId, filters, search, sort, order]
  )

  const streamParams = useMemo(() => {
    if (!enabled) {
      return null
    }

    return {
      instanceId,
      page: 0,
      limit: pageSize,
      sort,
      order,
      search: search || undefined,
      filters,
    }
  }, [enabled, instanceId, pageSize, sort, order, search, filters])

  const handleStreamPayload = useCallback(
    (payload: TorrentStreamPayload) => {
      if (!payload?.data) {
        return
      }
      setLastStreamSnapshot(payload.data)
      updateAppInfoCache(payload.data)
      updateMetadataCache(payload.data)
      queryClient.setQueryData(streamQueryKey, payload.data)
      setAllTorrents(prev => {
        const nextTorrents = payload.data?.torrents ?? []

        if (payload.data?.total === 0 || nextTorrents.length === 0) {
          return []
        }

        if (prev.length === 0) {
          return nextTorrents
        }

        const totalFromPayload =
          typeof payload.data?.total === "number" ? payload.data.total : undefined

        const pageFromMeta =
          typeof payload.meta?.page === "number" && payload.meta.page >= 0
            ? payload.meta.page
            : undefined
        const pageIndex = pageFromMeta ?? 0
        const pageStart = Math.max(0, pageIndex * pageSize)
        const pageEnd = pageStart + nextTorrents.length

        const seen = new Set(nextTorrents.map(torrent => torrent.hash))

        const leadingSliceEnd = Math.min(pageStart, prev.length)
        const leading = leadingSliceEnd > 0 ? prev.slice(0, leadingSliceEnd) : []
        const trailingStart = Math.min(pageEnd, prev.length)
        const trailing = trailingStart < prev.length ? prev.slice(trailingStart) : []
        const displacedSlice = prev.slice(pageStart, Math.min(pageEnd, prev.length))

        const dedupedLeading = leading.filter(torrent => !seen.has(torrent.hash))
        const dedupedDisplaced = displacedSlice.filter(torrent => !seen.has(torrent.hash))
        const dedupedTrailing = trailing.filter(torrent => !seen.has(torrent.hash))

        const merged = [...dedupedLeading, ...nextTorrents, ...dedupedDisplaced, ...dedupedTrailing]

        if (totalFromPayload !== undefined && merged.length > totalFromPayload) {
          return merged.slice(0, totalFromPayload)
        }

        return merged
      })

      if (typeof payload.data.total === "number") {
        setLastKnownTotal(payload.data.total)
      }

      if (currentPage === 0 && typeof payload.data.hasMore === "boolean") {
        setHasLoadedAll(!payload.data.hasMore)
      }
    },
    [currentPage, queryClient, streamQueryKey, updateAppInfoCache, updateMetadataCache]
  )

  const streamState = useSyncStream(streamParams, {
    enabled: Boolean(streamParams),
    onMessage: handleStreamPayload,
  })

  const shouldDisablePolling = Boolean(streamParams) && streamState.connected && !streamState.error
  const preferCachedQuery = currentPage === 0 && shouldDisablePolling
  const queryEnabled =
    enabled &&
    (currentPage > 0 || Boolean(streamState.error) || !streamParams)

  // Reset state when instanceId, filters, search, or sort changes
  // Use JSON.stringify to avoid resetting on every object reference change during polling
  const filterKey = JSON.stringify(filters)
  const searchKey = search || ""

  useEffect(() => {
    setCurrentPage(0)
    setAllTorrents([])
    setHasLoadedAll(false)
    setLastKnownTotal(0)
    setLastProcessedPage(-1)
    setLastStreamSnapshot(null)
  }, [instanceId, filterKey, searchKey, sort, order])

  // Detect if this is cross-seed filtering based on expression content
  const isCrossSeedFiltering = useMemo(() => {
    return filters?.expr?.includes('Hash ==') && filters?.expr?.includes('||')
  }, [filters?.expr])

  // Query for torrents - backend handles stale-while-revalidate
  const { data, isLoading, isFetching, isPlaceholderData } = useQuery<TorrentResponse>({
    queryKey: ["torrents-list", instanceId, currentPage, filters, search, sort, order, isCrossSeedFiltering],
    queryFn: () => {
      if (isCrossSeedFiltering) {
        return api.getCrossInstanceTorrents({
          page: currentPage,
          limit: pageSize,
          sort,
          order,
          search,
          filters,
        })
      }
      
      return api.getTorrents(instanceId, {
        page: currentPage,
        limit: pageSize,
        sort,
        order,
        search,
        filters,
        preferCached: preferCachedQuery,
      })
    },
    // Trust backend cache - it returns immediately with stale data if needed
    staleTime: 0, // Always check with backend (it decides if cache is fresh)
    gcTime: 300000, // Keep in React Query cache for 5 minutes for navigation
    // Reuse the previous page's data while the next page is loading so the UI doesn't flash empty state
    placeholderData: currentPage > 0 ? ((previousData) => previousData) : undefined,
    // Only poll the first page to get fresh data - don't poll pagination pages
<<<<<<< HEAD
    refetchInterval:
      currentPage === 0 ? (shouldDisablePolling ? false : TORRENT_STREAM_POLL_INTERVAL_MS) : false,
=======
    // Reduce polling frequency for cross-instance calls since they're more expensive
    refetchInterval: currentPage === 0 ? (isCrossSeedFiltering ? 10000 : 3000) : false,
>>>>>>> 3140739c
    refetchIntervalInBackground: false, // Don't poll when tab is not active
    enabled: queryEnabled,
  })

  const { data: capabilities } = useInstanceCapabilities(instanceId, { enabled })

  const activeData = useMemo(() => {
    if (shouldDisablePolling && lastStreamSnapshot) {
      return lastStreamSnapshot
    }

    return data ?? lastStreamSnapshot ?? null
  }, [data, lastStreamSnapshot, shouldDisablePolling])

  // Update torrents when data arrives or changes (including optimistic updates)
  useEffect(() => {
    // When filters/search/sort change we reset lastProcessedPage to -1. Skip placeholder
    // data in that window so we don't repopulate the table with stale results from the
    // previous query while the new request is in-flight.
    if (isPlaceholderData && (lastProcessedPage === -1 || currentPage === 0)) {
      return
    }

    if (currentPage > 0 && isFetching && isPlaceholderData) {
      return
    }

    if (!data) {
      return
    }

    updateAppInfoCache(data)
    updateMetadataCache(data)

    if (data.total !== undefined) {
      setLastKnownTotal(data.total)
    }

    // When the first page reports zero results, immediately clear the list so
    // downstream UIs don't render stale rows from the previous query.
    if (currentPage === 0 && data.total === 0) {
      setAllTorrents([])
      setHasLoadedAll(true)
      setLastProcessedPage(currentPage)
      setIsLoadingMore(false)
      return
    }

    // Handle both regular torrents and cross-instance torrents
    const torrentsData = data.isCrossInstance 
      ? (data.crossInstanceTorrents || data.cross_instance_torrents)
      : data.torrents
    
    if (!torrentsData) {
      setIsLoadingMore(false)
      return
    }

    // Check if this is a new page load or data update for current page
    const isNewPageLoad = currentPage !== lastProcessedPage
    const isDataUpdate = !isNewPageLoad // Same page, but data changed (optimistic updates)

    // For first page or true data updates (optimistic updates from mutations)
    if (currentPage === 0 || (isDataUpdate && currentPage === 0)) {
      // First page OR data update (optimistic updates): replace all
      setAllTorrents(torrentsData)
      // Use backend's HasMore field for accurate pagination
      setHasLoadedAll(!data.hasMore)

      // Mark this page as processed
      if (isNewPageLoad) {
        setLastProcessedPage(currentPage)
      }
    } else if (isNewPageLoad && currentPage > 0) {
      // Mark this page as processed FIRST to prevent double processing
      setLastProcessedPage(currentPage)

      // Append to existing for pagination
      setAllTorrents(prev => {
        const updatedTorrents = [...prev, ...torrentsData]
        return updatedTorrents
      })

      // Use backend's HasMore field for accurate pagination
      if (!data.hasMore) {
        setHasLoadedAll(true)
      }
    }

    setIsLoadingMore(false)
  }, [data, currentPage, lastProcessedPage, isFetching, isPlaceholderData, updateMetadataCache])

  // Load more function for pagination - following TanStack Query best practices
  const loadMore = () => {
    const now = Date.now()

    // TanStack Query pattern: check hasNextPage && !isFetching before calling fetchNextPage
    // Our equivalent: check !hasLoadedAll && !(isLoadingMore || isFetching)
    if (hasLoadedAll) {
      return
    }

    if (isLoadingMore || isFetching) {
      return
    }

    // Enhanced throttling: 500ms for rapid scroll scenarios (up from 300ms)
    // This helps prevent race conditions during very fast scrolling
    if (now - lastRequestTime < 500) {
      return
    }

    setLastRequestTime(now)
    setIsLoadingMore(true)
    setCurrentPage(prev => prev + 1)
  }

  // Extract stats from response or calculate defaults
  const stats = useMemo(() => {
    const source = activeData ?? data

    if (source?.stats) {
      return {
        total: source.total || source.stats.total || 0,
        downloading: source.stats.downloading || 0,
        seeding: source.stats.seeding || 0,
        paused: source.stats.paused || 0,
        error: source.stats.error || 0,
        totalDownloadSpeed: source.stats.totalDownloadSpeed || 0,
        totalUploadSpeed: source.stats.totalUploadSpeed || 0,
        totalSize: source.stats.totalSize || 0,
      }
    }

    return {
      total: source?.total || 0,
      downloading: 0,
      seeding: 0,
      paused: 0,
      error: 0,
      totalDownloadSpeed: 0,
      totalUploadSpeed: 0,
      totalSize: source?.stats?.totalSize || 0,
    }
  }, [activeData, data])

  // Check if data is from cache or fresh (backend provides this info)
  const cacheMetadata = activeData?.cacheMetadata ?? data?.cacheMetadata
  const isCachedData = cacheMetadata?.source === "cache"
  const isStaleData = cacheMetadata?.isStale === true

  const isInitialStreamLoading =
    currentPage === 0 &&
    enabled &&
    Boolean(streamParams) &&
    !streamState.error &&
    !lastStreamSnapshot &&
    !data

  const effectiveIsLoading =
    currentPage === 0 ? (isInitialStreamLoading || (queryEnabled && isLoading)) : isLoading

  const effectiveIsFetching =
    currentPage === 0 ? (queryEnabled && isFetching) : isFetching

  // Use lastKnownTotal when loading more pages to prevent flickering
  const effectiveTotalCount =
    currentPage > 0 && typeof activeData?.total !== "number"
      ? lastKnownTotal
      : activeData?.total ?? lastKnownTotal

  const supportsSubcategories = capabilities?.supportsSubcategories ?? false

  return {
    torrents: allTorrents,
    totalCount: effectiveTotalCount,
    stats,
    counts: activeData?.counts ?? data?.counts,
    appInfo: activeData?.appInfo ?? data?.appInfo ?? null,
    categories: activeData?.categories ?? data?.categories,
    tags: activeData?.tags ?? data?.tags,
    supportsTorrentCreation: capabilities?.supportsTorrentCreation ?? true,
    capabilities,
    serverState: activeData?.serverState ?? data?.serverState ?? null,
    useSubcategories: supportsSubcategories
      ? (
          activeData?.useSubcategories ??
          activeData?.serverState?.use_subcategories ??
          data?.useSubcategories ??
          data?.serverState?.use_subcategories ??
          false
        )
      : false,
    isLoading: effectiveIsLoading,
    isFetching: effectiveIsFetching,
    isLoadingMore,
    hasLoadedAll,
    loadMore,
    // Cross-instance information
    isCrossInstance: data?.isCrossInstance ?? false,
    isCrossSeedFiltering,
    // Metadata about data freshness
    isFreshData: !isCachedData || !isStaleData,
    isCachedData,
    isStaleData,
    cacheAge: cacheMetadata?.age,
    isStreaming: shouldDisablePolling,
    streamConnected: streamState.connected,
    streamError: streamState.error,
    streamMeta: streamState.lastMeta,
    streamRetrying: streamState.retrying,
    streamNextRetryAt: streamState.nextRetryAt,
    streamRetryAttempt: streamState.retryAttempt,
  }
}<|MERGE_RESOLUTION|>--- conflicted
+++ resolved
@@ -130,8 +130,12 @@
     [instanceId, filters, search, sort, order]
   )
 
+  const isCrossSeedFiltering = useMemo(() => {
+    return filters?.expr?.includes("Hash ==") && filters?.expr?.includes("||")
+  }, [filters?.expr])
+
   const streamParams = useMemo(() => {
-    if (!enabled) {
+    if (!enabled || isCrossSeedFiltering) {
       return null
     }
 
@@ -144,7 +148,7 @@
       search: search || undefined,
       filters,
     }
-  }, [enabled, instanceId, pageSize, sort, order, search, filters])
+  }, [enabled, filters, instanceId, isCrossSeedFiltering, order, pageSize, search, sort])
 
   const handleStreamPayload = useCallback(
     (payload: TorrentStreamPayload) => {
@@ -233,11 +237,6 @@
     setLastProcessedPage(-1)
     setLastStreamSnapshot(null)
   }, [instanceId, filterKey, searchKey, sort, order])
-
-  // Detect if this is cross-seed filtering based on expression content
-  const isCrossSeedFiltering = useMemo(() => {
-    return filters?.expr?.includes('Hash ==') && filters?.expr?.includes('||')
-  }, [filters?.expr])
 
   // Query for torrents - backend handles stale-while-revalidate
   const { data, isLoading, isFetching, isPlaceholderData } = useQuery<TorrentResponse>({
@@ -270,13 +269,10 @@
     // Reuse the previous page's data while the next page is loading so the UI doesn't flash empty state
     placeholderData: currentPage > 0 ? ((previousData) => previousData) : undefined,
     // Only poll the first page to get fresh data - don't poll pagination pages
-<<<<<<< HEAD
     refetchInterval:
-      currentPage === 0 ? (shouldDisablePolling ? false : TORRENT_STREAM_POLL_INTERVAL_MS) : false,
-=======
-    // Reduce polling frequency for cross-instance calls since they're more expensive
-    refetchInterval: currentPage === 0 ? (isCrossSeedFiltering ? 10000 : 3000) : false,
->>>>>>> 3140739c
+      currentPage === 0
+        ? (isCrossSeedFiltering ? 10000 : (shouldDisablePolling ? false : TORRENT_STREAM_POLL_INTERVAL_MS))
+        : false,
     refetchIntervalInBackground: false, // Don't poll when tab is not active
     enabled: queryEnabled,
   })
