--- conflicted
+++ resolved
@@ -5,13 +5,9 @@
 
 import { useInstanceCapabilities } from "@/hooks/useInstanceCapabilities"
 import { api } from "@/lib/api"
-<<<<<<< HEAD
 import type { Torrent, TorrentFilters, TorrentResponse } from "@/types"
-=======
-import type { Torrent, TorrentResponse } from "@/types"
 import { useQuery } from "@tanstack/react-query"
 import { useEffect, useMemo, useState } from "react"
->>>>>>> 46268428
 
 interface UseTorrentsListOptions {
   enabled?: boolean
