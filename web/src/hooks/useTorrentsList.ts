--- conflicted
+++ resolved
@@ -209,14 +209,10 @@
     counts: data?.counts,
     categories: data?.categories,
     tags: data?.tags,
-<<<<<<< HEAD
-    useSubcategories: data?.useSubcategories ?? false,
-    serverState: null, // Server state is fetched separately by Dashboard
-=======
     supportsTorrentCreation: capabilities?.supportsTorrentCreation ?? true,
     capabilities,
     serverState: data?.serverState ?? null,
->>>>>>> 8487c818
+    useSubcategories: data?.useSubcategories ?? false,
     isLoading: isLoading && currentPage === 0,
     isFetching,
     isLoadingMore,
