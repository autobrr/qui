/*
 * Copyright (c) 2025, s0up and the autobrr contributors.
 * SPDX-License-Identifier: GPL-2.0-or-later
 */

<<<<<<< HEAD
import { useMemo } from "react"
import { useQuery, useMutation, useQueryClient } from "@tanstack/react-query"
=======
import { useMutation, useQuery, useQueryClient } from "@tanstack/react-query"

>>>>>>> 3140739c
import { api } from "@/lib/api"
import type { AppPreferences } from "@/types"
import type { InstanceMetadata } from "@/hooks/useInstanceMetadata"

<<<<<<< HEAD
interface UseInstancePreferencesOptions {
  fetchIfMissing?: boolean
}

export function useInstancePreferences(
  instanceId: number | undefined,
  options: UseInstancePreferencesOptions = {}
) {
  const { fetchIfMissing = true } = options
  const queryClient = useQueryClient()
  const metadataQueryKey = useMemo(
    () => ["instance-metadata", instanceId] as const,
    [instanceId]
  )
  const preferencesQueryKey = useMemo(
    () => ["instance-preferences", instanceId] as const,
    [instanceId]
  )

  const cachedMetadata = queryClient.getQueryData<InstanceMetadata | undefined>(metadataQueryKey)
  const cachedPreferences =
    queryClient.getQueryData<AppPreferences | undefined>(preferencesQueryKey) ??
    cachedMetadata?.preferences

  const queryEnabled = fetchIfMissing && !!instanceId && !cachedPreferences

  const { data: preferences, isLoading, error } = useQuery<AppPreferences | undefined>({
    queryKey: preferencesQueryKey,
    queryFn: async () => {
      if (!instanceId) {
        return undefined
      }

      if (cachedMetadata?.preferences) {
        return cachedMetadata.preferences
      }

      const fresh = await api.getInstancePreferences(instanceId)
      queryClient.setQueryData(metadataQueryKey, (previous: InstanceMetadata | undefined) => {
        if (!previous) {
          return {
            categories: {},
            tags: [],
            preferences: fresh,
          }
        }

        return {
          ...previous,
          preferences: fresh,
        }
      })

      return fresh
    },
    enabled: queryEnabled,
    staleTime: cachedPreferences ? Infinity : 60000,
    gcTime: 1800000,
    refetchInterval: false,
    placeholderData: previousData => previousData,
    initialData: () => {
      return cachedPreferences
    },
  })

  const resolvedPreferences = preferences ?? cachedPreferences

  const updateMutation = useMutation<
    AppPreferences,
    Error,
    Partial<AppPreferences>,
    { previousPreferences?: AppPreferences; previousMetadata?: InstanceMetadata }
  >({
    mutationFn: (preferences: Partial<AppPreferences>) => {
      if (!instanceId) throw new Error("No instance ID")
      return api.updateInstancePreferences(instanceId, preferences)
=======
type UseInstancePreferencesOptions = {
  enabled?: boolean
}

export function useInstancePreferences(instanceId: number | undefined, options: UseInstancePreferencesOptions = {}) {
  const queryClient = useQueryClient()
  const shouldEnable = options.enabled ?? true
  const queryEnabled = shouldEnable && typeof instanceId === "number"
  const queryKey = ["instance-preferences", instanceId] as const

  const { data: preferences, isLoading, error } = useQuery({
    queryKey,
    queryFn: () => api.getInstancePreferences(instanceId!),
    enabled: queryEnabled,
    staleTime: 5000, // 5 seconds
    refetchInterval: 60000, // Refetch every minute
    placeholderData: (previousData) => previousData,
  })

  const updateMutation = useMutation({
    mutationFn: (updatedPreferences: Partial<AppPreferences>) => {
      if (instanceId === undefined) throw new Error("No instance ID")
      return api.updateInstancePreferences(instanceId, updatedPreferences)
>>>>>>> 3140739c
    },
    onMutate: async (newPreferences) => {
      if (instanceId === undefined) {
        return { previousPreferences: undefined }
      }
      // Cancel outgoing refetches
      await queryClient.cancelQueries({
<<<<<<< HEAD
        queryKey: preferencesQueryKey,
      })

      // Snapshot previous value
      const previousPreferences = queryClient.getQueryData<AppPreferences | undefined>(
        preferencesQueryKey
      )
      const previousMetadata = queryClient.getQueryData<InstanceMetadata | undefined>(
        metadataQueryKey
      )

      const basePreferences =
        previousPreferences ?? previousMetadata?.preferences

      // Optimistically update
      if (basePreferences) {
        const optimistic = { ...basePreferences, ...newPreferences }
        queryClient.setQueryData(preferencesQueryKey, optimistic)

        if (previousMetadata) {
          queryClient.setQueryData<InstanceMetadata | undefined>(metadataQueryKey, {
            ...previousMetadata,
            preferences: optimistic,
          })
        }
=======
        queryKey,
      })

      // Snapshot previous value
      const previousPreferences = queryClient.getQueryData<AppPreferences>(queryKey)

      // Optimistically update
      if (previousPreferences) {
        queryClient.setQueryData(
          queryKey,
          { ...previousPreferences, ...newPreferences }
        )
>>>>>>> 3140739c
      }

      return { previousPreferences, previousMetadata }
    },
    onError: (_err, _newPreferences, context) => {
      // Rollback on error
      if (context?.previousPreferences) {
<<<<<<< HEAD
        queryClient.setQueryData(preferencesQueryKey, context.previousPreferences)
      }

      if (context?.previousMetadata) {
        queryClient.setQueryData(metadataQueryKey, context.previousMetadata)
      }
    },
    onSuccess: (updatedPreferences) => {
      queryClient.setQueryData(preferencesQueryKey, updatedPreferences)
      queryClient.setQueryData<InstanceMetadata | undefined>(metadataQueryKey, previous => {
        if (!previous) {
          return {
            categories: {},
            tags: [],
            preferences: updatedPreferences,
          }
        }

        return {
          ...previous,
          preferences: updatedPreferences,
        }
=======
        queryClient.setQueryData(
          queryKey,
          context.previousPreferences
        )
      }
    },
    onSuccess: () => {
      // Invalidate and refetch
      queryClient.invalidateQueries({
        queryKey,
>>>>>>> 3140739c
      })
    },
  })

  return {
    preferences: resolvedPreferences,
    isLoading: fetchIfMissing ? (isLoading && !resolvedPreferences) : false,
    error,
    updatePreferences: updateMutation.mutate,
    isUpdating: updateMutation.isPending,
  }
}<|MERGE_RESOLUTION|>--- conflicted
+++ resolved
@@ -3,27 +3,23 @@
  * SPDX-License-Identifier: GPL-2.0-or-later
  */
 
-<<<<<<< HEAD
 import { useMemo } from "react"
-import { useQuery, useMutation, useQueryClient } from "@tanstack/react-query"
-=======
 import { useMutation, useQuery, useQueryClient } from "@tanstack/react-query"
 
->>>>>>> 3140739c
 import { api } from "@/lib/api"
+import type { InstanceMetadata } from "@/hooks/useInstanceMetadata"
 import type { AppPreferences } from "@/types"
-import type { InstanceMetadata } from "@/hooks/useInstanceMetadata"
 
-<<<<<<< HEAD
 interface UseInstancePreferencesOptions {
   fetchIfMissing?: boolean
+  enabled?: boolean
 }
 
 export function useInstancePreferences(
   instanceId: number | undefined,
   options: UseInstancePreferencesOptions = {}
 ) {
-  const { fetchIfMissing = true } = options
+  const { fetchIfMissing = true, enabled: externalEnabled = true } = options
   const queryClient = useQueryClient()
   const metadataQueryKey = useMemo(
     () => ["instance-metadata", instanceId] as const,
@@ -39,12 +35,13 @@
     queryClient.getQueryData<AppPreferences | undefined>(preferencesQueryKey) ??
     cachedMetadata?.preferences
 
-  const queryEnabled = fetchIfMissing && !!instanceId && !cachedPreferences
+  const queryEnabled =
+    Boolean(externalEnabled) && fetchIfMissing && typeof instanceId === "number" && !cachedPreferences
 
   const { data: preferences, isLoading, error } = useQuery<AppPreferences | undefined>({
     queryKey: preferencesQueryKey,
     queryFn: async () => {
-      if (!instanceId) {
+      if (instanceId === undefined) {
         return undefined
       }
 
@@ -75,9 +72,7 @@
     gcTime: 1800000,
     refetchInterval: false,
     placeholderData: previousData => previousData,
-    initialData: () => {
-      return cachedPreferences
-    },
+    initialData: () => cachedPreferences,
   })
 
   const resolvedPreferences = preferences ?? cachedPreferences
@@ -88,46 +83,19 @@
     Partial<AppPreferences>,
     { previousPreferences?: AppPreferences; previousMetadata?: InstanceMetadata }
   >({
-    mutationFn: (preferences: Partial<AppPreferences>) => {
-      if (!instanceId) throw new Error("No instance ID")
-      return api.updateInstancePreferences(instanceId, preferences)
-=======
-type UseInstancePreferencesOptions = {
-  enabled?: boolean
-}
-
-export function useInstancePreferences(instanceId: number | undefined, options: UseInstancePreferencesOptions = {}) {
-  const queryClient = useQueryClient()
-  const shouldEnable = options.enabled ?? true
-  const queryEnabled = shouldEnable && typeof instanceId === "number"
-  const queryKey = ["instance-preferences", instanceId] as const
-
-  const { data: preferences, isLoading, error } = useQuery({
-    queryKey,
-    queryFn: () => api.getInstancePreferences(instanceId!),
-    enabled: queryEnabled,
-    staleTime: 5000, // 5 seconds
-    refetchInterval: 60000, // Refetch every minute
-    placeholderData: (previousData) => previousData,
-  })
-
-  const updateMutation = useMutation({
-    mutationFn: (updatedPreferences: Partial<AppPreferences>) => {
+    mutationFn: (partialPreferences: Partial<AppPreferences>) => {
       if (instanceId === undefined) throw new Error("No instance ID")
-      return api.updateInstancePreferences(instanceId, updatedPreferences)
->>>>>>> 3140739c
+      return api.updateInstancePreferences(instanceId, partialPreferences)
     },
     onMutate: async (newPreferences) => {
       if (instanceId === undefined) {
-        return { previousPreferences: undefined }
+        return { previousPreferences: undefined, previousMetadata: undefined }
       }
-      // Cancel outgoing refetches
+
       await queryClient.cancelQueries({
-<<<<<<< HEAD
         queryKey: preferencesQueryKey,
       })
 
-      // Snapshot previous value
       const previousPreferences = queryClient.getQueryData<AppPreferences | undefined>(
         preferencesQueryKey
       )
@@ -138,7 +106,6 @@
       const basePreferences =
         previousPreferences ?? previousMetadata?.preferences
 
-      // Optimistically update
       if (basePreferences) {
         const optimistic = { ...basePreferences, ...newPreferences }
         queryClient.setQueryData(preferencesQueryKey, optimistic)
@@ -149,28 +116,12 @@
             preferences: optimistic,
           })
         }
-=======
-        queryKey,
-      })
-
-      // Snapshot previous value
-      const previousPreferences = queryClient.getQueryData<AppPreferences>(queryKey)
-
-      // Optimistically update
-      if (previousPreferences) {
-        queryClient.setQueryData(
-          queryKey,
-          { ...previousPreferences, ...newPreferences }
-        )
->>>>>>> 3140739c
       }
 
       return { previousPreferences, previousMetadata }
     },
     onError: (_err, _newPreferences, context) => {
-      // Rollback on error
       if (context?.previousPreferences) {
-<<<<<<< HEAD
         queryClient.setQueryData(preferencesQueryKey, context.previousPreferences)
       }
 
@@ -193,25 +144,13 @@
           ...previous,
           preferences: updatedPreferences,
         }
-=======
-        queryClient.setQueryData(
-          queryKey,
-          context.previousPreferences
-        )
-      }
-    },
-    onSuccess: () => {
-      // Invalidate and refetch
-      queryClient.invalidateQueries({
-        queryKey,
->>>>>>> 3140739c
       })
     },
   })
 
   return {
     preferences: resolvedPreferences,
-    isLoading: fetchIfMissing ? (isLoading && !resolvedPreferences) : false,
+    isLoading: fetchIfMissing && externalEnabled ? (isLoading && !resolvedPreferences) : false,
     error,
     updatePreferences: updateMutation.mutate,
     isUpdating: updateMutation.isPending,
