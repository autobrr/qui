lockfileVersion: '9.0'

settings:
  autoInstallPeers: true
  excludeLinksFromLockfile: false

importers:

  .:
    dependencies:
      '@dnd-kit/core':
        specifier: ^6.3.1
        version: 6.3.1(react-dom@19.1.1(react@19.1.1))(react@19.1.1)
      '@dnd-kit/modifiers':
        specifier: ^9.0.0
        version: 9.0.0(@dnd-kit/core@6.3.1(react-dom@19.1.1(react@19.1.1))(react@19.1.1))(react@19.1.1)
      '@dnd-kit/sortable':
        specifier: ^10.0.0
        version: 10.0.0(@dnd-kit/core@6.3.1(react-dom@19.1.1(react@19.1.1))(react@19.1.1))(react@19.1.1)
      '@dnd-kit/utilities':
        specifier: ^3.2.2
        version: 3.2.2(react@19.1.1)
      '@radix-ui/react-accordion':
        specifier: ^1.2.12
        version: 1.2.12(@types/react-dom@19.1.9(@types/react@19.1.15))(@types/react@19.1.15)(react-dom@19.1.1(react@19.1.1))(react@19.1.1)
      '@radix-ui/react-alert-dialog':
        specifier: ^1.1.15
        version: 1.1.15(@types/react-dom@19.1.9(@types/react@19.1.15))(@types/react@19.1.15)(react-dom@19.1.1(react@19.1.1))(react@19.1.1)
      '@radix-ui/react-checkbox':
        specifier: ^1.3.3
        version: 1.3.3(@types/react-dom@19.1.9(@types/react@19.1.15))(@types/react@19.1.15)(react-dom@19.1.1(react@19.1.1))(react@19.1.1)
      '@radix-ui/react-collapsible':
        specifier: ^1.1.12
        version: 1.1.12(@types/react-dom@19.1.9(@types/react@19.1.15))(@types/react@19.1.15)(react-dom@19.1.1(react@19.1.1))(react@19.1.1)
      '@radix-ui/react-context-menu':
        specifier: ^2.2.16
        version: 2.2.16(@types/react-dom@19.1.9(@types/react@19.1.15))(@types/react@19.1.15)(react-dom@19.1.1(react@19.1.1))(react@19.1.1)
      '@radix-ui/react-dialog':
        specifier: ^1.1.15
        version: 1.1.15(@types/react-dom@19.1.9(@types/react@19.1.15))(@types/react@19.1.15)(react-dom@19.1.1(react@19.1.1))(react@19.1.1)
      '@radix-ui/react-dropdown-menu':
        specifier: ^2.1.16
        version: 2.1.16(@types/react-dom@19.1.9(@types/react@19.1.15))(@types/react@19.1.15)(react-dom@19.1.1(react@19.1.1))(react@19.1.1)
      '@radix-ui/react-hover-card':
        specifier: ^1.1.15
        version: 1.1.15(@types/react-dom@19.1.9(@types/react@19.1.15))(@types/react@19.1.15)(react-dom@19.1.1(react@19.1.1))(react@19.1.1)
      '@radix-ui/react-label':
        specifier: ^2.1.7
<<<<<<< HEAD
        version: 2.1.7(@types/react-dom@19.1.7(@types/react@19.1.10))(@types/react@19.1.10)(react-dom@19.1.1(react@19.1.1))(react@19.1.1)
      '@radix-ui/react-popover':
        specifier: ^1.1.15
        version: 1.1.15(@types/react-dom@19.1.7(@types/react@19.1.10))(@types/react@19.1.10)(react-dom@19.1.1(react@19.1.1))(react@19.1.1)
=======
        version: 2.1.7(@types/react-dom@19.1.9(@types/react@19.1.15))(@types/react@19.1.15)(react-dom@19.1.1(react@19.1.1))(react@19.1.1)
>>>>>>> 38ba3bee
      '@radix-ui/react-progress':
        specifier: ^1.1.7
        version: 1.1.7(@types/react-dom@19.1.9(@types/react@19.1.15))(@types/react@19.1.15)(react-dom@19.1.1(react@19.1.1))(react@19.1.1)
      '@radix-ui/react-scroll-area':
        specifier: ^1.2.10
        version: 1.2.10(@types/react-dom@19.1.9(@types/react@19.1.15))(@types/react@19.1.15)(react-dom@19.1.1(react@19.1.1))(react@19.1.1)
      '@radix-ui/react-select':
        specifier: ^2.2.6
        version: 2.2.6(@types/react-dom@19.1.9(@types/react@19.1.15))(@types/react@19.1.15)(react-dom@19.1.1(react@19.1.1))(react@19.1.1)
      '@radix-ui/react-separator':
        specifier: ^1.1.7
        version: 1.1.7(@types/react-dom@19.1.9(@types/react@19.1.15))(@types/react@19.1.15)(react-dom@19.1.1(react@19.1.1))(react@19.1.1)
      '@radix-ui/react-slider':
        specifier: ^1.3.6
        version: 1.3.6(@types/react-dom@19.1.9(@types/react@19.1.15))(@types/react@19.1.15)(react-dom@19.1.1(react@19.1.1))(react@19.1.1)
      '@radix-ui/react-slot':
        specifier: ^1.2.3
        version: 1.2.3(@types/react@19.1.15)(react@19.1.1)
      '@radix-ui/react-switch':
        specifier: ^1.2.6
        version: 1.2.6(@types/react-dom@19.1.9(@types/react@19.1.15))(@types/react@19.1.15)(react-dom@19.1.1(react@19.1.1))(react@19.1.1)
      '@radix-ui/react-tabs':
        specifier: ^1.1.13
        version: 1.1.13(@types/react-dom@19.1.9(@types/react@19.1.15))(@types/react@19.1.15)(react-dom@19.1.1(react@19.1.1))(react@19.1.1)
      '@radix-ui/react-tooltip':
        specifier: ^1.2.8
        version: 1.2.8(@types/react-dom@19.1.9(@types/react@19.1.15))(@types/react@19.1.15)(react-dom@19.1.1(react@19.1.1))(react@19.1.1)
      '@tanstack/react-form':
        specifier: ^1.23.4
        version: 1.23.4(react-dom@19.1.1(react@19.1.1))(react@19.1.1)
      '@tanstack/react-query':
        specifier: ^5.90.2
        version: 5.90.2(react@19.1.1)
      '@tanstack/react-router':
        specifier: ^1.132.25
        version: 1.132.25(react-dom@19.1.1(react@19.1.1))(react@19.1.1)
      '@tanstack/react-table':
        specifier: ^8.21.3
        version: 8.21.3(react-dom@19.1.1(react@19.1.1))(react@19.1.1)
      '@tanstack/react-virtual':
        specifier: ^3.13.12
        version: 3.13.12(react-dom@19.1.1(react@19.1.1))(react@19.1.1)
      class-variance-authority:
        specifier: ^0.7.1
        version: 0.7.1
      clsx:
        specifier: ^2.1.1
        version: 2.1.1
      culori:
        specifier: ^4.0.2
        version: 4.0.2
      date-fns:
        specifier: ^4.1.0
        version: 4.1.0
      flag-icons:
        specifier: ^7.5.0
        version: 7.5.0
      lucide-react:
        specifier: ^0.544.0
        version: 0.544.0(react@19.1.1)
      motion:
        specifier: ^12.23.22
        version: 12.23.22(react-dom@19.1.1(react@19.1.1))(react@19.1.1)
      next-themes:
        specifier: ^0.4.6
        version: 0.4.6(react-dom@19.1.1(react@19.1.1))(react@19.1.1)
      react:
        specifier: ^19.1.0
        version: 19.1.1
      react-day-picker:
        specifier: ^9.9.0
        version: 9.9.0(react@19.1.1)
      react-dom:
        specifier: ^19.1.0
        version: 19.1.1(react@19.1.1)
      react-hook-form:
        specifier: ^7.63.0
        version: 7.63.0(react@19.1.1)
      react-hotkeys-hook:
        specifier: ^5.1.0
        version: 5.1.0(react-dom@19.1.1(react@19.1.1))(react@19.1.1)
      recharts:
        specifier: 2.15.4
        version: 2.15.4(react-dom@19.1.1(react@19.1.1))(react@19.1.1)
      sonner:
        specifier: ^2.0.7
        version: 2.0.7(react-dom@19.1.1(react@19.1.1))(react@19.1.1)
      tailwind-merge:
        specifier: ^3.3.1
        version: 3.3.1
      zod:
        specifier: ^4.1.11
        version: 4.1.11
    devDependencies:
      '@eslint/js':
        specifier: ^9.36.0
        version: 9.36.0
      '@stylistic/eslint-plugin':
        specifier: ^5.4.0
        version: 5.4.0(eslint@9.36.0(jiti@2.6.0))
      '@tailwindcss/vite':
        specifier: ^4.1.13
        version: 4.1.13(vite@7.1.7(@types/node@24.6.0)(jiti@2.6.0)(lightningcss@1.30.1)(terser@5.44.0)(tsx@4.20.3))
      '@types/culori':
        specifier: ^4.0.1
        version: 4.0.1
      '@types/node':
        specifier: ^24.6.0
        version: 24.6.0
      '@types/react':
        specifier: ^19.1.15
        version: 19.1.15
      '@types/react-dom':
        specifier: ^19.1.9
        version: 19.1.9(@types/react@19.1.15)
      '@vitejs/plugin-react':
        specifier: ^5.0.4
        version: 5.0.4(vite@7.1.7(@types/node@24.6.0)(jiti@2.6.0)(lightningcss@1.30.1)(terser@5.44.0)(tsx@4.20.3))
      eslint:
        specifier: ^9.36.0
        version: 9.36.0(jiti@2.6.0)
      eslint-plugin-react-hooks:
        specifier: ^5.2.0
        version: 5.2.0(eslint@9.36.0(jiti@2.6.0))
      eslint-plugin-react-refresh:
        specifier: ^0.4.22
        version: 0.4.22(eslint@9.36.0(jiti@2.6.0))
      globals:
        specifier: ^16.4.0
        version: 16.4.0
      tailwindcss:
        specifier: ^4.1.13
        version: 4.1.13
      tw-animate-css:
        specifier: ^1.4.0
        version: 1.4.0
      typescript:
        specifier: ~5.9.2
        version: 5.9.2
      typescript-eslint:
        specifier: ^8.45.0
        version: 8.45.0(eslint@9.36.0(jiti@2.6.0))(typescript@5.9.2)
      vite:
        specifier: ^7.1.7
        version: 7.1.7(@types/node@24.6.0)(jiti@2.6.0)(lightningcss@1.30.1)(terser@5.44.0)(tsx@4.20.3)
      vite-plugin-pwa:
        specifier: ^1.0.3
        version: 1.0.3(vite@7.1.7(@types/node@24.6.0)(jiti@2.6.0)(lightningcss@1.30.1)(terser@5.44.0)(tsx@4.20.3))(workbox-build@7.3.0(@types/babel__core@7.20.5))(workbox-window@7.3.0)

packages:

  '@apideck/better-ajv-errors@0.3.6':
    resolution: {integrity: sha512-P+ZygBLZtkp0qqOAJJVX4oX/sFo5JR3eBWwwuqHHhK0GIgQOKWrAfiAaWX0aArHkRWHMuggFEgAZNxVPwPZYaA==}
    engines: {node: '>=10'}
    peerDependencies:
      ajv: '>=8'

  '@babel/code-frame@7.27.1':
    resolution: {integrity: sha512-cjQ7ZlQ0Mv3b47hABuTevyTuYN4i+loJKGeV9flcCgIK37cCXRh+L1bd3iBHlynerhQ7BhCkn2BPbQUL+rGqFg==}
    engines: {node: '>=6.9.0'}

  '@babel/compat-data@7.28.4':
    resolution: {integrity: sha512-YsmSKC29MJwf0gF8Rjjrg5LQCmyh+j/nD8/eP7f+BeoQTKYqs9RoWbjGOdy0+1Ekr68RJZMUOPVQaQisnIo4Rw==}
    engines: {node: '>=6.9.0'}

  '@babel/core@7.28.4':
    resolution: {integrity: sha512-2BCOP7TN8M+gVDj7/ht3hsaO/B/n5oDbiAyyvnRlNOs+u1o+JWNYTQrmpuNp1/Wq2gcFrI01JAW+paEKDMx/CA==}
    engines: {node: '>=6.9.0'}

  '@babel/generator@7.28.3':
    resolution: {integrity: sha512-3lSpxGgvnmZznmBkCRnVREPUFJv2wrv9iAoFDvADJc0ypmdOxdUtcLeBgBJ6zE0PMeTKnxeQzyk0xTBq4Ep7zw==}
    engines: {node: '>=6.9.0'}

  '@babel/helper-annotate-as-pure@7.27.3':
    resolution: {integrity: sha512-fXSwMQqitTGeHLBC08Eq5yXz2m37E4pJX1qAU1+2cNedz/ifv/bVXft90VeSav5nFO61EcNgwr0aJxbyPaWBPg==}
    engines: {node: '>=6.9.0'}

  '@babel/helper-compilation-targets@7.27.2':
    resolution: {integrity: sha512-2+1thGUUWWjLTYTHZWK1n8Yga0ijBz1XAhUXcKy81rd5g6yh7hGqMp45v7cadSbEHc9G3OTv45SyneRN3ps4DQ==}
    engines: {node: '>=6.9.0'}

  '@babel/helper-create-class-features-plugin@7.28.3':
    resolution: {integrity: sha512-V9f6ZFIYSLNEbuGA/92uOvYsGCJNsuA8ESZ4ldc09bWk/j8H8TKiPw8Mk1eG6olpnO0ALHJmYfZvF4MEE4gajg==}
    engines: {node: '>=6.9.0'}
    peerDependencies:
      '@babel/core': ^7.0.0

  '@babel/helper-create-regexp-features-plugin@7.27.1':
    resolution: {integrity: sha512-uVDC72XVf8UbrH5qQTc18Agb8emwjTiZrQE11Nv3CuBEZmVvTwwE9CBUEvHku06gQCAyYf8Nv6ja1IN+6LMbxQ==}
    engines: {node: '>=6.9.0'}
    peerDependencies:
      '@babel/core': ^7.0.0

  '@babel/helper-define-polyfill-provider@0.6.5':
    resolution: {integrity: sha512-uJnGFcPsWQK8fvjgGP5LZUZZsYGIoPeRjSF5PGwrelYgq7Q15/Ft9NGFp1zglwgIv//W0uG4BevRuSJRyylZPg==}
    peerDependencies:
      '@babel/core': ^7.4.0 || ^8.0.0-0 <8.0.0

  '@babel/helper-globals@7.28.0':
    resolution: {integrity: sha512-+W6cISkXFa1jXsDEdYA8HeevQT/FULhxzR99pxphltZcVaugps53THCeiWA8SguxxpSp3gKPiuYfSWopkLQ4hw==}
    engines: {node: '>=6.9.0'}

  '@babel/helper-member-expression-to-functions@7.27.1':
    resolution: {integrity: sha512-E5chM8eWjTp/aNoVpcbfM7mLxu9XGLWYise2eBKGQomAk/Mb4XoxyqXTZbuTohbsl8EKqdlMhnDI2CCLfcs9wA==}
    engines: {node: '>=6.9.0'}

  '@babel/helper-module-imports@7.27.1':
    resolution: {integrity: sha512-0gSFWUPNXNopqtIPQvlD5WgXYI5GY2kP2cCvoT8kczjbfcfuIljTbcWrulD1CIPIX2gt1wghbDy08yE1p+/r3w==}
    engines: {node: '>=6.9.0'}

  '@babel/helper-module-transforms@7.28.3':
    resolution: {integrity: sha512-gytXUbs8k2sXS9PnQptz5o0QnpLL51SwASIORY6XaBKF88nsOT0Zw9szLqlSGQDP/4TljBAD5y98p2U1fqkdsw==}
    engines: {node: '>=6.9.0'}
    peerDependencies:
      '@babel/core': ^7.0.0

  '@babel/helper-optimise-call-expression@7.27.1':
    resolution: {integrity: sha512-URMGH08NzYFhubNSGJrpUEphGKQwMQYBySzat5cAByY1/YgIRkULnIy3tAMeszlL/so2HbeilYloUmSpd7GdVw==}
    engines: {node: '>=6.9.0'}

  '@babel/helper-plugin-utils@7.27.1':
    resolution: {integrity: sha512-1gn1Up5YXka3YYAHGKpbideQ5Yjf1tDa9qYcgysz+cNCXukyLl6DjPXhD3VRwSb8c0J9tA4b2+rHEZtc6R0tlw==}
    engines: {node: '>=6.9.0'}

  '@babel/helper-remap-async-to-generator@7.27.1':
    resolution: {integrity: sha512-7fiA521aVw8lSPeI4ZOD3vRFkoqkJcS+z4hFo82bFSH/2tNd6eJ5qCVMS5OzDmZh/kaHQeBaeyxK6wljcPtveA==}
    engines: {node: '>=6.9.0'}
    peerDependencies:
      '@babel/core': ^7.0.0

  '@babel/helper-replace-supers@7.27.1':
    resolution: {integrity: sha512-7EHz6qDZc8RYS5ElPoShMheWvEgERonFCs7IAonWLLUTXW59DP14bCZt89/GKyreYn8g3S83m21FelHKbeDCKA==}
    engines: {node: '>=6.9.0'}
    peerDependencies:
      '@babel/core': ^7.0.0

  '@babel/helper-skip-transparent-expression-wrappers@7.27.1':
    resolution: {integrity: sha512-Tub4ZKEXqbPjXgWLl2+3JpQAYBJ8+ikpQ2Ocj/q/r0LwE3UhENh7EUabyHjz2kCEsrRY83ew2DQdHluuiDQFzg==}
    engines: {node: '>=6.9.0'}

  '@babel/helper-string-parser@7.27.1':
    resolution: {integrity: sha512-qMlSxKbpRlAridDExk92nSobyDdpPijUq2DW6oDnUqd0iOGxmQjyqhMIihI9+zv4LPyZdRje2cavWPbCbWm3eA==}
    engines: {node: '>=6.9.0'}

  '@babel/helper-validator-identifier@7.27.1':
    resolution: {integrity: sha512-D2hP9eA+Sqx1kBZgzxZh0y1trbuU+JoDkiEwqhQ36nodYqJwyEIhPSdMNd7lOm/4io72luTPWH20Yda0xOuUow==}
    engines: {node: '>=6.9.0'}

  '@babel/helper-validator-option@7.27.1':
    resolution: {integrity: sha512-YvjJow9FxbhFFKDSuFnVCe2WxXk1zWc22fFePVNEaWJEu8IrZVlda6N0uHwzZrUM1il7NC9Mlp4MaJYbYd9JSg==}
    engines: {node: '>=6.9.0'}

  '@babel/helper-wrap-function@7.28.3':
    resolution: {integrity: sha512-zdf983tNfLZFletc0RRXYrHrucBEg95NIFMkn6K9dbeMYnsgHaSBGcQqdsCSStG2PYwRre0Qc2NNSCXbG+xc6g==}
    engines: {node: '>=6.9.0'}

  '@babel/helpers@7.28.4':
    resolution: {integrity: sha512-HFN59MmQXGHVyYadKLVumYsA9dBFun/ldYxipEjzA4196jpLZd8UjEEBLkbEkvfYreDqJhZxYAWFPtrfhNpj4w==}
    engines: {node: '>=6.9.0'}

  '@babel/parser@7.28.4':
    resolution: {integrity: sha512-yZbBqeM6TkpP9du/I2pUZnJsRMGGvOuIrhjzC1AwHwW+6he4mni6Bp/m8ijn0iOuZuPI2BfkCoSRunpyjnrQKg==}
    engines: {node: '>=6.0.0'}
    hasBin: true

  '@babel/plugin-bugfix-firefox-class-in-computed-class-key@7.27.1':
    resolution: {integrity: sha512-QPG3C9cCVRQLxAVwmefEmwdTanECuUBMQZ/ym5kiw3XKCGA7qkuQLcjWWHcrD/GKbn/WmJwaezfuuAOcyKlRPA==}
    engines: {node: '>=6.9.0'}
    peerDependencies:
      '@babel/core': ^7.0.0

  '@babel/plugin-bugfix-safari-class-field-initializer-scope@7.27.1':
    resolution: {integrity: sha512-qNeq3bCKnGgLkEXUuFry6dPlGfCdQNZbn7yUAPCInwAJHMU7THJfrBSozkcWq5sNM6RcF3S8XyQL2A52KNR9IA==}
    engines: {node: '>=6.9.0'}
    peerDependencies:
      '@babel/core': ^7.0.0

  '@babel/plugin-bugfix-safari-id-destructuring-collision-in-function-expression@7.27.1':
    resolution: {integrity: sha512-g4L7OYun04N1WyqMNjldFwlfPCLVkgB54A/YCXICZYBsvJJE3kByKv9c9+R/nAfmIfjl2rKYLNyMHboYbZaWaA==}
    engines: {node: '>=6.9.0'}
    peerDependencies:
      '@babel/core': ^7.0.0

  '@babel/plugin-bugfix-v8-spread-parameters-in-optional-chaining@7.27.1':
    resolution: {integrity: sha512-oO02gcONcD5O1iTLi/6frMJBIwWEHceWGSGqrpCmEL8nogiS6J9PBlE48CaK20/Jx1LuRml9aDftLgdjXT8+Cw==}
    engines: {node: '>=6.9.0'}
    peerDependencies:
      '@babel/core': ^7.13.0

  '@babel/plugin-bugfix-v8-static-class-fields-redefine-readonly@7.28.3':
    resolution: {integrity: sha512-b6YTX108evsvE4YgWyQ921ZAFFQm3Bn+CA3+ZXlNVnPhx+UfsVURoPjfGAPCjBgrqo30yX/C2nZGX96DxvR9Iw==}
    engines: {node: '>=6.9.0'}
    peerDependencies:
      '@babel/core': ^7.0.0

  '@babel/plugin-proposal-private-property-in-object@7.21.0-placeholder-for-preset-env.2':
    resolution: {integrity: sha512-SOSkfJDddaM7mak6cPEpswyTRnuRltl429hMraQEglW+OkovnCzsiszTmsrlY//qLFjCpQDFRvjdm2wA5pPm9w==}
    engines: {node: '>=6.9.0'}
    peerDependencies:
      '@babel/core': ^7.0.0-0

  '@babel/plugin-syntax-import-assertions@7.27.1':
    resolution: {integrity: sha512-UT/Jrhw57xg4ILHLFnzFpPDlMbcdEicaAtjPQpbj9wa8T4r5KVWCimHcL/460g8Ht0DMxDyjsLgiWSkVjnwPFg==}
    engines: {node: '>=6.9.0'}
    peerDependencies:
      '@babel/core': ^7.0.0-0

  '@babel/plugin-syntax-import-attributes@7.27.1':
    resolution: {integrity: sha512-oFT0FrKHgF53f4vOsZGi2Hh3I35PfSmVs4IBFLFj4dnafP+hIWDLg3VyKmUHfLoLHlyxY4C7DGtmHuJgn+IGww==}
    engines: {node: '>=6.9.0'}
    peerDependencies:
      '@babel/core': ^7.0.0-0

  '@babel/plugin-syntax-unicode-sets-regex@7.18.6':
    resolution: {integrity: sha512-727YkEAPwSIQTv5im8QHz3upqp92JTWhidIC81Tdx4VJYIte/VndKf1qKrfnnhPLiPghStWfvC/iFaMCQu7Nqg==}
    engines: {node: '>=6.9.0'}
    peerDependencies:
      '@babel/core': ^7.0.0

  '@babel/plugin-transform-arrow-functions@7.27.1':
    resolution: {integrity: sha512-8Z4TGic6xW70FKThA5HYEKKyBpOOsucTOD1DjU3fZxDg+K3zBJcXMFnt/4yQiZnf5+MiOMSXQ9PaEK/Ilh1DeA==}
    engines: {node: '>=6.9.0'}
    peerDependencies:
      '@babel/core': ^7.0.0-0

  '@babel/plugin-transform-async-generator-functions@7.28.0':
    resolution: {integrity: sha512-BEOdvX4+M765icNPZeidyADIvQ1m1gmunXufXxvRESy/jNNyfovIqUyE7MVgGBjWktCoJlzvFA1To2O4ymIO3Q==}
    engines: {node: '>=6.9.0'}
    peerDependencies:
      '@babel/core': ^7.0.0-0

  '@babel/plugin-transform-async-to-generator@7.27.1':
    resolution: {integrity: sha512-NREkZsZVJS4xmTr8qzE5y8AfIPqsdQfRuUiLRTEzb7Qii8iFWCyDKaUV2c0rCuh4ljDZ98ALHP/PetiBV2nddA==}
    engines: {node: '>=6.9.0'}
    peerDependencies:
      '@babel/core': ^7.0.0-0

  '@babel/plugin-transform-block-scoped-functions@7.27.1':
    resolution: {integrity: sha512-cnqkuOtZLapWYZUYM5rVIdv1nXYuFVIltZ6ZJ7nIj585QsjKM5dhL2Fu/lICXZ1OyIAFc7Qy+bvDAtTXqGrlhg==}
    engines: {node: '>=6.9.0'}
    peerDependencies:
      '@babel/core': ^7.0.0-0

  '@babel/plugin-transform-block-scoping@7.28.4':
    resolution: {integrity: sha512-1yxmvN0MJHOhPVmAsmoW5liWwoILobu/d/ShymZmj867bAdxGbehIrew1DuLpw2Ukv+qDSSPQdYW1dLNE7t11A==}
    engines: {node: '>=6.9.0'}
    peerDependencies:
      '@babel/core': ^7.0.0-0

  '@babel/plugin-transform-class-properties@7.27.1':
    resolution: {integrity: sha512-D0VcalChDMtuRvJIu3U/fwWjf8ZMykz5iZsg77Nuj821vCKI3zCyRLwRdWbsuJ/uRwZhZ002QtCqIkwC/ZkvbA==}
    engines: {node: '>=6.9.0'}
    peerDependencies:
      '@babel/core': ^7.0.0-0

  '@babel/plugin-transform-class-static-block@7.28.3':
    resolution: {integrity: sha512-LtPXlBbRoc4Njl/oh1CeD/3jC+atytbnf/UqLoqTDcEYGUPj022+rvfkbDYieUrSj3CaV4yHDByPE+T2HwfsJg==}
    engines: {node: '>=6.9.0'}
    peerDependencies:
      '@babel/core': ^7.12.0

  '@babel/plugin-transform-classes@7.28.4':
    resolution: {integrity: sha512-cFOlhIYPBv/iBoc+KS3M6et2XPtbT2HiCRfBXWtfpc9OAyostldxIf9YAYB6ypURBBbx+Qv6nyrLzASfJe+hBA==}
    engines: {node: '>=6.9.0'}
    peerDependencies:
      '@babel/core': ^7.0.0-0

  '@babel/plugin-transform-computed-properties@7.27.1':
    resolution: {integrity: sha512-lj9PGWvMTVksbWiDT2tW68zGS/cyo4AkZ/QTp0sQT0mjPopCmrSkzxeXkznjqBxzDI6TclZhOJbBmbBLjuOZUw==}
    engines: {node: '>=6.9.0'}
    peerDependencies:
      '@babel/core': ^7.0.0-0

  '@babel/plugin-transform-destructuring@7.28.0':
    resolution: {integrity: sha512-v1nrSMBiKcodhsyJ4Gf+Z0U/yawmJDBOTpEB3mcQY52r9RIyPneGyAS/yM6seP/8I+mWI3elOMtT5dB8GJVs+A==}
    engines: {node: '>=6.9.0'}
    peerDependencies:
      '@babel/core': ^7.0.0-0

  '@babel/plugin-transform-dotall-regex@7.27.1':
    resolution: {integrity: sha512-gEbkDVGRvjj7+T1ivxrfgygpT7GUd4vmODtYpbs0gZATdkX8/iSnOtZSxiZnsgm1YjTgjI6VKBGSJJevkrclzw==}
    engines: {node: '>=6.9.0'}
    peerDependencies:
      '@babel/core': ^7.0.0-0

  '@babel/plugin-transform-duplicate-keys@7.27.1':
    resolution: {integrity: sha512-MTyJk98sHvSs+cvZ4nOauwTTG1JeonDjSGvGGUNHreGQns+Mpt6WX/dVzWBHgg+dYZhkC4X+zTDfkTU+Vy9y7Q==}
    engines: {node: '>=6.9.0'}
    peerDependencies:
      '@babel/core': ^7.0.0-0

  '@babel/plugin-transform-duplicate-named-capturing-groups-regex@7.27.1':
    resolution: {integrity: sha512-hkGcueTEzuhB30B3eJCbCYeCaaEQOmQR0AdvzpD4LoN0GXMWzzGSuRrxR2xTnCrvNbVwK9N6/jQ92GSLfiZWoQ==}
    engines: {node: '>=6.9.0'}
    peerDependencies:
      '@babel/core': ^7.0.0

  '@babel/plugin-transform-dynamic-import@7.27.1':
    resolution: {integrity: sha512-MHzkWQcEmjzzVW9j2q8LGjwGWpG2mjwaaB0BNQwst3FIjqsg8Ct/mIZlvSPJvfi9y2AC8mi/ktxbFVL9pZ1I4A==}
    engines: {node: '>=6.9.0'}
    peerDependencies:
      '@babel/core': ^7.0.0-0

  '@babel/plugin-transform-explicit-resource-management@7.28.0':
    resolution: {integrity: sha512-K8nhUcn3f6iB+P3gwCv/no7OdzOZQcKchW6N389V6PD8NUWKZHzndOd9sPDVbMoBsbmjMqlB4L9fm+fEFNVlwQ==}
    engines: {node: '>=6.9.0'}
    peerDependencies:
      '@babel/core': ^7.0.0-0

  '@babel/plugin-transform-exponentiation-operator@7.27.1':
    resolution: {integrity: sha512-uspvXnhHvGKf2r4VVtBpeFnuDWsJLQ6MF6lGJLC89jBR1uoVeqM416AZtTuhTezOfgHicpJQmoD5YUakO/YmXQ==}
    engines: {node: '>=6.9.0'}
    peerDependencies:
      '@babel/core': ^7.0.0-0

  '@babel/plugin-transform-export-namespace-from@7.27.1':
    resolution: {integrity: sha512-tQvHWSZ3/jH2xuq/vZDy0jNn+ZdXJeM8gHvX4lnJmsc3+50yPlWdZXIc5ay+umX+2/tJIqHqiEqcJvxlmIvRvQ==}
    engines: {node: '>=6.9.0'}
    peerDependencies:
      '@babel/core': ^7.0.0-0

  '@babel/plugin-transform-for-of@7.27.1':
    resolution: {integrity: sha512-BfbWFFEJFQzLCQ5N8VocnCtA8J1CLkNTe2Ms2wocj75dd6VpiqS5Z5quTYcUoo4Yq+DN0rtikODccuv7RU81sw==}
    engines: {node: '>=6.9.0'}
    peerDependencies:
      '@babel/core': ^7.0.0-0

  '@babel/plugin-transform-function-name@7.27.1':
    resolution: {integrity: sha512-1bQeydJF9Nr1eBCMMbC+hdwmRlsv5XYOMu03YSWFwNs0HsAmtSxxF1fyuYPqemVldVyFmlCU7w8UE14LupUSZQ==}
    engines: {node: '>=6.9.0'}
    peerDependencies:
      '@babel/core': ^7.0.0-0

  '@babel/plugin-transform-json-strings@7.27.1':
    resolution: {integrity: sha512-6WVLVJiTjqcQauBhn1LkICsR2H+zm62I3h9faTDKt1qP4jn2o72tSvqMwtGFKGTpojce0gJs+76eZ2uCHRZh0Q==}
    engines: {node: '>=6.9.0'}
    peerDependencies:
      '@babel/core': ^7.0.0-0

  '@babel/plugin-transform-literals@7.27.1':
    resolution: {integrity: sha512-0HCFSepIpLTkLcsi86GG3mTUzxV5jpmbv97hTETW3yzrAij8aqlD36toB1D0daVFJM8NK6GvKO0gslVQmm+zZA==}
    engines: {node: '>=6.9.0'}
    peerDependencies:
      '@babel/core': ^7.0.0-0

  '@babel/plugin-transform-logical-assignment-operators@7.27.1':
    resolution: {integrity: sha512-SJvDs5dXxiae4FbSL1aBJlG4wvl594N6YEVVn9e3JGulwioy6z3oPjx/sQBO3Y4NwUu5HNix6KJ3wBZoewcdbw==}
    engines: {node: '>=6.9.0'}
    peerDependencies:
      '@babel/core': ^7.0.0-0

  '@babel/plugin-transform-member-expression-literals@7.27.1':
    resolution: {integrity: sha512-hqoBX4dcZ1I33jCSWcXrP+1Ku7kdqXf1oeah7ooKOIiAdKQ+uqftgCFNOSzA5AMS2XIHEYeGFg4cKRCdpxzVOQ==}
    engines: {node: '>=6.9.0'}
    peerDependencies:
      '@babel/core': ^7.0.0-0

  '@babel/plugin-transform-modules-amd@7.27.1':
    resolution: {integrity: sha512-iCsytMg/N9/oFq6n+gFTvUYDZQOMK5kEdeYxmxt91fcJGycfxVP9CnrxoliM0oumFERba2i8ZtwRUCMhvP1LnA==}
    engines: {node: '>=6.9.0'}
    peerDependencies:
      '@babel/core': ^7.0.0-0

  '@babel/plugin-transform-modules-commonjs@7.27.1':
    resolution: {integrity: sha512-OJguuwlTYlN0gBZFRPqwOGNWssZjfIUdS7HMYtN8c1KmwpwHFBwTeFZrg9XZa+DFTitWOW5iTAG7tyCUPsCCyw==}
    engines: {node: '>=6.9.0'}
    peerDependencies:
      '@babel/core': ^7.0.0-0

  '@babel/plugin-transform-modules-systemjs@7.27.1':
    resolution: {integrity: sha512-w5N1XzsRbc0PQStASMksmUeqECuzKuTJer7kFagK8AXgpCMkeDMO5S+aaFb7A51ZYDF7XI34qsTX+fkHiIm5yA==}
    engines: {node: '>=6.9.0'}
    peerDependencies:
      '@babel/core': ^7.0.0-0

  '@babel/plugin-transform-modules-umd@7.27.1':
    resolution: {integrity: sha512-iQBE/xC5BV1OxJbp6WG7jq9IWiD+xxlZhLrdwpPkTX3ydmXdvoCpyfJN7acaIBZaOqTfr76pgzqBJflNbeRK+w==}
    engines: {node: '>=6.9.0'}
    peerDependencies:
      '@babel/core': ^7.0.0-0

  '@babel/plugin-transform-named-capturing-groups-regex@7.27.1':
    resolution: {integrity: sha512-SstR5JYy8ddZvD6MhV0tM/j16Qds4mIpJTOd1Yu9J9pJjH93bxHECF7pgtc28XvkzTD6Pxcm/0Z73Hvk7kb3Ng==}
    engines: {node: '>=6.9.0'}
    peerDependencies:
      '@babel/core': ^7.0.0

  '@babel/plugin-transform-new-target@7.27.1':
    resolution: {integrity: sha512-f6PiYeqXQ05lYq3TIfIDu/MtliKUbNwkGApPUvyo6+tc7uaR4cPjPe7DFPr15Uyycg2lZU6btZ575CuQoYh7MQ==}
    engines: {node: '>=6.9.0'}
    peerDependencies:
      '@babel/core': ^7.0.0-0

  '@babel/plugin-transform-nullish-coalescing-operator@7.27.1':
    resolution: {integrity: sha512-aGZh6xMo6q9vq1JGcw58lZ1Z0+i0xB2x0XaauNIUXd6O1xXc3RwoWEBlsTQrY4KQ9Jf0s5rgD6SiNkaUdJegTA==}
    engines: {node: '>=6.9.0'}
    peerDependencies:
      '@babel/core': ^7.0.0-0

  '@babel/plugin-transform-numeric-separator@7.27.1':
    resolution: {integrity: sha512-fdPKAcujuvEChxDBJ5c+0BTaS6revLV7CJL08e4m3de8qJfNIuCc2nc7XJYOjBoTMJeqSmwXJ0ypE14RCjLwaw==}
    engines: {node: '>=6.9.0'}
    peerDependencies:
      '@babel/core': ^7.0.0-0

  '@babel/plugin-transform-object-rest-spread@7.28.4':
    resolution: {integrity: sha512-373KA2HQzKhQCYiRVIRr+3MjpCObqzDlyrM6u4I201wL8Mp2wHf7uB8GhDwis03k2ti8Zr65Zyyqs1xOxUF/Ew==}
    engines: {node: '>=6.9.0'}
    peerDependencies:
      '@babel/core': ^7.0.0-0

  '@babel/plugin-transform-object-super@7.27.1':
    resolution: {integrity: sha512-SFy8S9plRPbIcxlJ8A6mT/CxFdJx/c04JEctz4jf8YZaVS2px34j7NXRrlGlHkN/M2gnpL37ZpGRGVFLd3l8Ng==}
    engines: {node: '>=6.9.0'}
    peerDependencies:
      '@babel/core': ^7.0.0-0

  '@babel/plugin-transform-optional-catch-binding@7.27.1':
    resolution: {integrity: sha512-txEAEKzYrHEX4xSZN4kJ+OfKXFVSWKB2ZxM9dpcE3wT7smwkNmXo5ORRlVzMVdJbD+Q8ILTgSD7959uj+3Dm3Q==}
    engines: {node: '>=6.9.0'}
    peerDependencies:
      '@babel/core': ^7.0.0-0

  '@babel/plugin-transform-optional-chaining@7.27.1':
    resolution: {integrity: sha512-BQmKPPIuc8EkZgNKsv0X4bPmOoayeu4F1YCwx2/CfmDSXDbp7GnzlUH+/ul5VGfRg1AoFPsrIThlEBj2xb4CAg==}
    engines: {node: '>=6.9.0'}
    peerDependencies:
      '@babel/core': ^7.0.0-0

  '@babel/plugin-transform-parameters@7.27.7':
    resolution: {integrity: sha512-qBkYTYCb76RRxUM6CcZA5KRu8K4SM8ajzVeUgVdMVO9NN9uI/GaVmBg/WKJJGnNokV9SY8FxNOVWGXzqzUidBg==}
    engines: {node: '>=6.9.0'}
    peerDependencies:
      '@babel/core': ^7.0.0-0

  '@babel/plugin-transform-private-methods@7.27.1':
    resolution: {integrity: sha512-10FVt+X55AjRAYI9BrdISN9/AQWHqldOeZDUoLyif1Kn05a56xVBXb8ZouL8pZ9jem8QpXaOt8TS7RHUIS+GPA==}
    engines: {node: '>=6.9.0'}
    peerDependencies:
      '@babel/core': ^7.0.0-0

  '@babel/plugin-transform-private-property-in-object@7.27.1':
    resolution: {integrity: sha512-5J+IhqTi1XPa0DXF83jYOaARrX+41gOewWbkPyjMNRDqgOCqdffGh8L3f/Ek5utaEBZExjSAzcyjmV9SSAWObQ==}
    engines: {node: '>=6.9.0'}
    peerDependencies:
      '@babel/core': ^7.0.0-0

  '@babel/plugin-transform-property-literals@7.27.1':
    resolution: {integrity: sha512-oThy3BCuCha8kDZ8ZkgOg2exvPYUlprMukKQXI1r1pJ47NCvxfkEy8vK+r/hT9nF0Aa4H1WUPZZjHTFtAhGfmQ==}
    engines: {node: '>=6.9.0'}
    peerDependencies:
      '@babel/core': ^7.0.0-0

  '@babel/plugin-transform-react-jsx-self@7.27.1':
    resolution: {integrity: sha512-6UzkCs+ejGdZ5mFFC/OCUrv028ab2fp1znZmCZjAOBKiBK2jXD1O+BPSfX8X2qjJ75fZBMSnQn3Rq2mrBJK2mw==}
    engines: {node: '>=6.9.0'}
    peerDependencies:
      '@babel/core': ^7.0.0-0

  '@babel/plugin-transform-react-jsx-source@7.27.1':
    resolution: {integrity: sha512-zbwoTsBruTeKB9hSq73ha66iFeJHuaFkUbwvqElnygoNbj/jHRsSeokowZFN3CZ64IvEqcmmkVe89OPXc7ldAw==}
    engines: {node: '>=6.9.0'}
    peerDependencies:
      '@babel/core': ^7.0.0-0

  '@babel/plugin-transform-regenerator@7.28.4':
    resolution: {integrity: sha512-+ZEdQlBoRg9m2NnzvEeLgtvBMO4tkFBw5SQIUgLICgTrumLoU7lr+Oghi6km2PFj+dbUt2u1oby2w3BDO9YQnA==}
    engines: {node: '>=6.9.0'}
    peerDependencies:
      '@babel/core': ^7.0.0-0

  '@babel/plugin-transform-regexp-modifiers@7.27.1':
    resolution: {integrity: sha512-TtEciroaiODtXvLZv4rmfMhkCv8jx3wgKpL68PuiPh2M4fvz5jhsA7697N1gMvkvr/JTF13DrFYyEbY9U7cVPA==}
    engines: {node: '>=6.9.0'}
    peerDependencies:
      '@babel/core': ^7.0.0

  '@babel/plugin-transform-reserved-words@7.27.1':
    resolution: {integrity: sha512-V2ABPHIJX4kC7HegLkYoDpfg9PVmuWy/i6vUM5eGK22bx4YVFD3M5F0QQnWQoDs6AGsUWTVOopBiMFQgHaSkVw==}
    engines: {node: '>=6.9.0'}
    peerDependencies:
      '@babel/core': ^7.0.0-0

  '@babel/plugin-transform-shorthand-properties@7.27.1':
    resolution: {integrity: sha512-N/wH1vcn4oYawbJ13Y/FxcQrWk63jhfNa7jef0ih7PHSIHX2LB7GWE1rkPrOnka9kwMxb6hMl19p7lidA+EHmQ==}
    engines: {node: '>=6.9.0'}
    peerDependencies:
      '@babel/core': ^7.0.0-0

  '@babel/plugin-transform-spread@7.27.1':
    resolution: {integrity: sha512-kpb3HUqaILBJcRFVhFUs6Trdd4mkrzcGXss+6/mxUd273PfbWqSDHRzMT2234gIg2QYfAjvXLSquP1xECSg09Q==}
    engines: {node: '>=6.9.0'}
    peerDependencies:
      '@babel/core': ^7.0.0-0

  '@babel/plugin-transform-sticky-regex@7.27.1':
    resolution: {integrity: sha512-lhInBO5bi/Kowe2/aLdBAawijx+q1pQzicSgnkB6dUPc1+RC8QmJHKf2OjvU+NZWitguJHEaEmbV6VWEouT58g==}
    engines: {node: '>=6.9.0'}
    peerDependencies:
      '@babel/core': ^7.0.0-0

  '@babel/plugin-transform-template-literals@7.27.1':
    resolution: {integrity: sha512-fBJKiV7F2DxZUkg5EtHKXQdbsbURW3DZKQUWphDum0uRP6eHGGa/He9mc0mypL680pb+e/lDIthRohlv8NCHkg==}
    engines: {node: '>=6.9.0'}
    peerDependencies:
      '@babel/core': ^7.0.0-0

  '@babel/plugin-transform-typeof-symbol@7.27.1':
    resolution: {integrity: sha512-RiSILC+nRJM7FY5srIyc4/fGIwUhyDuuBSdWn4y6yT6gm652DpCHZjIipgn6B7MQ1ITOUnAKWixEUjQRIBIcLw==}
    engines: {node: '>=6.9.0'}
    peerDependencies:
      '@babel/core': ^7.0.0-0

  '@babel/plugin-transform-unicode-escapes@7.27.1':
    resolution: {integrity: sha512-Ysg4v6AmF26k9vpfFuTZg8HRfVWzsh1kVfowA23y9j/Gu6dOuahdUVhkLqpObp3JIv27MLSii6noRnuKN8H0Mg==}
    engines: {node: '>=6.9.0'}
    peerDependencies:
      '@babel/core': ^7.0.0-0

  '@babel/plugin-transform-unicode-property-regex@7.27.1':
    resolution: {integrity: sha512-uW20S39PnaTImxp39O5qFlHLS9LJEmANjMG7SxIhap8rCHqu0Ik+tLEPX5DKmHn6CsWQ7j3lix2tFOa5YtL12Q==}
    engines: {node: '>=6.9.0'}
    peerDependencies:
      '@babel/core': ^7.0.0-0

  '@babel/plugin-transform-unicode-regex@7.27.1':
    resolution: {integrity: sha512-xvINq24TRojDuyt6JGtHmkVkrfVV3FPT16uytxImLeBZqW3/H52yN+kM1MGuyPkIQxrzKwPHs5U/MP3qKyzkGw==}
    engines: {node: '>=6.9.0'}
    peerDependencies:
      '@babel/core': ^7.0.0-0

  '@babel/plugin-transform-unicode-sets-regex@7.27.1':
    resolution: {integrity: sha512-EtkOujbc4cgvb0mlpQefi4NTPBzhSIevblFevACNLUspmrALgmEBdL/XfnyyITfd8fKBZrZys92zOWcik7j9Tw==}
    engines: {node: '>=6.9.0'}
    peerDependencies:
      '@babel/core': ^7.0.0

  '@babel/preset-env@7.28.3':
    resolution: {integrity: sha512-ROiDcM+GbYVPYBOeCR6uBXKkQpBExLl8k9HO1ygXEyds39j+vCCsjmj7S8GOniZQlEs81QlkdJZe76IpLSiqpg==}
    engines: {node: '>=6.9.0'}
    peerDependencies:
      '@babel/core': ^7.0.0-0

  '@babel/preset-modules@0.1.6-no-external-plugins':
    resolution: {integrity: sha512-HrcgcIESLm9aIR842yhJ5RWan/gebQUJ6E/E5+rf0y9o6oj7w0Br+sWuL6kEQ/o/AdfvR1Je9jG18/gnpwjEyA==}
    peerDependencies:
      '@babel/core': ^7.0.0-0 || ^8.0.0-0 <8.0.0

  '@babel/runtime@7.28.4':
    resolution: {integrity: sha512-Q/N6JNWvIvPnLDvjlE1OUBLPQHH6l3CltCEsHIujp45zQUSSh8K+gHnaEX45yAT1nyngnINhvWtzN+Nb9D8RAQ==}
    engines: {node: '>=6.9.0'}

  '@babel/template@7.27.2':
    resolution: {integrity: sha512-LPDZ85aEJyYSd18/DkjNh4/y1ntkE5KwUHWTiqgRxruuZL2F1yuHligVHLvcHY2vMHXttKFpJn6LwfI7cw7ODw==}
    engines: {node: '>=6.9.0'}

  '@babel/traverse@7.28.4':
    resolution: {integrity: sha512-YEzuboP2qvQavAcjgQNVgsvHIDv6ZpwXvcvjmyySP2DIMuByS/6ioU5G9pYrWHM6T2YDfc7xga9iNzYOs12CFQ==}
    engines: {node: '>=6.9.0'}

  '@babel/types@7.28.4':
    resolution: {integrity: sha512-bkFqkLhh3pMBUQQkpVgWDWq/lqzc2678eUyDlTBhRqhCHFguYYGM0Efga7tYk4TogG/3x0EEl66/OQ+WGbWB/Q==}
    engines: {node: '>=6.9.0'}

  '@date-fns/tz@1.4.1':
    resolution: {integrity: sha512-P5LUNhtbj6YfI3iJjw5EL9eUAG6OitD0W3fWQcpQjDRc/QIsL0tRNuO1PcDvPccWL1fSTXXdE1ds+l95DV/OFA==}

  '@dnd-kit/accessibility@3.1.1':
    resolution: {integrity: sha512-2P+YgaXF+gRsIihwwY1gCsQSYnu9Zyj2py8kY5fFvUM1qm2WA2u639R6YNVfU4GWr+ZM5mqEsfHZZLoRONbemw==}
    peerDependencies:
      react: '>=16.8.0'

  '@dnd-kit/core@6.3.1':
    resolution: {integrity: sha512-xkGBRQQab4RLwgXxoqETICr6S5JlogafbhNsidmrkVv2YRs5MLwpjoF2qpiGjQt8S9AoxtIV603s0GIUpY5eYQ==}
    peerDependencies:
      react: '>=16.8.0'
      react-dom: '>=16.8.0'

  '@dnd-kit/modifiers@9.0.0':
    resolution: {integrity: sha512-ybiLc66qRGuZoC20wdSSG6pDXFikui/dCNGthxv4Ndy8ylErY0N3KVxY2bgo7AWwIbxDmXDg3ylAFmnrjcbVvw==}
    peerDependencies:
      '@dnd-kit/core': ^6.3.0
      react: '>=16.8.0'

  '@dnd-kit/sortable@10.0.0':
    resolution: {integrity: sha512-+xqhmIIzvAYMGfBYYnbKuNicfSsk4RksY2XdmJhT+HAC01nix6fHCztU68jooFiMUB01Ky3F0FyOvhG/BZrWkg==}
    peerDependencies:
      '@dnd-kit/core': ^6.3.0
      react: '>=16.8.0'

  '@dnd-kit/utilities@3.2.2':
    resolution: {integrity: sha512-+MKAJEOfaBe5SmV6t34p80MMKhjvUz0vRrvVJbPT0WElzaOJ/1xs+D+KDv+tD/NE5ujfrChEcshd4fLn0wpiqg==}
    peerDependencies:
      react: '>=16.8.0'

  '@esbuild/aix-ppc64@0.25.10':
    resolution: {integrity: sha512-0NFWnA+7l41irNuaSVlLfgNT12caWJVLzp5eAVhZ0z1qpxbockccEt3s+149rE64VUI3Ml2zt8Nv5JVc4QXTsw==}
    engines: {node: '>=18'}
    cpu: [ppc64]
    os: [aix]

  '@esbuild/android-arm64@0.25.10':
    resolution: {integrity: sha512-LSQa7eDahypv/VO6WKohZGPSJDq5OVOo3UoFR1E4t4Gj1W7zEQMUhI+lo81H+DtB+kP+tDgBp+M4oNCwp6kffg==}
    engines: {node: '>=18'}
    cpu: [arm64]
    os: [android]

  '@esbuild/android-arm@0.25.10':
    resolution: {integrity: sha512-dQAxF1dW1C3zpeCDc5KqIYuZ1tgAdRXNoZP7vkBIRtKZPYe2xVr/d3SkirklCHudW1B45tGiUlz2pUWDfbDD4w==}
    engines: {node: '>=18'}
    cpu: [arm]
    os: [android]

  '@esbuild/android-x64@0.25.10':
    resolution: {integrity: sha512-MiC9CWdPrfhibcXwr39p9ha1x0lZJ9KaVfvzA0Wxwz9ETX4v5CHfF09bx935nHlhi+MxhA63dKRRQLiVgSUtEg==}
    engines: {node: '>=18'}
    cpu: [x64]
    os: [android]

  '@esbuild/darwin-arm64@0.25.10':
    resolution: {integrity: sha512-JC74bdXcQEpW9KkV326WpZZjLguSZ3DfS8wrrvPMHgQOIEIG/sPXEN/V8IssoJhbefLRcRqw6RQH2NnpdprtMA==}
    engines: {node: '>=18'}
    cpu: [arm64]
    os: [darwin]

  '@esbuild/darwin-x64@0.25.10':
    resolution: {integrity: sha512-tguWg1olF6DGqzws97pKZ8G2L7Ig1vjDmGTwcTuYHbuU6TTjJe5FXbgs5C1BBzHbJ2bo1m3WkQDbWO2PvamRcg==}
    engines: {node: '>=18'}
    cpu: [x64]
    os: [darwin]

  '@esbuild/freebsd-arm64@0.25.10':
    resolution: {integrity: sha512-3ZioSQSg1HT2N05YxeJWYR+Libe3bREVSdWhEEgExWaDtyFbbXWb49QgPvFH8u03vUPX10JhJPcz7s9t9+boWg==}
    engines: {node: '>=18'}
    cpu: [arm64]
    os: [freebsd]

  '@esbuild/freebsd-x64@0.25.10':
    resolution: {integrity: sha512-LLgJfHJk014Aa4anGDbh8bmI5Lk+QidDmGzuC2D+vP7mv/GeSN+H39zOf7pN5N8p059FcOfs2bVlrRr4SK9WxA==}
    engines: {node: '>=18'}
    cpu: [x64]
    os: [freebsd]

  '@esbuild/linux-arm64@0.25.10':
    resolution: {integrity: sha512-5luJWN6YKBsawd5f9i4+c+geYiVEw20FVW5x0v1kEMWNq8UctFjDiMATBxLvmmHA4bf7F6hTRaJgtghFr9iziQ==}
    engines: {node: '>=18'}
    cpu: [arm64]
    os: [linux]

  '@esbuild/linux-arm@0.25.10':
    resolution: {integrity: sha512-oR31GtBTFYCqEBALI9r6WxoU/ZofZl962pouZRTEYECvNF/dtXKku8YXcJkhgK/beU+zedXfIzHijSRapJY3vg==}
    engines: {node: '>=18'}
    cpu: [arm]
    os: [linux]

  '@esbuild/linux-ia32@0.25.10':
    resolution: {integrity: sha512-NrSCx2Kim3EnnWgS4Txn0QGt0Xipoumb6z6sUtl5bOEZIVKhzfyp/Lyw4C1DIYvzeW/5mWYPBFJU3a/8Yr75DQ==}
    engines: {node: '>=18'}
    cpu: [ia32]
    os: [linux]

  '@esbuild/linux-loong64@0.25.10':
    resolution: {integrity: sha512-xoSphrd4AZda8+rUDDfD9J6FUMjrkTz8itpTITM4/xgerAZZcFW7Dv+sun7333IfKxGG8gAq+3NbfEMJfiY+Eg==}
    engines: {node: '>=18'}
    cpu: [loong64]
    os: [linux]

  '@esbuild/linux-mips64el@0.25.10':
    resolution: {integrity: sha512-ab6eiuCwoMmYDyTnyptoKkVS3k8fy/1Uvq7Dj5czXI6DF2GqD2ToInBI0SHOp5/X1BdZ26RKc5+qjQNGRBelRA==}
    engines: {node: '>=18'}
    cpu: [mips64el]
    os: [linux]

  '@esbuild/linux-ppc64@0.25.10':
    resolution: {integrity: sha512-NLinzzOgZQsGpsTkEbdJTCanwA5/wozN9dSgEl12haXJBzMTpssebuXR42bthOF3z7zXFWH1AmvWunUCkBE4EA==}
    engines: {node: '>=18'}
    cpu: [ppc64]
    os: [linux]

  '@esbuild/linux-riscv64@0.25.10':
    resolution: {integrity: sha512-FE557XdZDrtX8NMIeA8LBJX3dC2M8VGXwfrQWU7LB5SLOajfJIxmSdyL/gU1m64Zs9CBKvm4UAuBp5aJ8OgnrA==}
    engines: {node: '>=18'}
    cpu: [riscv64]
    os: [linux]

  '@esbuild/linux-s390x@0.25.10':
    resolution: {integrity: sha512-3BBSbgzuB9ajLoVZk0mGu+EHlBwkusRmeNYdqmznmMc9zGASFjSsxgkNsqmXugpPk00gJ0JNKh/97nxmjctdew==}
    engines: {node: '>=18'}
    cpu: [s390x]
    os: [linux]

  '@esbuild/linux-x64@0.25.10':
    resolution: {integrity: sha512-QSX81KhFoZGwenVyPoberggdW1nrQZSvfVDAIUXr3WqLRZGZqWk/P4T8p2SP+de2Sr5HPcvjhcJzEiulKgnxtA==}
    engines: {node: '>=18'}
    cpu: [x64]
    os: [linux]

  '@esbuild/netbsd-arm64@0.25.10':
    resolution: {integrity: sha512-AKQM3gfYfSW8XRk8DdMCzaLUFB15dTrZfnX8WXQoOUpUBQ+NaAFCP1kPS/ykbbGYz7rxn0WS48/81l9hFl3u4A==}
    engines: {node: '>=18'}
    cpu: [arm64]
    os: [netbsd]

  '@esbuild/netbsd-x64@0.25.10':
    resolution: {integrity: sha512-7RTytDPGU6fek/hWuN9qQpeGPBZFfB4zZgcz2VK2Z5VpdUxEI8JKYsg3JfO0n/Z1E/6l05n0unDCNc4HnhQGig==}
    engines: {node: '>=18'}
    cpu: [x64]
    os: [netbsd]

  '@esbuild/openbsd-arm64@0.25.10':
    resolution: {integrity: sha512-5Se0VM9Wtq797YFn+dLimf2Zx6McttsH2olUBsDml+lm0GOCRVebRWUvDtkY4BWYv/3NgzS8b/UM3jQNh5hYyw==}
    engines: {node: '>=18'}
    cpu: [arm64]
    os: [openbsd]

  '@esbuild/openbsd-x64@0.25.10':
    resolution: {integrity: sha512-XkA4frq1TLj4bEMB+2HnI0+4RnjbuGZfet2gs/LNs5Hc7D89ZQBHQ0gL2ND6Lzu1+QVkjp3x1gIcPKzRNP8bXw==}
    engines: {node: '>=18'}
    cpu: [x64]
    os: [openbsd]

  '@esbuild/openharmony-arm64@0.25.10':
    resolution: {integrity: sha512-AVTSBhTX8Y/Fz6OmIVBip9tJzZEUcY8WLh7I59+upa5/GPhh2/aM6bvOMQySspnCCHvFi79kMtdJS1w0DXAeag==}
    engines: {node: '>=18'}
    cpu: [arm64]
    os: [openharmony]

  '@esbuild/sunos-x64@0.25.10':
    resolution: {integrity: sha512-fswk3XT0Uf2pGJmOpDB7yknqhVkJQkAQOcW/ccVOtfx05LkbWOaRAtn5SaqXypeKQra1QaEa841PgrSL9ubSPQ==}
    engines: {node: '>=18'}
    cpu: [x64]
    os: [sunos]

  '@esbuild/win32-arm64@0.25.10':
    resolution: {integrity: sha512-ah+9b59KDTSfpaCg6VdJoOQvKjI33nTaQr4UluQwW7aEwZQsbMCfTmfEO4VyewOxx4RaDT/xCy9ra2GPWmO7Kw==}
    engines: {node: '>=18'}
    cpu: [arm64]
    os: [win32]

  '@esbuild/win32-ia32@0.25.10':
    resolution: {integrity: sha512-QHPDbKkrGO8/cz9LKVnJU22HOi4pxZnZhhA2HYHez5Pz4JeffhDjf85E57Oyco163GnzNCVkZK0b/n4Y0UHcSw==}
    engines: {node: '>=18'}
    cpu: [ia32]
    os: [win32]

  '@esbuild/win32-x64@0.25.10':
    resolution: {integrity: sha512-9KpxSVFCu0iK1owoez6aC/s/EdUQLDN3adTxGCqxMVhrPDj6bt5dbrHDXUuq+Bs2vATFBBrQS5vdQ/Ed2P+nbw==}
    engines: {node: '>=18'}
    cpu: [x64]
    os: [win32]

  '@eslint-community/eslint-utils@4.9.0':
    resolution: {integrity: sha512-ayVFHdtZ+hsq1t2Dy24wCmGXGe4q9Gu3smhLYALJrr473ZH27MsnSL+LKUlimp4BWJqMDMLmPpx/Q9R3OAlL4g==}
    engines: {node: ^12.22.0 || ^14.17.0 || >=16.0.0}
    peerDependencies:
      eslint: ^6.0.0 || ^7.0.0 || >=8.0.0

  '@eslint-community/regexpp@4.12.1':
    resolution: {integrity: sha512-CCZCDJuduB9OUkFkY2IgppNZMi2lBQgD2qzwXkEia16cge2pijY/aXi96CJMquDMn3nJdlPV1A5KrJEXwfLNzQ==}
    engines: {node: ^12.0.0 || ^14.0.0 || >=16.0.0}

  '@eslint/config-array@0.21.0':
    resolution: {integrity: sha512-ENIdc4iLu0d93HeYirvKmrzshzofPw6VkZRKQGe9Nv46ZnWUzcF1xV01dcvEg/1wXUR61OmmlSfyeyO7EvjLxQ==}
    engines: {node: ^18.18.0 || ^20.9.0 || >=21.1.0}

  '@eslint/config-helpers@0.3.1':
    resolution: {integrity: sha512-xR93k9WhrDYpXHORXpxVL5oHj3Era7wo6k/Wd8/IsQNnZUTzkGS29lyn3nAT05v6ltUuTFVCCYDEGfy2Or/sPA==}
    engines: {node: ^18.18.0 || ^20.9.0 || >=21.1.0}

  '@eslint/core@0.15.2':
    resolution: {integrity: sha512-78Md3/Rrxh83gCxoUc0EiciuOHsIITzLy53m3d9UyiW8y9Dj2D29FeETqyKA+BRK76tnTp6RXWb3pCay8Oyomg==}
    engines: {node: ^18.18.0 || ^20.9.0 || >=21.1.0}

  '@eslint/eslintrc@3.3.1':
    resolution: {integrity: sha512-gtF186CXhIl1p4pJNGZw8Yc6RlshoePRvE0X91oPGb3vZ8pM3qOS9W9NGPat9LziaBV7XrJWGylNQXkGcnM3IQ==}
    engines: {node: ^18.18.0 || ^20.9.0 || >=21.1.0}

  '@eslint/js@9.36.0':
    resolution: {integrity: sha512-uhCbYtYynH30iZErszX78U+nR3pJU3RHGQ57NXy5QupD4SBVwDeU8TNBy+MjMngc1UyIW9noKqsRqfjQTBU2dw==}
    engines: {node: ^18.18.0 || ^20.9.0 || >=21.1.0}

  '@eslint/object-schema@2.1.6':
    resolution: {integrity: sha512-RBMg5FRL0I0gs51M/guSAj5/e14VQ4tpZnQNWwuDT66P14I43ItmPfIZRhO9fUVIPOAQXU47atlywZ/czoqFPA==}
    engines: {node: ^18.18.0 || ^20.9.0 || >=21.1.0}

  '@eslint/plugin-kit@0.3.5':
    resolution: {integrity: sha512-Z5kJ+wU3oA7MMIqVR9tyZRtjYPr4OC004Q4Rw7pgOKUOKkJfZ3O24nz3WYfGRpMDNmcOi3TwQOmgm7B7Tpii0w==}
    engines: {node: ^18.18.0 || ^20.9.0 || >=21.1.0}

  '@floating-ui/core@1.7.3':
    resolution: {integrity: sha512-sGnvb5dmrJaKEZ+LDIpguvdX3bDlEllmv4/ClQ9awcmCZrlx5jQyyMWFM5kBI+EyNOCDDiKk8il0zeuX3Zlg/w==}

  '@floating-ui/dom@1.7.3':
    resolution: {integrity: sha512-uZA413QEpNuhtb3/iIKoYMSK07keHPYeXF02Zhd6e213j+d1NamLix/mCLxBUDW/Gx52sPH2m+chlUsyaBs/Ag==}

  '@floating-ui/react-dom@2.1.5':
    resolution: {integrity: sha512-HDO/1/1oH9fjj4eLgegrlH3dklZpHtUYYFiVwMUwfGvk9jWDRWqkklA2/NFScknrcNSspbV868WjXORvreDX+Q==}
    peerDependencies:
      react: '>=16.8.0'
      react-dom: '>=16.8.0'

  '@floating-ui/utils@0.2.10':
    resolution: {integrity: sha512-aGTxbpbg8/b5JfU1HXSrbH3wXZuLPJcNEcZQFMxLs3oSzgtVu6nFPkbbGGUvBcUjKV2YyB9Wxxabo+HEH9tcRQ==}

  '@humanfs/core@0.19.1':
    resolution: {integrity: sha512-5DyQ4+1JEUzejeK1JGICcideyfUbGixgS9jNgex5nqkW+cY7WZhxBigmieN5Qnw9ZosSNVC9KQKyb+GUaGyKUA==}
    engines: {node: '>=18.18.0'}

  '@humanfs/node@0.16.7':
    resolution: {integrity: sha512-/zUx+yOsIrG4Y43Eh2peDeKCxlRt/gET6aHfaKpuq267qXdYDFViVHfMaLyygZOnl0kGWxFIgsBy8QFuTLUXEQ==}
    engines: {node: '>=18.18.0'}

  '@humanwhocodes/module-importer@1.0.1':
    resolution: {integrity: sha512-bxveV4V8v5Yb4ncFTT3rPSgZBOpCkjfK0y4oVVVJwIuDVBRMDXrPyXRL988i5ap9m9bnyEEjWfm5WkBmtffLfA==}
    engines: {node: '>=12.22'}

  '@humanwhocodes/retry@0.4.3':
    resolution: {integrity: sha512-bV0Tgo9K4hfPCek+aMAn81RppFKv2ySDQeMoSZuvTASywNTnVJCArCZE2FWqpvIatKu7VMRLWlR1EazvVhDyhQ==}
    engines: {node: '>=18.18'}

  '@isaacs/fs-minipass@4.0.1':
    resolution: {integrity: sha512-wgm9Ehl2jpeqP3zw/7mo3kRHFp5MEDhqAdwy1fTGkHAwnkGOVsgpvQhL8B5n1qlb01jV3n/bI0ZfZp5lWA1k4w==}
    engines: {node: '>=18.0.0'}

  '@jridgewell/gen-mapping@0.3.13':
    resolution: {integrity: sha512-2kkt/7niJ6MgEPxF0bYdQ6etZaA+fQvDcLKckhy1yIQOzaoKjBBjSj63/aLVjYE3qhRt5dvM+uUyfCg6UKCBbA==}

  '@jridgewell/remapping@2.3.5':
    resolution: {integrity: sha512-LI9u/+laYG4Ds1TDKSJW2YPrIlcVYOwi2fUC6xB43lueCjgxV4lffOCZCtYFiH6TNOX+tQKXx97T4IKHbhyHEQ==}

  '@jridgewell/resolve-uri@3.1.2':
    resolution: {integrity: sha512-bRISgCIjP20/tbWSPWMEi54QVPRZExkuD9lJL+UIxUKtwVJA8wW1Trb1jMs1RFXo1CBTNZ/5hpC9QvmKWdopKw==}
    engines: {node: '>=6.0.0'}

  '@jridgewell/source-map@0.3.11':
    resolution: {integrity: sha512-ZMp1V8ZFcPG5dIWnQLr3NSI1MiCU7UETdS/A0G8V/XWHvJv3ZsFqutJn1Y5RPmAPX6F3BiE397OqveU/9NCuIA==}

  '@jridgewell/sourcemap-codec@1.5.5':
    resolution: {integrity: sha512-cYQ9310grqxueWbl+WuIUIaiUaDcj7WOq5fVhEljNVgRfOUhY9fy2zTvfoqWsnebh8Sl70VScFbICvJnLKB0Og==}

  '@jridgewell/trace-mapping@0.3.31':
    resolution: {integrity: sha512-zzNR+SdQSDJzc8joaeP8QQoCQr8NuYx2dIIytl1QeBEZHJ9uW6hebsrYgbz8hJwUQao3TWCMtmfV8Nu1twOLAw==}

  '@nodelib/fs.scandir@2.1.5':
    resolution: {integrity: sha512-vq24Bq3ym5HEQm2NKCr3yXDwjc7vTsEThRDnkp2DK9p1uqLR+DHurm/NOTo0KG7HYHU7eppKZj3MyqYuMBf62g==}
    engines: {node: '>= 8'}

  '@nodelib/fs.stat@2.0.5':
    resolution: {integrity: sha512-RkhPPp2zrqDAQA/2jNhnztcPAlv64XdhIp7a7454A5ovI7Bukxgt7MX7udwAu3zg1DcpPU0rz3VV1SeaqvY4+A==}
    engines: {node: '>= 8'}

  '@nodelib/fs.walk@1.2.8':
    resolution: {integrity: sha512-oGB+UxlgWcgQkgwo8GcEGwemoTFt3FIO9ababBmaGwXIoBKZ+GTy0pP185beGg7Llih/NSHSV2XAs1lnznocSg==}
    engines: {node: '>= 8'}

  '@radix-ui/number@1.1.1':
    resolution: {integrity: sha512-MkKCwxlXTgz6CFoJx3pCwn07GKp36+aZyu/u2Ln2VrA5DcdyCZkASEDBTd8x5whTQQL5CiYf4prXKLcgQdv29g==}

  '@radix-ui/primitive@1.1.3':
    resolution: {integrity: sha512-JTF99U/6XIjCBo0wqkU5sK10glYe27MRRsfwoiq5zzOEZLHU3A3KCMa5X/azekYRCJ0HlwI0crAXS/5dEHTzDg==}

  '@radix-ui/react-accordion@1.2.12':
    resolution: {integrity: sha512-T4nygeh9YE9dLRPhAHSeOZi7HBXo+0kYIPJXayZfvWOWA0+n3dESrZbjfDPUABkUNym6Hd+f2IR113To8D2GPA==}
    peerDependencies:
      '@types/react': '*'
      '@types/react-dom': '*'
      react: ^16.8 || ^17.0 || ^18.0 || ^19.0 || ^19.0.0-rc
      react-dom: ^16.8 || ^17.0 || ^18.0 || ^19.0 || ^19.0.0-rc
    peerDependenciesMeta:
      '@types/react':
        optional: true
      '@types/react-dom':
        optional: true

  '@radix-ui/react-alert-dialog@1.1.15':
    resolution: {integrity: sha512-oTVLkEw5GpdRe29BqJ0LSDFWI3qu0vR1M0mUkOQWDIUnY/QIkLpgDMWuKxP94c2NAC2LGcgVhG1ImF3jkZ5wXw==}
    peerDependencies:
      '@types/react': '*'
      '@types/react-dom': '*'
      react: ^16.8 || ^17.0 || ^18.0 || ^19.0 || ^19.0.0-rc
      react-dom: ^16.8 || ^17.0 || ^18.0 || ^19.0 || ^19.0.0-rc
    peerDependenciesMeta:
      '@types/react':
        optional: true
      '@types/react-dom':
        optional: true

  '@radix-ui/react-arrow@1.1.7':
    resolution: {integrity: sha512-F+M1tLhO+mlQaOWspE8Wstg+z6PwxwRd8oQ8IXceWz92kfAmalTRf0EjrouQeo7QssEPfCn05B4Ihs1K9WQ/7w==}
    peerDependencies:
      '@types/react': '*'
      '@types/react-dom': '*'
      react: ^16.8 || ^17.0 || ^18.0 || ^19.0 || ^19.0.0-rc
      react-dom: ^16.8 || ^17.0 || ^18.0 || ^19.0 || ^19.0.0-rc
    peerDependenciesMeta:
      '@types/react':
        optional: true
      '@types/react-dom':
        optional: true

  '@radix-ui/react-checkbox@1.3.3':
    resolution: {integrity: sha512-wBbpv+NQftHDdG86Qc0pIyXk5IR3tM8Vd0nWLKDcX8nNn4nXFOFwsKuqw2okA/1D/mpaAkmuyndrPJTYDNZtFw==}
    peerDependencies:
      '@types/react': '*'
      '@types/react-dom': '*'
      react: ^16.8 || ^17.0 || ^18.0 || ^19.0 || ^19.0.0-rc
      react-dom: ^16.8 || ^17.0 || ^18.0 || ^19.0 || ^19.0.0-rc
    peerDependenciesMeta:
      '@types/react':
        optional: true
      '@types/react-dom':
        optional: true

  '@radix-ui/react-collapsible@1.1.12':
    resolution: {integrity: sha512-Uu+mSh4agx2ib1uIGPP4/CKNULyajb3p92LsVXmH2EHVMTfZWpll88XJ0j4W0z3f8NK1eYl1+Mf/szHPmcHzyA==}
    peerDependencies:
      '@types/react': '*'
      '@types/react-dom': '*'
      react: ^16.8 || ^17.0 || ^18.0 || ^19.0 || ^19.0.0-rc
      react-dom: ^16.8 || ^17.0 || ^18.0 || ^19.0 || ^19.0.0-rc
    peerDependenciesMeta:
      '@types/react':
        optional: true
      '@types/react-dom':
        optional: true

  '@radix-ui/react-collection@1.1.7':
    resolution: {integrity: sha512-Fh9rGN0MoI4ZFUNyfFVNU4y9LUz93u9/0K+yLgA2bwRojxM8JU1DyvvMBabnZPBgMWREAJvU2jjVzq+LrFUglw==}
    peerDependencies:
      '@types/react': '*'
      '@types/react-dom': '*'
      react: ^16.8 || ^17.0 || ^18.0 || ^19.0 || ^19.0.0-rc
      react-dom: ^16.8 || ^17.0 || ^18.0 || ^19.0 || ^19.0.0-rc
    peerDependenciesMeta:
      '@types/react':
        optional: true
      '@types/react-dom':
        optional: true

  '@radix-ui/react-compose-refs@1.1.2':
    resolution: {integrity: sha512-z4eqJvfiNnFMHIIvXP3CY57y2WJs5g2v3X0zm9mEJkrkNv4rDxu+sg9Jh8EkXyeqBkB7SOcboo9dMVqhyrACIg==}
    peerDependencies:
      '@types/react': '*'
      react: ^16.8 || ^17.0 || ^18.0 || ^19.0 || ^19.0.0-rc
    peerDependenciesMeta:
      '@types/react':
        optional: true

  '@radix-ui/react-context-menu@2.2.16':
    resolution: {integrity: sha512-O8morBEW+HsVG28gYDZPTrT9UUovQUlJue5YO836tiTJhuIWBm/zQHc7j388sHWtdH/xUZurK9olD2+pcqx5ww==}
    peerDependencies:
      '@types/react': '*'
      '@types/react-dom': '*'
      react: ^16.8 || ^17.0 || ^18.0 || ^19.0 || ^19.0.0-rc
      react-dom: ^16.8 || ^17.0 || ^18.0 || ^19.0 || ^19.0.0-rc
    peerDependenciesMeta:
      '@types/react':
        optional: true
      '@types/react-dom':
        optional: true

  '@radix-ui/react-context@1.1.2':
    resolution: {integrity: sha512-jCi/QKUM2r1Ju5a3J64TH2A5SpKAgh0LpknyqdQ4m6DCV0xJ2HG1xARRwNGPQfi1SLdLWZ1OJz6F4OMBBNiGJA==}
    peerDependencies:
      '@types/react': '*'
      react: ^16.8 || ^17.0 || ^18.0 || ^19.0 || ^19.0.0-rc
    peerDependenciesMeta:
      '@types/react':
        optional: true

  '@radix-ui/react-dialog@1.1.15':
    resolution: {integrity: sha512-TCglVRtzlffRNxRMEyR36DGBLJpeusFcgMVD9PZEzAKnUs1lKCgX5u9BmC2Yg+LL9MgZDugFFs1Vl+Jp4t/PGw==}
    peerDependencies:
      '@types/react': '*'
      '@types/react-dom': '*'
      react: ^16.8 || ^17.0 || ^18.0 || ^19.0 || ^19.0.0-rc
      react-dom: ^16.8 || ^17.0 || ^18.0 || ^19.0 || ^19.0.0-rc
    peerDependenciesMeta:
      '@types/react':
        optional: true
      '@types/react-dom':
        optional: true

  '@radix-ui/react-direction@1.1.1':
    resolution: {integrity: sha512-1UEWRX6jnOA2y4H5WczZ44gOOjTEmlqv1uNW4GAJEO5+bauCBhv8snY65Iw5/VOS/ghKN9gr2KjnLKxrsvoMVw==}
    peerDependencies:
      '@types/react': '*'
      react: ^16.8 || ^17.0 || ^18.0 || ^19.0 || ^19.0.0-rc
    peerDependenciesMeta:
      '@types/react':
        optional: true

  '@radix-ui/react-dismissable-layer@1.1.11':
    resolution: {integrity: sha512-Nqcp+t5cTB8BinFkZgXiMJniQH0PsUt2k51FUhbdfeKvc4ACcG2uQniY/8+h1Yv6Kza4Q7lD7PQV0z0oicE0Mg==}
    peerDependencies:
      '@types/react': '*'
      '@types/react-dom': '*'
      react: ^16.8 || ^17.0 || ^18.0 || ^19.0 || ^19.0.0-rc
      react-dom: ^16.8 || ^17.0 || ^18.0 || ^19.0 || ^19.0.0-rc
    peerDependenciesMeta:
      '@types/react':
        optional: true
      '@types/react-dom':
        optional: true

  '@radix-ui/react-dropdown-menu@2.1.16':
    resolution: {integrity: sha512-1PLGQEynI/3OX/ftV54COn+3Sud/Mn8vALg2rWnBLnRaGtJDduNW/22XjlGgPdpcIbiQxjKtb7BkcjP00nqfJw==}
    peerDependencies:
      '@types/react': '*'
      '@types/react-dom': '*'
      react: ^16.8 || ^17.0 || ^18.0 || ^19.0 || ^19.0.0-rc
      react-dom: ^16.8 || ^17.0 || ^18.0 || ^19.0 || ^19.0.0-rc
    peerDependenciesMeta:
      '@types/react':
        optional: true
      '@types/react-dom':
        optional: true

  '@radix-ui/react-focus-guards@1.1.3':
    resolution: {integrity: sha512-0rFg/Rj2Q62NCm62jZw0QX7a3sz6QCQU0LpZdNrJX8byRGaGVTqbrW9jAoIAHyMQqsNpeZ81YgSizOt5WXq0Pw==}
    peerDependencies:
      '@types/react': '*'
      react: ^16.8 || ^17.0 || ^18.0 || ^19.0 || ^19.0.0-rc
    peerDependenciesMeta:
      '@types/react':
        optional: true

  '@radix-ui/react-focus-scope@1.1.7':
    resolution: {integrity: sha512-t2ODlkXBQyn7jkl6TNaw/MtVEVvIGelJDCG41Okq/KwUsJBwQ4XVZsHAVUkK4mBv3ewiAS3PGuUWuY2BoK4ZUw==}
    peerDependencies:
      '@types/react': '*'
      '@types/react-dom': '*'
      react: ^16.8 || ^17.0 || ^18.0 || ^19.0 || ^19.0.0-rc
      react-dom: ^16.8 || ^17.0 || ^18.0 || ^19.0 || ^19.0.0-rc
    peerDependenciesMeta:
      '@types/react':
        optional: true
      '@types/react-dom':
        optional: true

  '@radix-ui/react-hover-card@1.1.15':
    resolution: {integrity: sha512-qgTkjNT1CfKMoP0rcasmlH2r1DAiYicWsDsufxl940sT2wHNEWWv6FMWIQXWhVdmC1d/HYfbhQx60KYyAtKxjg==}
    peerDependencies:
      '@types/react': '*'
      '@types/react-dom': '*'
      react: ^16.8 || ^17.0 || ^18.0 || ^19.0 || ^19.0.0-rc
      react-dom: ^16.8 || ^17.0 || ^18.0 || ^19.0 || ^19.0.0-rc
    peerDependenciesMeta:
      '@types/react':
        optional: true
      '@types/react-dom':
        optional: true

  '@radix-ui/react-id@1.1.1':
    resolution: {integrity: sha512-kGkGegYIdQsOb4XjsfM97rXsiHaBwco+hFI66oO4s9LU+PLAC5oJ7khdOVFxkhsmlbpUqDAvXw11CluXP+jkHg==}
    peerDependencies:
      '@types/react': '*'
      react: ^16.8 || ^17.0 || ^18.0 || ^19.0 || ^19.0.0-rc
    peerDependenciesMeta:
      '@types/react':
        optional: true

  '@radix-ui/react-label@2.1.7':
    resolution: {integrity: sha512-YT1GqPSL8kJn20djelMX7/cTRp/Y9w5IZHvfxQTVHrOqa2yMl7i/UfMqKRU5V7mEyKTrUVgJXhNQPVCG8PBLoQ==}
    peerDependencies:
      '@types/react': '*'
      '@types/react-dom': '*'
      react: ^16.8 || ^17.0 || ^18.0 || ^19.0 || ^19.0.0-rc
      react-dom: ^16.8 || ^17.0 || ^18.0 || ^19.0 || ^19.0.0-rc
    peerDependenciesMeta:
      '@types/react':
        optional: true
      '@types/react-dom':
        optional: true

  '@radix-ui/react-menu@2.1.16':
    resolution: {integrity: sha512-72F2T+PLlphrqLcAotYPp0uJMr5SjP5SL01wfEspJbru5Zs5vQaSHb4VB3ZMJPimgHHCHG7gMOeOB9H3Hdmtxg==}
    peerDependencies:
      '@types/react': '*'
      '@types/react-dom': '*'
      react: ^16.8 || ^17.0 || ^18.0 || ^19.0 || ^19.0.0-rc
      react-dom: ^16.8 || ^17.0 || ^18.0 || ^19.0 || ^19.0.0-rc
    peerDependenciesMeta:
      '@types/react':
        optional: true
      '@types/react-dom':
        optional: true

  '@radix-ui/react-popover@1.1.15':
    resolution: {integrity: sha512-kr0X2+6Yy/vJzLYJUPCZEc8SfQcf+1COFoAqauJm74umQhta9M7lNJHP7QQS3vkvcGLQUbWpMzwrXYwrYztHKA==}
    peerDependencies:
      '@types/react': '*'
      '@types/react-dom': '*'
      react: ^16.8 || ^17.0 || ^18.0 || ^19.0 || ^19.0.0-rc
      react-dom: ^16.8 || ^17.0 || ^18.0 || ^19.0 || ^19.0.0-rc
    peerDependenciesMeta:
      '@types/react':
        optional: true
      '@types/react-dom':
        optional: true

  '@radix-ui/react-popper@1.2.8':
    resolution: {integrity: sha512-0NJQ4LFFUuWkE7Oxf0htBKS6zLkkjBH+hM1uk7Ng705ReR8m/uelduy1DBo0PyBXPKVnBA6YBlU94MBGXrSBCw==}
    peerDependencies:
      '@types/react': '*'
      '@types/react-dom': '*'
      react: ^16.8 || ^17.0 || ^18.0 || ^19.0 || ^19.0.0-rc
      react-dom: ^16.8 || ^17.0 || ^18.0 || ^19.0 || ^19.0.0-rc
    peerDependenciesMeta:
      '@types/react':
        optional: true
      '@types/react-dom':
        optional: true

  '@radix-ui/react-portal@1.1.9':
    resolution: {integrity: sha512-bpIxvq03if6UNwXZ+HTK71JLh4APvnXntDc6XOX8UVq4XQOVl7lwok0AvIl+b8zgCw3fSaVTZMpAPPagXbKmHQ==}
    peerDependencies:
      '@types/react': '*'
      '@types/react-dom': '*'
      react: ^16.8 || ^17.0 || ^18.0 || ^19.0 || ^19.0.0-rc
      react-dom: ^16.8 || ^17.0 || ^18.0 || ^19.0 || ^19.0.0-rc
    peerDependenciesMeta:
      '@types/react':
        optional: true
      '@types/react-dom':
        optional: true

  '@radix-ui/react-presence@1.1.5':
    resolution: {integrity: sha512-/jfEwNDdQVBCNvjkGit4h6pMOzq8bHkopq458dPt2lMjx+eBQUohZNG9A7DtO/O5ukSbxuaNGXMjHicgwy6rQQ==}
    peerDependencies:
      '@types/react': '*'
      '@types/react-dom': '*'
      react: ^16.8 || ^17.0 || ^18.0 || ^19.0 || ^19.0.0-rc
      react-dom: ^16.8 || ^17.0 || ^18.0 || ^19.0 || ^19.0.0-rc
    peerDependenciesMeta:
      '@types/react':
        optional: true
      '@types/react-dom':
        optional: true

  '@radix-ui/react-primitive@2.1.3':
    resolution: {integrity: sha512-m9gTwRkhy2lvCPe6QJp4d3G1TYEUHn/FzJUtq9MjH46an1wJU+GdoGC5VLof8RX8Ft/DlpshApkhswDLZzHIcQ==}
    peerDependencies:
      '@types/react': '*'
      '@types/react-dom': '*'
      react: ^16.8 || ^17.0 || ^18.0 || ^19.0 || ^19.0.0-rc
      react-dom: ^16.8 || ^17.0 || ^18.0 || ^19.0 || ^19.0.0-rc
    peerDependenciesMeta:
      '@types/react':
        optional: true
      '@types/react-dom':
        optional: true

  '@radix-ui/react-progress@1.1.7':
    resolution: {integrity: sha512-vPdg/tF6YC/ynuBIJlk1mm7Le0VgW6ub6J2UWnTQ7/D23KXcPI1qy+0vBkgKgd38RCMJavBXpB83HPNFMTb0Fg==}
    peerDependencies:
      '@types/react': '*'
      '@types/react-dom': '*'
      react: ^16.8 || ^17.0 || ^18.0 || ^19.0 || ^19.0.0-rc
      react-dom: ^16.8 || ^17.0 || ^18.0 || ^19.0 || ^19.0.0-rc
    peerDependenciesMeta:
      '@types/react':
        optional: true
      '@types/react-dom':
        optional: true

  '@radix-ui/react-roving-focus@1.1.11':
    resolution: {integrity: sha512-7A6S9jSgm/S+7MdtNDSb+IU859vQqJ/QAtcYQcfFC6W8RS4IxIZDldLR0xqCFZ6DCyrQLjLPsxtTNch5jVA4lA==}
    peerDependencies:
      '@types/react': '*'
      '@types/react-dom': '*'
      react: ^16.8 || ^17.0 || ^18.0 || ^19.0 || ^19.0.0-rc
      react-dom: ^16.8 || ^17.0 || ^18.0 || ^19.0 || ^19.0.0-rc
    peerDependenciesMeta:
      '@types/react':
        optional: true
      '@types/react-dom':
        optional: true

  '@radix-ui/react-scroll-area@1.2.10':
    resolution: {integrity: sha512-tAXIa1g3sM5CGpVT0uIbUx/U3Gs5N8T52IICuCtObaos1S8fzsrPXG5WObkQN3S6NVl6wKgPhAIiBGbWnvc97A==}
    peerDependencies:
      '@types/react': '*'
      '@types/react-dom': '*'
      react: ^16.8 || ^17.0 || ^18.0 || ^19.0 || ^19.0.0-rc
      react-dom: ^16.8 || ^17.0 || ^18.0 || ^19.0 || ^19.0.0-rc
    peerDependenciesMeta:
      '@types/react':
        optional: true
      '@types/react-dom':
        optional: true

  '@radix-ui/react-select@2.2.6':
    resolution: {integrity: sha512-I30RydO+bnn2PQztvo25tswPH+wFBjehVGtmagkU78yMdwTwVf12wnAOF+AeP8S2N8xD+5UPbGhkUfPyvT+mwQ==}
    peerDependencies:
      '@types/react': '*'
      '@types/react-dom': '*'
      react: ^16.8 || ^17.0 || ^18.0 || ^19.0 || ^19.0.0-rc
      react-dom: ^16.8 || ^17.0 || ^18.0 || ^19.0 || ^19.0.0-rc
    peerDependenciesMeta:
      '@types/react':
        optional: true
      '@types/react-dom':
        optional: true

  '@radix-ui/react-separator@1.1.7':
    resolution: {integrity: sha512-0HEb8R9E8A+jZjvmFCy/J4xhbXy3TV+9XSnGJ3KvTtjlIUy/YQ/p6UYZvi7YbeoeXdyU9+Y3scizK6hkY37baA==}
    peerDependencies:
      '@types/react': '*'
      '@types/react-dom': '*'
      react: ^16.8 || ^17.0 || ^18.0 || ^19.0 || ^19.0.0-rc
      react-dom: ^16.8 || ^17.0 || ^18.0 || ^19.0 || ^19.0.0-rc
    peerDependenciesMeta:
      '@types/react':
        optional: true
      '@types/react-dom':
        optional: true

  '@radix-ui/react-slider@1.3.6':
    resolution: {integrity: sha512-JPYb1GuM1bxfjMRlNLE+BcmBC8onfCi60Blk7OBqi2MLTFdS+8401U4uFjnwkOr49BLmXxLC6JHkvAsx5OJvHw==}
    peerDependencies:
      '@types/react': '*'
      '@types/react-dom': '*'
      react: ^16.8 || ^17.0 || ^18.0 || ^19.0 || ^19.0.0-rc
      react-dom: ^16.8 || ^17.0 || ^18.0 || ^19.0 || ^19.0.0-rc
    peerDependenciesMeta:
      '@types/react':
        optional: true
      '@types/react-dom':
        optional: true

  '@radix-ui/react-slot@1.2.3':
    resolution: {integrity: sha512-aeNmHnBxbi2St0au6VBVC7JXFlhLlOnvIIlePNniyUNAClzmtAUEY8/pBiK3iHjufOlwA+c20/8jngo7xcrg8A==}
    peerDependencies:
      '@types/react': '*'
      react: ^16.8 || ^17.0 || ^18.0 || ^19.0 || ^19.0.0-rc
    peerDependenciesMeta:
      '@types/react':
        optional: true

  '@radix-ui/react-switch@1.2.6':
    resolution: {integrity: sha512-bByzr1+ep1zk4VubeEVViV592vu2lHE2BZY5OnzehZqOOgogN80+mNtCqPkhn2gklJqOpxWgPoYTSnhBCqpOXQ==}
    peerDependencies:
      '@types/react': '*'
      '@types/react-dom': '*'
      react: ^16.8 || ^17.0 || ^18.0 || ^19.0 || ^19.0.0-rc
      react-dom: ^16.8 || ^17.0 || ^18.0 || ^19.0 || ^19.0.0-rc
    peerDependenciesMeta:
      '@types/react':
        optional: true
      '@types/react-dom':
        optional: true

  '@radix-ui/react-tabs@1.1.13':
    resolution: {integrity: sha512-7xdcatg7/U+7+Udyoj2zodtI9H/IIopqo+YOIcZOq1nJwXWBZ9p8xiu5llXlekDbZkca79a/fozEYQXIA4sW6A==}
    peerDependencies:
      '@types/react': '*'
      '@types/react-dom': '*'
      react: ^16.8 || ^17.0 || ^18.0 || ^19.0 || ^19.0.0-rc
      react-dom: ^16.8 || ^17.0 || ^18.0 || ^19.0 || ^19.0.0-rc
    peerDependenciesMeta:
      '@types/react':
        optional: true
      '@types/react-dom':
        optional: true

  '@radix-ui/react-tooltip@1.2.8':
    resolution: {integrity: sha512-tY7sVt1yL9ozIxvmbtN5qtmH2krXcBCfjEiCgKGLqunJHvgvZG2Pcl2oQ3kbcZARb1BGEHdkLzcYGO8ynVlieg==}
    peerDependencies:
      '@types/react': '*'
      '@types/react-dom': '*'
      react: ^16.8 || ^17.0 || ^18.0 || ^19.0 || ^19.0.0-rc
      react-dom: ^16.8 || ^17.0 || ^18.0 || ^19.0 || ^19.0.0-rc
    peerDependenciesMeta:
      '@types/react':
        optional: true
      '@types/react-dom':
        optional: true

  '@radix-ui/react-use-callback-ref@1.1.1':
    resolution: {integrity: sha512-FkBMwD+qbGQeMu1cOHnuGB6x4yzPjho8ap5WtbEJ26umhgqVXbhekKUQO+hZEL1vU92a3wHwdp0HAcqAUF5iDg==}
    peerDependencies:
      '@types/react': '*'
      react: ^16.8 || ^17.0 || ^18.0 || ^19.0 || ^19.0.0-rc
    peerDependenciesMeta:
      '@types/react':
        optional: true

  '@radix-ui/react-use-controllable-state@1.2.2':
    resolution: {integrity: sha512-BjasUjixPFdS+NKkypcyyN5Pmg83Olst0+c6vGov0diwTEo6mgdqVR6hxcEgFuh4QrAs7Rc+9KuGJ9TVCj0Zzg==}
    peerDependencies:
      '@types/react': '*'
      react: ^16.8 || ^17.0 || ^18.0 || ^19.0 || ^19.0.0-rc
    peerDependenciesMeta:
      '@types/react':
        optional: true

  '@radix-ui/react-use-effect-event@0.0.2':
    resolution: {integrity: sha512-Qp8WbZOBe+blgpuUT+lw2xheLP8q0oatc9UpmiemEICxGvFLYmHm9QowVZGHtJlGbS6A6yJ3iViad/2cVjnOiA==}
    peerDependencies:
      '@types/react': '*'
      react: ^16.8 || ^17.0 || ^18.0 || ^19.0 || ^19.0.0-rc
    peerDependenciesMeta:
      '@types/react':
        optional: true

  '@radix-ui/react-use-escape-keydown@1.1.1':
    resolution: {integrity: sha512-Il0+boE7w/XebUHyBjroE+DbByORGR9KKmITzbR7MyQ4akpORYP/ZmbhAr0DG7RmmBqoOnZdy2QlvajJ2QA59g==}
    peerDependencies:
      '@types/react': '*'
      react: ^16.8 || ^17.0 || ^18.0 || ^19.0 || ^19.0.0-rc
    peerDependenciesMeta:
      '@types/react':
        optional: true

  '@radix-ui/react-use-layout-effect@1.1.1':
    resolution: {integrity: sha512-RbJRS4UWQFkzHTTwVymMTUv8EqYhOp8dOOviLj2ugtTiXRaRQS7GLGxZTLL1jWhMeoSCf5zmcZkqTl9IiYfXcQ==}
    peerDependencies:
      '@types/react': '*'
      react: ^16.8 || ^17.0 || ^18.0 || ^19.0 || ^19.0.0-rc
    peerDependenciesMeta:
      '@types/react':
        optional: true

  '@radix-ui/react-use-previous@1.1.1':
    resolution: {integrity: sha512-2dHfToCj/pzca2Ck724OZ5L0EVrr3eHRNsG/b3xQJLA2hZpVCS99bLAX+hm1IHXDEnzU6by5z/5MIY794/a8NQ==}
    peerDependencies:
      '@types/react': '*'
      react: ^16.8 || ^17.0 || ^18.0 || ^19.0 || ^19.0.0-rc
    peerDependenciesMeta:
      '@types/react':
        optional: true

  '@radix-ui/react-use-rect@1.1.1':
    resolution: {integrity: sha512-QTYuDesS0VtuHNNvMh+CjlKJ4LJickCMUAqjlE3+j8w+RlRpwyX3apEQKGFzbZGdo7XNG1tXa+bQqIE7HIXT2w==}
    peerDependencies:
      '@types/react': '*'
      react: ^16.8 || ^17.0 || ^18.0 || ^19.0 || ^19.0.0-rc
    peerDependenciesMeta:
      '@types/react':
        optional: true

  '@radix-ui/react-use-size@1.1.1':
    resolution: {integrity: sha512-ewrXRDTAqAXlkl6t/fkXWNAhFX9I+CkKlw6zjEwk86RSPKwZr3xpBRso655aqYafwtnbpHLj6toFzmd6xdVptQ==}
    peerDependencies:
      '@types/react': '*'
      react: ^16.8 || ^17.0 || ^18.0 || ^19.0 || ^19.0.0-rc
    peerDependenciesMeta:
      '@types/react':
        optional: true

  '@radix-ui/react-visually-hidden@1.2.3':
    resolution: {integrity: sha512-pzJq12tEaaIhqjbzpCuv/OypJY/BPavOofm+dbab+MHLajy277+1lLm6JFcGgF5eskJ6mquGirhXY2GD/8u8Ug==}
    peerDependencies:
      '@types/react': '*'
      '@types/react-dom': '*'
      react: ^16.8 || ^17.0 || ^18.0 || ^19.0 || ^19.0.0-rc
      react-dom: ^16.8 || ^17.0 || ^18.0 || ^19.0 || ^19.0.0-rc
    peerDependenciesMeta:
      '@types/react':
        optional: true
      '@types/react-dom':
        optional: true

  '@radix-ui/rect@1.1.1':
    resolution: {integrity: sha512-HPwpGIzkl28mWyZqG52jiqDJ12waP11Pa1lGoiyUkIEuMLBP0oeK/C89esbXrxsky5we7dfd8U58nm0SgAWpVw==}

  '@rolldown/pluginutils@1.0.0-beta.38':
    resolution: {integrity: sha512-N/ICGKleNhA5nc9XXQG/kkKHJ7S55u0x0XUJbbkmdCnFuoRkM1Il12q9q0eX19+M7KKUEPw/daUPIRnxhcxAIw==}

  '@rollup/plugin-babel@5.3.1':
    resolution: {integrity: sha512-WFfdLWU/xVWKeRQnKmIAQULUI7Il0gZnBIH/ZFO069wYIfPu+8zrfp/KMW0atmELoRDq8FbiP3VCss9MhCut7Q==}
    engines: {node: '>= 10.0.0'}
    peerDependencies:
      '@babel/core': ^7.0.0
      '@types/babel__core': ^7.1.9
      rollup: ^1.20.0||^2.0.0
    peerDependenciesMeta:
      '@types/babel__core':
        optional: true

  '@rollup/plugin-node-resolve@15.3.1':
    resolution: {integrity: sha512-tgg6b91pAybXHJQMAAwW9VuWBO6Thi+q7BCNARLwSqlmsHz0XYURtGvh/AuwSADXSI4h/2uHbs7s4FzlZDGSGA==}
    engines: {node: '>=14.0.0'}
    peerDependencies:
      rollup: ^2.78.0||^3.0.0||^4.0.0
    peerDependenciesMeta:
      rollup:
        optional: true

  '@rollup/plugin-replace@2.4.2':
    resolution: {integrity: sha512-IGcu+cydlUMZ5En85jxHH4qj2hta/11BHq95iHEyb2sbgiN0eCdzvUcHw5gt9pBL5lTi4JDYJ1acCoMGpTvEZg==}
    peerDependencies:
      rollup: ^1.20.0 || ^2.0.0

  '@rollup/plugin-terser@0.4.4':
    resolution: {integrity: sha512-XHeJC5Bgvs8LfukDwWZp7yeqin6ns8RTl2B9avbejt6tZqsqvVoWI7ZTQrcNsfKEDWBTnTxM8nMDkO2IFFbd0A==}
    engines: {node: '>=14.0.0'}
    peerDependencies:
      rollup: ^2.0.0||^3.0.0||^4.0.0
    peerDependenciesMeta:
      rollup:
        optional: true

  '@rollup/pluginutils@3.1.0':
    resolution: {integrity: sha512-GksZ6pr6TpIjHm8h9lSQ8pi8BE9VeubNT0OMJ3B5uZJ8pz73NPiqOtCog/x2/QzM1ENChPKxMDhiQuRHsqc+lg==}
    engines: {node: '>= 8.0.0'}
    peerDependencies:
      rollup: ^1.20.0||^2.0.0

  '@rollup/pluginutils@5.3.0':
    resolution: {integrity: sha512-5EdhGZtnu3V88ces7s53hhfK5KSASnJZv8Lulpc04cWO3REESroJXg73DFsOmgbU2BhwV0E20bu2IDZb3VKW4Q==}
    engines: {node: '>=14.0.0'}
    peerDependencies:
      rollup: ^1.20.0||^2.0.0||^3.0.0||^4.0.0
    peerDependenciesMeta:
      rollup:
        optional: true

  '@rollup/rollup-android-arm-eabi@4.52.3':
    resolution: {integrity: sha512-h6cqHGZ6VdnwliFG1NXvMPTy/9PS3h8oLh7ImwR+kl+oYnQizgjxsONmmPSb2C66RksfkfIxEVtDSEcJiO0tqw==}
    cpu: [arm]
    os: [android]

  '@rollup/rollup-android-arm64@4.52.3':
    resolution: {integrity: sha512-wd+u7SLT/u6knklV/ifG7gr5Qy4GUbH2hMWcDauPFJzmCZUAJ8L2bTkVXC2niOIxp8lk3iH/QX8kSrUxVZrOVw==}
    cpu: [arm64]
    os: [android]

  '@rollup/rollup-darwin-arm64@4.52.3':
    resolution: {integrity: sha512-lj9ViATR1SsqycwFkJCtYfQTheBdvlWJqzqxwc9f2qrcVrQaF/gCuBRTiTolkRWS6KvNxSk4KHZWG7tDktLgjg==}
    cpu: [arm64]
    os: [darwin]

  '@rollup/rollup-darwin-x64@4.52.3':
    resolution: {integrity: sha512-+Dyo7O1KUmIsbzx1l+4V4tvEVnVQqMOIYtrxK7ncLSknl1xnMHLgn7gddJVrYPNZfEB8CIi3hK8gq8bDhb3h5A==}
    cpu: [x64]
    os: [darwin]

  '@rollup/rollup-freebsd-arm64@4.52.3':
    resolution: {integrity: sha512-u9Xg2FavYbD30g3DSfNhxgNrxhi6xVG4Y6i9Ur1C7xUuGDW3banRbXj+qgnIrwRN4KeJ396jchwy9bCIzbyBEQ==}
    cpu: [arm64]
    os: [freebsd]

  '@rollup/rollup-freebsd-x64@4.52.3':
    resolution: {integrity: sha512-5M8kyi/OX96wtD5qJR89a/3x5x8x5inXBZO04JWhkQb2JWavOWfjgkdvUqibGJeNNaz1/Z1PPza5/tAPXICI6A==}
    cpu: [x64]
    os: [freebsd]

  '@rollup/rollup-linux-arm-gnueabihf@4.52.3':
    resolution: {integrity: sha512-IoerZJ4l1wRMopEHRKOO16e04iXRDyZFZnNZKrWeNquh5d6bucjezgd+OxG03mOMTnS1x7hilzb3uURPkJ0OfA==}
    cpu: [arm]
    os: [linux]

  '@rollup/rollup-linux-arm-musleabihf@4.52.3':
    resolution: {integrity: sha512-ZYdtqgHTDfvrJHSh3W22TvjWxwOgc3ThK/XjgcNGP2DIwFIPeAPNsQxrJO5XqleSlgDux2VAoWQ5iJrtaC1TbA==}
    cpu: [arm]
    os: [linux]

  '@rollup/rollup-linux-arm64-gnu@4.52.3':
    resolution: {integrity: sha512-NcViG7A0YtuFDA6xWSgmFb6iPFzHlf5vcqb2p0lGEbT+gjrEEz8nC/EeDHvx6mnGXnGCC1SeVV+8u+smj0CeGQ==}
    cpu: [arm64]
    os: [linux]

  '@rollup/rollup-linux-arm64-musl@4.52.3':
    resolution: {integrity: sha512-d3pY7LWno6SYNXRm6Ebsq0DJGoiLXTb83AIPCXl9fmtIQs/rXoS8SJxxUNtFbJ5MiOvs+7y34np77+9l4nfFMw==}
    cpu: [arm64]
    os: [linux]

  '@rollup/rollup-linux-loong64-gnu@4.52.3':
    resolution: {integrity: sha512-3y5GA0JkBuirLqmjwAKwB0keDlI6JfGYduMlJD/Rl7fvb4Ni8iKdQs1eiunMZJhwDWdCvrcqXRY++VEBbvk6Eg==}
    cpu: [loong64]
    os: [linux]

  '@rollup/rollup-linux-ppc64-gnu@4.52.3':
    resolution: {integrity: sha512-AUUH65a0p3Q0Yfm5oD2KVgzTKgwPyp9DSXc3UA7DtxhEb/WSPfbG4wqXeSN62OG5gSo18em4xv6dbfcUGXcagw==}
    cpu: [ppc64]
    os: [linux]

  '@rollup/rollup-linux-riscv64-gnu@4.52.3':
    resolution: {integrity: sha512-1makPhFFVBqZE+XFg3Dkq+IkQ7JvmUrwwqaYBL2CE+ZpxPaqkGaiWFEWVGyvTwZace6WLJHwjVh/+CXbKDGPmg==}
    cpu: [riscv64]
    os: [linux]

  '@rollup/rollup-linux-riscv64-musl@4.52.3':
    resolution: {integrity: sha512-OOFJa28dxfl8kLOPMUOQBCO6z3X2SAfzIE276fwT52uXDWUS178KWq0pL7d6p1kz7pkzA0yQwtqL0dEPoVcRWg==}
    cpu: [riscv64]
    os: [linux]

  '@rollup/rollup-linux-s390x-gnu@4.52.3':
    resolution: {integrity: sha512-jMdsML2VI5l+V7cKfZx3ak+SLlJ8fKvLJ0Eoa4b9/vCUrzXKgoKxvHqvJ/mkWhFiyp88nCkM5S2v6nIwRtPcgg==}
    cpu: [s390x]
    os: [linux]

  '@rollup/rollup-linux-x64-gnu@4.52.3':
    resolution: {integrity: sha512-tPgGd6bY2M2LJTA1uGq8fkSPK8ZLYjDjY+ZLK9WHncCnfIz29LIXIqUgzCR0hIefzy6Hpbe8Th5WOSwTM8E7LA==}
    cpu: [x64]
    os: [linux]

  '@rollup/rollup-linux-x64-musl@4.52.3':
    resolution: {integrity: sha512-BCFkJjgk+WFzP+tcSMXq77ymAPIxsX9lFJWs+2JzuZTLtksJ2o5hvgTdIcZ5+oKzUDMwI0PfWzRBYAydAHF2Mw==}
    cpu: [x64]
    os: [linux]

  '@rollup/rollup-openharmony-arm64@4.52.3':
    resolution: {integrity: sha512-KTD/EqjZF3yvRaWUJdD1cW+IQBk4fbQaHYJUmP8N4XoKFZilVL8cobFSTDnjTtxWJQ3JYaMgF4nObY/+nYkumA==}
    cpu: [arm64]
    os: [openharmony]

  '@rollup/rollup-win32-arm64-msvc@4.52.3':
    resolution: {integrity: sha512-+zteHZdoUYLkyYKObGHieibUFLbttX2r+58l27XZauq0tcWYYuKUwY2wjeCN9oK1Um2YgH2ibd6cnX/wFD7DuA==}
    cpu: [arm64]
    os: [win32]

  '@rollup/rollup-win32-ia32-msvc@4.52.3':
    resolution: {integrity: sha512-of1iHkTQSo3kr6dTIRX6t81uj/c/b15HXVsPcEElN5sS859qHrOepM5p9G41Hah+CTqSh2r8Bm56dL2z9UQQ7g==}
    cpu: [ia32]
    os: [win32]

  '@rollup/rollup-win32-x64-gnu@4.52.3':
    resolution: {integrity: sha512-s0hybmlHb56mWVZQj8ra9048/WZTPLILKxcvcq+8awSZmyiSUZjjem1AhU3Tf4ZKpYhK4mg36HtHDOe8QJS5PQ==}
    cpu: [x64]
    os: [win32]

  '@rollup/rollup-win32-x64-msvc@4.52.3':
    resolution: {integrity: sha512-zGIbEVVXVtauFgl3MRwGWEN36P5ZGenHRMgNw88X5wEhEBpq0XrMEZwOn07+ICrwM17XO5xfMZqh0OldCH5VTA==}
    cpu: [x64]
    os: [win32]

  '@stylistic/eslint-plugin@5.4.0':
    resolution: {integrity: sha512-UG8hdElzuBDzIbjG1QDwnYH0MQ73YLXDFHgZzB4Zh/YJfnw8XNsloVtytqzx0I2Qky9THSdpTmi8Vjn/pf/Lew==}
    engines: {node: ^18.18.0 || ^20.9.0 || >=21.1.0}
    peerDependencies:
      eslint: '>=9.0.0'

  '@surma/rollup-plugin-off-main-thread@2.2.3':
    resolution: {integrity: sha512-lR8q/9W7hZpMWweNiAKU7NQerBnzQQLvi8qnTDU/fxItPhtZVMbPV3lbCwjhIlNBe9Bbr5V+KHshvWmVSG9cxQ==}

  '@tailwindcss/node@4.1.13':
    resolution: {integrity: sha512-eq3ouolC1oEFOAvOMOBAmfCIqZBJuvWvvYWh5h5iOYfe1HFC6+GZ6EIL0JdM3/niGRJmnrOc+8gl9/HGUaaptw==}

  '@tailwindcss/oxide-android-arm64@4.1.13':
    resolution: {integrity: sha512-BrpTrVYyejbgGo57yc8ieE+D6VT9GOgnNdmh5Sac6+t0m+v+sKQevpFVpwX3pBrM2qKrQwJ0c5eDbtjouY/+ew==}
    engines: {node: '>= 10'}
    cpu: [arm64]
    os: [android]

  '@tailwindcss/oxide-darwin-arm64@4.1.13':
    resolution: {integrity: sha512-YP+Jksc4U0KHcu76UhRDHq9bx4qtBftp9ShK/7UGfq0wpaP96YVnnjFnj3ZFrUAjc5iECzODl/Ts0AN7ZPOANQ==}
    engines: {node: '>= 10'}
    cpu: [arm64]
    os: [darwin]

  '@tailwindcss/oxide-darwin-x64@4.1.13':
    resolution: {integrity: sha512-aAJ3bbwrn/PQHDxCto9sxwQfT30PzyYJFG0u/BWZGeVXi5Hx6uuUOQEI2Fa43qvmUjTRQNZnGqe9t0Zntexeuw==}
    engines: {node: '>= 10'}
    cpu: [x64]
    os: [darwin]

  '@tailwindcss/oxide-freebsd-x64@4.1.13':
    resolution: {integrity: sha512-Wt8KvASHwSXhKE/dJLCCWcTSVmBj3xhVhp/aF3RpAhGeZ3sVo7+NTfgiN8Vey/Fi8prRClDs6/f0KXPDTZE6nQ==}
    engines: {node: '>= 10'}
    cpu: [x64]
    os: [freebsd]

  '@tailwindcss/oxide-linux-arm-gnueabihf@4.1.13':
    resolution: {integrity: sha512-mbVbcAsW3Gkm2MGwA93eLtWrwajz91aXZCNSkGTx/R5eb6KpKD5q8Ueckkh9YNboU8RH7jiv+ol/I7ZyQ9H7Bw==}
    engines: {node: '>= 10'}
    cpu: [arm]
    os: [linux]

  '@tailwindcss/oxide-linux-arm64-gnu@4.1.13':
    resolution: {integrity: sha512-wdtfkmpXiwej/yoAkrCP2DNzRXCALq9NVLgLELgLim1QpSfhQM5+ZxQQF8fkOiEpuNoKLp4nKZ6RC4kmeFH0HQ==}
    engines: {node: '>= 10'}
    cpu: [arm64]
    os: [linux]

  '@tailwindcss/oxide-linux-arm64-musl@4.1.13':
    resolution: {integrity: sha512-hZQrmtLdhyqzXHB7mkXfq0IYbxegaqTmfa1p9MBj72WPoDD3oNOh1Lnxf6xZLY9C3OV6qiCYkO1i/LrzEdW2mg==}
    engines: {node: '>= 10'}
    cpu: [arm64]
    os: [linux]

  '@tailwindcss/oxide-linux-x64-gnu@4.1.13':
    resolution: {integrity: sha512-uaZTYWxSXyMWDJZNY1Ul7XkJTCBRFZ5Fo6wtjrgBKzZLoJNrG+WderJwAjPzuNZOnmdrVg260DKwXCFtJ/hWRQ==}
    engines: {node: '>= 10'}
    cpu: [x64]
    os: [linux]

  '@tailwindcss/oxide-linux-x64-musl@4.1.13':
    resolution: {integrity: sha512-oXiPj5mi4Hdn50v5RdnuuIms0PVPI/EG4fxAfFiIKQh5TgQgX7oSuDWntHW7WNIi/yVLAiS+CRGW4RkoGSSgVQ==}
    engines: {node: '>= 10'}
    cpu: [x64]
    os: [linux]

  '@tailwindcss/oxide-wasm32-wasi@4.1.13':
    resolution: {integrity: sha512-+LC2nNtPovtrDwBc/nqnIKYh/W2+R69FA0hgoeOn64BdCX522u19ryLh3Vf3F8W49XBcMIxSe665kwy21FkhvA==}
    engines: {node: '>=14.0.0'}
    cpu: [wasm32]
    bundledDependencies:
      - '@napi-rs/wasm-runtime'
      - '@emnapi/core'
      - '@emnapi/runtime'
      - '@tybys/wasm-util'
      - '@emnapi/wasi-threads'
      - tslib

  '@tailwindcss/oxide-win32-arm64-msvc@4.1.13':
    resolution: {integrity: sha512-dziTNeQXtoQ2KBXmrjCxsuPk3F3CQ/yb7ZNZNA+UkNTeiTGgfeh+gH5Pi7mRncVgcPD2xgHvkFCh/MhZWSgyQg==}
    engines: {node: '>= 10'}
    cpu: [arm64]
    os: [win32]

  '@tailwindcss/oxide-win32-x64-msvc@4.1.13':
    resolution: {integrity: sha512-3+LKesjXydTkHk5zXX01b5KMzLV1xl2mcktBJkje7rhFUpUlYJy7IMOLqjIRQncLTa1WZZiFY/foAeB5nmaiTw==}
    engines: {node: '>= 10'}
    cpu: [x64]
    os: [win32]

  '@tailwindcss/oxide@4.1.13':
    resolution: {integrity: sha512-CPgsM1IpGRa880sMbYmG1s4xhAy3xEt1QULgTJGQmZUeNgXFR7s1YxYygmJyBGtou4SyEosGAGEeYqY7R53bIA==}
    engines: {node: '>= 10'}

  '@tailwindcss/vite@4.1.13':
    resolution: {integrity: sha512-0PmqLQ010N58SbMTJ7BVJ4I2xopiQn/5i6nlb4JmxzQf8zcS5+m2Cv6tqh+sfDwtIdjoEnOvwsGQ1hkUi8QEHQ==}
    peerDependencies:
      vite: ^5.2.0 || ^6 || ^7

  '@tanstack/devtools-event-client@0.3.2':
    resolution: {integrity: sha512-gkvph/YMCFUfAca75EsJBJnhbKitDGix7vdEcT/3lAV+eyGSv+uECYG43apVQN4yLJKnV6mzcNvGzOhDhb72gg==}
    engines: {node: '>=18'}

  '@tanstack/form-core@1.24.0':
    resolution: {integrity: sha512-bMxl7cwBt6WYiajImYN/0fjYRuiTAW7+3C/zPHNyxLTc6U5voPGr1lF1RGzf3U5Q8qtvHyGF0dVuISMLqb31yQ==}

  '@tanstack/history@1.132.21':
    resolution: {integrity: sha512-5ziPz3YarKU5cBJoEJ4muV8cy+5W4oWdJMqW7qosMrK5fb9Qfm+QWX+kO3emKJMu4YOUofVu3toEuuD3x1zXKw==}
    engines: {node: '>=12'}

  '@tanstack/query-core@5.90.2':
    resolution: {integrity: sha512-k/TcR3YalnzibscALLwxeiLUub6jN5EDLwKDiO7q5f4ICEoptJ+n9+7vcEFy5/x/i6Q+Lb/tXrsKCggf5uQJXQ==}

  '@tanstack/react-form@1.23.4':
    resolution: {integrity: sha512-aWkWb+0X8WIaOUuPhNHawgXX9yH2ZpM7AU8mvCd6/qUZMMRPPfsHu3jB1no59Tx5sfc29H1T5UxTQU7MyVQyDQ==}
    peerDependencies:
      '@tanstack/react-start': ^1.130.10
      react: ^17.0.0 || ^18.0.0 || ^19.0.0
    peerDependenciesMeta:
      '@tanstack/react-start':
        optional: true

  '@tanstack/react-query@5.90.2':
    resolution: {integrity: sha512-CLABiR+h5PYfOWr/z+vWFt5VsOA2ekQeRQBFSKlcoW6Ndx/f8rfyVmq4LbgOM4GG2qtxAxjLYLOpCNTYm4uKzw==}
    peerDependencies:
      react: ^18 || ^19

  '@tanstack/react-router@1.132.25':
    resolution: {integrity: sha512-ws/yTHal60QYKDwp7L6PknXr+TGfrXVViLz0vcuXdLwqngOZfXoaicSPSL7meTYM0lQ8a6iJLaeRf65REX9zVg==}
    engines: {node: '>=12'}
    peerDependencies:
      react: '>=18.0.0 || >=19.0.0'
      react-dom: '>=18.0.0 || >=19.0.0'

  '@tanstack/react-store@0.7.7':
    resolution: {integrity: sha512-qqT0ufegFRDGSof9D/VqaZgjNgp4tRPHZIJq2+QIHkMUtHjaJ0lYrrXjeIUJvjnTbgPfSD1XgOMEt0lmANn6Zg==}
    peerDependencies:
      react: ^16.8.0 || ^17.0.0 || ^18.0.0 || ^19.0.0
      react-dom: ^16.8.0 || ^17.0.0 || ^18.0.0 || ^19.0.0

  '@tanstack/react-table@8.21.3':
    resolution: {integrity: sha512-5nNMTSETP4ykGegmVkhjcS8tTLW6Vl4axfEGQN3v0zdHYbK4UfoqfPChclTrJ4EoK9QynqAu9oUf8VEmrpZ5Ww==}
    engines: {node: '>=12'}
    peerDependencies:
      react: '>=16.8'
      react-dom: '>=16.8'

  '@tanstack/react-virtual@3.13.12':
    resolution: {integrity: sha512-Gd13QdxPSukP8ZrkbgS2RwoZseTTbQPLnQEn7HY/rqtM+8Zt95f7xKC7N0EsKs7aoz0WzZ+fditZux+F8EzYxA==}
    peerDependencies:
      react: ^16.8.0 || ^17.0.0 || ^18.0.0 || ^19.0.0
      react-dom: ^16.8.0 || ^17.0.0 || ^18.0.0 || ^19.0.0

  '@tanstack/router-core@1.132.21':
    resolution: {integrity: sha512-C+Pe/p6EwMs9DIPBfAXoNtbp1POo/abfl4AEWsDXNAnjVr2OB6aHFMIENUJx1cjs6zUT/4t9FtA/+zptSWtv9A==}
    engines: {node: '>=12'}

  '@tanstack/store@0.7.7':
    resolution: {integrity: sha512-xa6pTan1bcaqYDS9BDpSiS63qa6EoDkPN9RsRaxHuDdVDNntzq3xNwR5YKTU/V3SkSyC9T4YVOPh2zRQN0nhIQ==}

  '@tanstack/table-core@8.21.3':
    resolution: {integrity: sha512-ldZXEhOBb8Is7xLs01fR3YEc3DERiz5silj8tnGkFZytt1abEvl/GhUmCE0PMLaMPTa3Jk4HbKmRlHmu+gCftg==}
    engines: {node: '>=12'}

  '@tanstack/virtual-core@3.13.12':
    resolution: {integrity: sha512-1YBOJfRHV4sXUmWsFSf5rQor4Ss82G8dQWLRbnk3GA4jeP8hQt1hxXh0tmflpC0dz3VgEv/1+qwPyLeWkQuPFA==}

  '@types/babel__core@7.20.5':
    resolution: {integrity: sha512-qoQprZvz5wQFJwMDqeseRXWv3rqMvhgpbXFfVyWhbx9X47POIA6i/+dXefEmZKoAgOaTdaIgNSMqMIU61yRyzA==}

  '@types/babel__generator@7.27.0':
    resolution: {integrity: sha512-ufFd2Xi92OAVPYsy+P4n7/U7e68fex0+Ee8gSG9KX7eo084CWiQ4sdxktvdl0bOPupXtVJPY19zk6EwWqUQ8lg==}

  '@types/babel__template@7.4.4':
    resolution: {integrity: sha512-h/NUaSyG5EyxBIp8YRxo4RMe2/qQgvyowRwVMzhYhBCONbW8PUsg4lkFMrhgZhUe5z3L3MiLDuvyJ/CaPa2A8A==}

  '@types/babel__traverse@7.28.0':
    resolution: {integrity: sha512-8PvcXf70gTDZBgt9ptxJ8elBeBjcLOAcOtoO/mPJjtji1+CdGbHgm77om1GrsPxsiE+uXIpNSK64UYaIwQXd4Q==}

  '@types/culori@4.0.1':
    resolution: {integrity: sha512-43M51r/22CjhbOXyGT361GZ9vncSVQ39u62x5eJdBQFviI8zWp2X5jzqg7k4M6PVgDQAClpy2bUe2dtwEgEDVQ==}

  '@types/d3-array@3.2.1':
    resolution: {integrity: sha512-Y2Jn2idRrLzUfAKV2LyRImR+y4oa2AntrgID95SHJxuMUrkNXmanDSed71sRNZysveJVt1hLLemQZIady0FpEg==}

  '@types/d3-color@3.1.3':
    resolution: {integrity: sha512-iO90scth9WAbmgv7ogoq57O9YpKmFBbmoEoCHDB2xMBY0+/KVrqAaCDyCE16dUspeOvIxFFRI+0sEtqDqy2b4A==}

  '@types/d3-ease@3.0.2':
    resolution: {integrity: sha512-NcV1JjO5oDzoK26oMzbILE6HW7uVXOHLQvHshBUW4UMdZGfiY6v5BeQwh9a9tCzv+CeefZQHJt5SRgK154RtiA==}

  '@types/d3-interpolate@3.0.4':
    resolution: {integrity: sha512-mgLPETlrpVV1YRJIglr4Ez47g7Yxjl1lj7YKsiMCb27VJH9W8NVM6Bb9d8kkpG/uAQS5AmbA48q2IAolKKo1MA==}

  '@types/d3-path@3.1.1':
    resolution: {integrity: sha512-VMZBYyQvbGmWyWVea0EHs/BwLgxc+MKi1zLDCONksozI4YJMcTt8ZEuIR4Sb1MMTE8MMW49v0IwI5+b7RmfWlg==}

  '@types/d3-scale@4.0.9':
    resolution: {integrity: sha512-dLmtwB8zkAeO/juAMfnV+sItKjlsw2lKdZVVy6LRr0cBmegxSABiLEpGVmSJJ8O08i4+sGR6qQtb6WtuwJdvVw==}

  '@types/d3-shape@3.1.7':
    resolution: {integrity: sha512-VLvUQ33C+3J+8p+Daf+nYSOsjB4GXp19/S/aGo60m9h1v6XaxjiT82lKVWJCfzhtuZ3yD7i/TPeC/fuKLLOSmg==}

  '@types/d3-time@3.0.4':
    resolution: {integrity: sha512-yuzZug1nkAAaBlBBikKZTgzCeA+k1uy4ZFwWANOfKw5z5LRhV0gNA7gNkKm7HoK+HRN0wX3EkxGk0fpbWhmB7g==}

  '@types/d3-timer@3.0.2':
    resolution: {integrity: sha512-Ps3T8E8dZDam6fUyNiMkekK3XUsaUEik+idO9/YjPtfj2qruF8tFBXS7XhtE4iIXBLxhmLjP3SXpLhVf21I9Lw==}

  '@types/estree@0.0.39':
    resolution: {integrity: sha512-EYNwp3bU+98cpU4lAWYYL7Zz+2gryWH1qbdDTidVd6hkiR6weksdbMadyXKXNPEkQFhXM+hVO9ZygomHXp+AIw==}

  '@types/estree@1.0.8':
    resolution: {integrity: sha512-dWHzHa2WqEXI/O1E9OjrocMTKJl2mSrEolh1Iomrv6U+JuNwaHXsXx9bLu5gG7BUWFIN0skIQJQ/L1rIex4X6w==}

  '@types/json-schema@7.0.15':
    resolution: {integrity: sha512-5+fP8P8MFNC+AyZCDxrB2pkZFPGzqQWUzpSeuuVLvm8VMcorNYavBqoFcxK8bQz4Qsbn4oUEEem4wDLfcysGHA==}

  '@types/node@24.6.0':
    resolution: {integrity: sha512-F1CBxgqwOMc4GKJ7eY22hWhBVQuMYTtqI8L0FcszYcpYX0fzfDGpez22Xau8Mgm7O9fI+zA/TYIdq3tGWfweBA==}

  '@types/react-dom@19.1.9':
    resolution: {integrity: sha512-qXRuZaOsAdXKFyOhRBg6Lqqc0yay13vN7KrIg4L7N4aaHN68ma9OK3NE1BoDFgFOTfM7zg+3/8+2n8rLUH3OKQ==}
    peerDependencies:
      '@types/react': ^19.0.0

  '@types/react@19.1.15':
    resolution: {integrity: sha512-+kLxJpaJzXybyDyFXYADyP1cznTO8HSuBpenGlnKOAkH4hyNINiywvXS/tGJhsrGGP/gM185RA3xpjY0Yg4erA==}

  '@types/resolve@1.20.2':
    resolution: {integrity: sha512-60BCwRFOZCQhDncwQdxxeOEEkbc5dIMccYLwbxsS4TUNeVECQ/pBJ0j09mrHOl/JJvpRPGwO9SvE4nR2Nb/a4Q==}

  '@types/trusted-types@2.0.7':
    resolution: {integrity: sha512-ScaPdn1dQczgbl0QFTeTOmVHFULt394XJgOQNoyVhZ6r2vLnMLJfBPd53SB52T/3G36VI1/g2MZaX0cwDuXsfw==}

  '@typescript-eslint/eslint-plugin@8.45.0':
    resolution: {integrity: sha512-HC3y9CVuevvWCl/oyZuI47dOeDF9ztdMEfMH8/DW/Mhwa9cCLnK1oD7JoTVGW/u7kFzNZUKUoyJEqkaJh5y3Wg==}
    engines: {node: ^18.18.0 || ^20.9.0 || >=21.1.0}
    peerDependencies:
      '@typescript-eslint/parser': ^8.45.0
      eslint: ^8.57.0 || ^9.0.0
      typescript: '>=4.8.4 <6.0.0'

  '@typescript-eslint/parser@8.45.0':
    resolution: {integrity: sha512-TGf22kon8KW+DeKaUmOibKWktRY8b2NSAZNdtWh798COm1NWx8+xJ6iFBtk3IvLdv6+LGLJLRlyhrhEDZWargQ==}
    engines: {node: ^18.18.0 || ^20.9.0 || >=21.1.0}
    peerDependencies:
      eslint: ^8.57.0 || ^9.0.0
      typescript: '>=4.8.4 <6.0.0'

  '@typescript-eslint/project-service@8.45.0':
    resolution: {integrity: sha512-3pcVHwMG/iA8afdGLMuTibGR7pDsn9RjDev6CCB+naRsSYs2pns5QbinF4Xqw6YC/Sj3lMrm/Im0eMfaa61WUg==}
    engines: {node: ^18.18.0 || ^20.9.0 || >=21.1.0}
    peerDependencies:
      typescript: '>=4.8.4 <6.0.0'

  '@typescript-eslint/scope-manager@8.45.0':
    resolution: {integrity: sha512-clmm8XSNj/1dGvJeO6VGH7EUSeA0FMs+5au/u3lrA3KfG8iJ4u8ym9/j2tTEoacAffdW1TVUzXO30W1JTJS7dA==}
    engines: {node: ^18.18.0 || ^20.9.0 || >=21.1.0}

  '@typescript-eslint/tsconfig-utils@8.45.0':
    resolution: {integrity: sha512-aFdr+c37sc+jqNMGhH+ajxPXwjv9UtFZk79k8pLoJ6p4y0snmYpPA52GuWHgt2ZF4gRRW6odsEj41uZLojDt5w==}
    engines: {node: ^18.18.0 || ^20.9.0 || >=21.1.0}
    peerDependencies:
      typescript: '>=4.8.4 <6.0.0'

  '@typescript-eslint/type-utils@8.45.0':
    resolution: {integrity: sha512-bpjepLlHceKgyMEPglAeULX1vixJDgaKocp0RVJ5u4wLJIMNuKtUXIczpJCPcn2waII0yuvks/5m5/h3ZQKs0A==}
    engines: {node: ^18.18.0 || ^20.9.0 || >=21.1.0}
    peerDependencies:
      eslint: ^8.57.0 || ^9.0.0
      typescript: '>=4.8.4 <6.0.0'

  '@typescript-eslint/types@8.45.0':
    resolution: {integrity: sha512-WugXLuOIq67BMgQInIxxnsSyRLFxdkJEJu8r4ngLR56q/4Q5LrbfkFRH27vMTjxEK8Pyz7QfzuZe/G15qQnVRA==}
    engines: {node: ^18.18.0 || ^20.9.0 || >=21.1.0}

  '@typescript-eslint/typescript-estree@8.45.0':
    resolution: {integrity: sha512-GfE1NfVbLam6XQ0LcERKwdTTPlLvHvXXhOeUGC1OXi4eQBoyy1iVsW+uzJ/J9jtCz6/7GCQ9MtrQ0fml/jWCnA==}
    engines: {node: ^18.18.0 || ^20.9.0 || >=21.1.0}
    peerDependencies:
      typescript: '>=4.8.4 <6.0.0'

  '@typescript-eslint/utils@8.45.0':
    resolution: {integrity: sha512-bxi1ht+tLYg4+XV2knz/F7RVhU0k6VrSMc9sb8DQ6fyCTrGQLHfo7lDtN0QJjZjKkLA2ThrKuCdHEvLReqtIGg==}
    engines: {node: ^18.18.0 || ^20.9.0 || >=21.1.0}
    peerDependencies:
      eslint: ^8.57.0 || ^9.0.0
      typescript: '>=4.8.4 <6.0.0'

  '@typescript-eslint/visitor-keys@8.45.0':
    resolution: {integrity: sha512-qsaFBA3e09MIDAGFUrTk+dzqtfv1XPVz8t8d1f0ybTzrCY7BKiMC5cjrl1O/P7UmHsNyW90EYSkU/ZWpmXelag==}
    engines: {node: ^18.18.0 || ^20.9.0 || >=21.1.0}

  '@vitejs/plugin-react@5.0.4':
    resolution: {integrity: sha512-La0KD0vGkVkSk6K+piWDKRUyg8Rl5iAIKRMH0vMJI0Eg47bq1eOxmoObAaQG37WMW9MSyk7Cs8EIWwJC1PtzKA==}
    engines: {node: ^20.19.0 || >=22.12.0}
    peerDependencies:
      vite: ^4.2.0 || ^5.0.0 || ^6.0.0 || ^7.0.0

  acorn-jsx@5.3.2:
    resolution: {integrity: sha512-rq9s+JNhf0IChjtDXxllJ7g41oZk5SlXtp0LHwyA5cejwn7vKmKp4pPri6YEePv2PU65sAsegbXtIinmDFDXgQ==}
    peerDependencies:
      acorn: ^6.0.0 || ^7.0.0 || ^8.0.0

  acorn@8.15.0:
    resolution: {integrity: sha512-NZyJarBfL7nWwIq+FDL6Zp/yHEhePMNnnJ0y3qfieCrmNvYct8uvtiV41UvlSe6apAfk0fY1FbWx+NwfmpvtTg==}
    engines: {node: '>=0.4.0'}
    hasBin: true

  ajv@6.12.6:
    resolution: {integrity: sha512-j3fVLgvTo527anyYyJOGTYJbG+vnnQYvE0m5mmkc1TK+nxAppkCLMIL0aZ4dblVCNoGShhm+kzE4ZUykBoMg4g==}

  ajv@8.17.1:
    resolution: {integrity: sha512-B/gBuNg5SiMTrPkC+A2+cW0RszwxYmn6VYxB/inlBStS5nx6xHIt/ehKRhIMhqusl7a8LjQoZnjCs5vhwxOQ1g==}

  ansi-styles@4.3.0:
    resolution: {integrity: sha512-zbB9rCJAT1rbjiVDb2hqKFHNYLxgtk8NURxZ3IZwD3F6NtxbXZQCnnSi1Lkx+IDohdPlFp222wVALIheZJQSEg==}
    engines: {node: '>=8'}

  argparse@2.0.1:
    resolution: {integrity: sha512-8+9WqebbFzpX9OR+Wa6O29asIogeRMzcGtAINdpMHHyAg10f05aSFVBbcEqGf/PXw1EjAZ+q2/bEBg3DvurK3Q==}

  aria-hidden@1.2.6:
    resolution: {integrity: sha512-ik3ZgC9dY/lYVVM++OISsaYDeg1tb0VtP5uL3ouh1koGOaUMDPpbFIei4JkFimWUFPn90sbMNMXQAIVOlnYKJA==}
    engines: {node: '>=10'}

  array-buffer-byte-length@1.0.2:
    resolution: {integrity: sha512-LHE+8BuR7RYGDKvnrmcuSq3tDcKv9OFEXQt/HpbZhY7V6h0zlUXutnAD82GiFx9rdieCMjkvtcsPqBwgUl1Iiw==}
    engines: {node: '>= 0.4'}

  arraybuffer.prototype.slice@1.0.4:
    resolution: {integrity: sha512-BNoCY6SXXPQ7gF2opIP4GBE+Xw7U+pHMYKuzjgCN3GwiaIR09UUeKfheyIry77QtrCBlC0KK0q5/TER/tYh3PQ==}
    engines: {node: '>= 0.4'}

  async-function@1.0.0:
    resolution: {integrity: sha512-hsU18Ae8CDTR6Kgu9DYf0EbCr/a5iGL0rytQDobUcdpYOKokk8LEjVphnXkDkgpi0wYVsqrXuP0bZxJaTqdgoA==}
    engines: {node: '>= 0.4'}

  async@3.2.6:
    resolution: {integrity: sha512-htCUDlxyyCLMgaM3xXg0C0LW2xqfuQ6p05pCEIsXuyQ+a1koYKTuBMzRNwmybfLgvJDMd0r1LTn4+E0Ti6C2AA==}

  at-least-node@1.0.0:
    resolution: {integrity: sha512-+q/t7Ekv1EDY2l6Gda6LLiX14rU9TV20Wa3ofeQmwPFZbOMo9DXrLbOjFaaclkXKWidIaopwAObQDqwWtGUjqg==}
    engines: {node: '>= 4.0.0'}

  available-typed-arrays@1.0.7:
    resolution: {integrity: sha512-wvUjBtSGN7+7SjNpq/9M2Tg350UZD3q62IFZLbRAR1bSMlCo1ZaeW+BJ+D090e4hIIZLBcTDWe4Mh4jvUDajzQ==}
    engines: {node: '>= 0.4'}

  babel-plugin-polyfill-corejs2@0.4.14:
    resolution: {integrity: sha512-Co2Y9wX854ts6U8gAAPXfn0GmAyctHuK8n0Yhfjd6t30g7yvKjspvvOo9yG+z52PZRgFErt7Ka2pYnXCjLKEpg==}
    peerDependencies:
      '@babel/core': ^7.4.0 || ^8.0.0-0 <8.0.0

  babel-plugin-polyfill-corejs3@0.13.0:
    resolution: {integrity: sha512-U+GNwMdSFgzVmfhNm8GJUX88AadB3uo9KpJqS3FaqNIPKgySuvMb+bHPsOmmuWyIcuqZj/pzt1RUIUZns4y2+A==}
    peerDependencies:
      '@babel/core': ^7.4.0 || ^8.0.0-0 <8.0.0

  babel-plugin-polyfill-regenerator@0.6.5:
    resolution: {integrity: sha512-ISqQ2frbiNU9vIJkzg7dlPpznPZ4jOiUQ1uSmB0fEHeowtN3COYRsXr/xexn64NpU13P06jc/L5TgiJXOgrbEg==}
    peerDependencies:
      '@babel/core': ^7.4.0 || ^8.0.0-0 <8.0.0

  balanced-match@1.0.2:
    resolution: {integrity: sha512-3oSeUO0TMV67hN1AmbXsK4yaqU7tjiHlbxRDZOpH0KW9+CeX4bRAaX0Anxt0tx2MrpRpWwQaPwIlISEJhYU5Pw==}

  baseline-browser-mapping@2.8.9:
    resolution: {integrity: sha512-hY/u2lxLrbecMEWSB0IpGzGyDyeoMFQhCvZd2jGFSE5I17Fh01sYUBPCJtkWERw7zrac9+cIghxm/ytJa2X8iA==}
    hasBin: true

  brace-expansion@1.1.12:
    resolution: {integrity: sha512-9T9UjW3r0UW5c1Q7GTwllptXwhvYmEzFhzMfZ9H7FQWt+uZePjZPjBP/W1ZEyZ1twGWom5/56TF4lPcqjnDHcg==}

  brace-expansion@2.0.2:
    resolution: {integrity: sha512-Jt0vHyM+jmUBqojB7E1NIYadt0vI0Qxjxd2TErW94wDz+E2LAm5vKMXXwg6ZZBTHPuUlDgQHKXvjGBdfcF1ZDQ==}

  braces@3.0.3:
    resolution: {integrity: sha512-yQbXgO/OSZVD2IsiLlro+7Hf6Q18EJrKSEsdoMzKePKXct3gvD8oLcOQdIzGupr5Fj+EDe8gO/lxc1BzfMpxvA==}
    engines: {node: '>=8'}

  browserslist@4.26.2:
    resolution: {integrity: sha512-ECFzp6uFOSB+dcZ5BK/IBaGWssbSYBHvuMeMt3MMFyhI0Z8SqGgEkBLARgpRH3hutIgPVsALcMwbDrJqPxQ65A==}
    engines: {node: ^6 || ^7 || ^8 || ^9 || ^10 || ^11 || ^12 || >=13.7}
    hasBin: true

  buffer-from@1.1.2:
    resolution: {integrity: sha512-E+XQCRwSbaaiChtv6k6Dwgc+bx+Bs6vuKJHHl5kox/BaKbhiXzqQOwK4cO22yElGp2OCmjwVhT3HmxgyPGnJfQ==}

  call-bind-apply-helpers@1.0.2:
    resolution: {integrity: sha512-Sp1ablJ0ivDkSzjcaJdxEunN5/XvksFJ2sMBFfq6x0ryhQV/2b/KwFe21cMpmHtPOSij8K99/wSfoEuTObmuMQ==}
    engines: {node: '>= 0.4'}

  call-bind@1.0.8:
    resolution: {integrity: sha512-oKlSFMcMwpUg2ednkhQ454wfWiU/ul3CkJe/PEHcTKuiX6RpbehUiFMXu13HalGZxfUwCQzZG747YXBn1im9ww==}
    engines: {node: '>= 0.4'}

  call-bound@1.0.4:
    resolution: {integrity: sha512-+ys997U96po4Kx/ABpBCqhA9EuxJaQWDQg7295H4hBphv3IZg0boBKuwYpt4YXp6MZ5AmZQnU/tyMTlRpaSejg==}
    engines: {node: '>= 0.4'}

  callsites@3.1.0:
    resolution: {integrity: sha512-P8BjAsXvZS+VIDUI11hHCQEv74YT67YUi5JJFNWIqL235sBmjX4+qx9Muvls5ivyNENctx46xQLQ3aTuE7ssaQ==}
    engines: {node: '>=6'}

  caniuse-lite@1.0.30001745:
    resolution: {integrity: sha512-ywt6i8FzvdgrrrGbr1jZVObnVv6adj+0if2/omv9cmR2oiZs30zL4DIyaptKcbOrBdOIc74QTMoJvSE2QHh5UQ==}

  chalk@4.1.2:
    resolution: {integrity: sha512-oKnbhFyRIXpUuez8iBMmyEa4nbj4IOQyuhc/wy9kY7/WVPcwIO9VA668Pu8RkO7+0G76SLROeyw9CpQ061i4mA==}
    engines: {node: '>=10'}

  chownr@3.0.0:
    resolution: {integrity: sha512-+IxzY9BZOQd/XuYPRmrvEVjF/nqj5kgT4kEq7VofrDoM1MxoRjEWkrCC3EtLi59TVawxTAn+orJwFQcrqEN1+g==}
    engines: {node: '>=18'}

  class-variance-authority@0.7.1:
    resolution: {integrity: sha512-Ka+9Trutv7G8M6WT6SeiRWz792K5qEqIGEGzXKhAE6xOWAY6pPH8U+9IY3oCMv6kqTmLsv7Xh/2w2RigkePMsg==}

  clsx@2.1.1:
    resolution: {integrity: sha512-eYm0QWBtUrBWZWG0d386OGAw16Z995PiOVo2B7bjWSbHedGl5e0ZWaq65kOGgUSNesEIDkB9ISbTg/JK9dhCZA==}
    engines: {node: '>=6'}

  color-convert@2.0.1:
    resolution: {integrity: sha512-RRECPsj7iu/xb5oKYcsFHSppFNnsj/52OVTRKb4zP5onXwVF3zVmmToNcOfGC+CRDpfK/U584fMg38ZHCaElKQ==}
    engines: {node: '>=7.0.0'}

  color-name@1.1.4:
    resolution: {integrity: sha512-dOy+3AuW3a2wNbZHIuMZpTcgjGuLU/uBL/ubcZF9OXbDo8ff4O8yVp5Bf0efS8uEoYo5q4Fx7dY9OgQGXgAsQA==}

  commander@2.20.3:
    resolution: {integrity: sha512-GpVkmM8vF2vQUkj2LvZmD35JxeJOLCwJ9cUkugyk2nuhbv3+mJvpLYYt+0+USMxE+oj+ey/lJEnhZw75x/OMcQ==}

  common-tags@1.8.2:
    resolution: {integrity: sha512-gk/Z852D2Wtb//0I+kRFNKKE9dIIVirjoqPoA1wJU+XePVXZfGeBpk45+A1rKO4Q43prqWBNY/MiIeRLbPWUaA==}
    engines: {node: '>=4.0.0'}

  concat-map@0.0.1:
    resolution: {integrity: sha512-/Srv4dswyQNBfohGpz9o6Yb3Gz3SrUDqBH5rTuhGR7ahtlbYKnVxw2bCFMRljaA7EXHaXZ8wsHdodFvbkhKmqg==}

  convert-source-map@2.0.0:
    resolution: {integrity: sha512-Kvp459HrV2FEJ1CAsi1Ku+MY3kasH19TFykTz2xWmMeq6bk2NU3XXvfJ+Q61m0xktWwt+1HSYf3JZsTms3aRJg==}

  cookie-es@2.0.0:
    resolution: {integrity: sha512-RAj4E421UYRgqokKUmotqAwuplYw15qtdXfY+hGzgCJ/MBjCVZcSoHK/kH9kocfjRjcDME7IiDWR/1WX1TM2Pg==}

  core-js-compat@3.45.1:
    resolution: {integrity: sha512-tqTt5T4PzsMIZ430XGviK4vzYSoeNJ6CXODi6c/voxOT6IZqBht5/EKaSNnYiEjjRYxjVz7DQIsOsY0XNi8PIA==}

  cross-spawn@7.0.6:
    resolution: {integrity: sha512-uV2QOWP2nWzsy2aMp8aRibhi9dlzF5Hgh5SHaB9OiTGEyDTiJJyx0uy51QXdyWbtAHNua4XJzUKca3OzKUd3vA==}
    engines: {node: '>= 8'}

  crypto-random-string@2.0.0:
    resolution: {integrity: sha512-v1plID3y9r/lPhviJ1wrXpLeyUIGAZ2SHNYTEapm7/8A9nLPoyvVp3RK/EPFqn5kEznyWgYZNsRtYYIWbuG8KA==}
    engines: {node: '>=8'}

  csstype@3.1.3:
    resolution: {integrity: sha512-M1uQkMl8rQK/szD0LNhtqxIPLpimGm8sOBwU7lLnCpSbTyY3yeU1Vc7l4KT5zT4s/yOxHH5O7tIuuLOCnLADRw==}

  culori@4.0.2:
    resolution: {integrity: sha512-1+BhOB8ahCn4O0cep0Sh2l9KCOfOdY+BXJnKMHFFzDEouSr/el18QwXEMRlOj9UY5nCeA8UN3a/82rUWRBeyBw==}
    engines: {node: ^12.20.0 || ^14.13.1 || >=16.0.0}

  d3-array@3.2.4:
    resolution: {integrity: sha512-tdQAmyA18i4J7wprpYq8ClcxZy3SC31QMeByyCFyRt7BVHdREQZ5lpzoe5mFEYZUWe+oq8HBvk9JjpibyEV4Jg==}
    engines: {node: '>=12'}

  d3-color@3.1.0:
    resolution: {integrity: sha512-zg/chbXyeBtMQ1LbD/WSoW2DpC3I0mpmPdW+ynRTj/x2DAWYrIY7qeZIHidozwV24m4iavr15lNwIwLxRmOxhA==}
    engines: {node: '>=12'}

  d3-ease@3.0.1:
    resolution: {integrity: sha512-wR/XK3D3XcLIZwpbvQwQ5fK+8Ykds1ip7A2Txe0yxncXSdq1L9skcG7blcedkOX+ZcgxGAmLX1FrRGbADwzi0w==}
    engines: {node: '>=12'}

  d3-format@3.1.0:
    resolution: {integrity: sha512-YyUI6AEuY/Wpt8KWLgZHsIU86atmikuoOmCfommt0LYHiQSPjvX2AcFc38PX0CBpr2RCyZhjex+NS/LPOv6YqA==}
    engines: {node: '>=12'}

  d3-interpolate@3.0.1:
    resolution: {integrity: sha512-3bYs1rOD33uo8aqJfKP3JWPAibgw8Zm2+L9vBKEHJ2Rg+viTR7o5Mmv5mZcieN+FRYaAOWX5SJATX6k1PWz72g==}
    engines: {node: '>=12'}

  d3-path@3.1.0:
    resolution: {integrity: sha512-p3KP5HCf/bvjBSSKuXid6Zqijx7wIfNW+J/maPs+iwR35at5JCbLUT0LzF1cnjbCHWhqzQTIN2Jpe8pRebIEFQ==}
    engines: {node: '>=12'}

  d3-scale@4.0.2:
    resolution: {integrity: sha512-GZW464g1SH7ag3Y7hXjf8RoUuAFIqklOAq3MRl4OaWabTFJY9PN/E1YklhXLh+OQ3fM9yS2nOkCoS+WLZ6kvxQ==}
    engines: {node: '>=12'}

  d3-shape@3.2.0:
    resolution: {integrity: sha512-SaLBuwGm3MOViRq2ABk3eLoxwZELpH6zhl3FbAoJ7Vm1gofKx6El1Ib5z23NUEhF9AsGl7y+dzLe5Cw2AArGTA==}
    engines: {node: '>=12'}

  d3-time-format@4.1.0:
    resolution: {integrity: sha512-dJxPBlzC7NugB2PDLwo9Q8JiTR3M3e4/XANkreKSUxF8vvXKqm1Yfq4Q5dl8budlunRVlUUaDUgFt7eA8D6NLg==}
    engines: {node: '>=12'}

  d3-time@3.1.0:
    resolution: {integrity: sha512-VqKjzBLejbSMT4IgbmVgDjpkYrNWUYJnbCGo874u7MMKIWsILRX+OpX/gTk8MqjpT1A/c6HY2dCA77ZN0lkQ2Q==}
    engines: {node: '>=12'}

  d3-timer@3.0.1:
    resolution: {integrity: sha512-ndfJ/JxxMd3nw31uyKoY2naivF+r29V+Lc0svZxe1JvvIRmi8hUsrMvdOwgS1o6uBHmiz91geQ0ylPP0aj1VUA==}
    engines: {node: '>=12'}

  data-view-buffer@1.0.2:
    resolution: {integrity: sha512-EmKO5V3OLXh1rtK2wgXRansaK1/mtVdTUEiEI0W8RkvgT05kfxaH29PliLnpLP73yYO6142Q72QNa8Wx/A5CqQ==}
    engines: {node: '>= 0.4'}

  data-view-byte-length@1.0.2:
    resolution: {integrity: sha512-tuhGbE6CfTM9+5ANGf+oQb72Ky/0+s3xKUpHvShfiz2RxMFgFPjsXuRLBVMtvMs15awe45SRb83D6wH4ew6wlQ==}
    engines: {node: '>= 0.4'}

  data-view-byte-offset@1.0.1:
    resolution: {integrity: sha512-BS8PfmtDGnrgYdOonGZQdLZslWIeCGFP9tpan0hi1Co2Zr2NKADsvGYA8XxuG/4UWgJ6Cjtv+YJnB6MM69QGlQ==}
    engines: {node: '>= 0.4'}

<<<<<<< HEAD
  date-fns-jalali@4.1.0-0:
    resolution: {integrity: sha512-hTIP/z+t+qKwBDcmmsnmjWTduxCg+5KfdqWQvb2X/8C9+knYY6epN/pfxdDuyVlSVeFz0sM5eEfwIUQ70U4ckg==}

  date-fns@4.1.0:
    resolution: {integrity: sha512-Ukq0owbQXxa/U3EGtsdVBkR1w7KOQ5gIBqdH2hkvknzZPYvBxb/aa6E8L7tmjFtkwZBu3UXBbjIgPo/Ez4xaNg==}

  debug@4.4.1:
    resolution: {integrity: sha512-KcKCqiftBJcZr++7ykoDIEwSa3XWowTfNPo92BYxjXiyYEVrUQh2aLyhxBCwww+heortUFxEJYcRzosstTEBYQ==}
=======
  debug@4.4.3:
    resolution: {integrity: sha512-RGwwWnwQvkVfavKVt22FGLw+xYSdzARwm0ru6DhTVA3umU5hZc28V3kO4stgYryrTlLpuvgI9GiijltAjNbcqA==}
>>>>>>> 38ba3bee
    engines: {node: '>=6.0'}
    peerDependencies:
      supports-color: '*'
    peerDependenciesMeta:
      supports-color:
        optional: true

  decimal.js-light@2.5.1:
    resolution: {integrity: sha512-qIMFpTMZmny+MMIitAB6D7iVPEorVw6YQRWkvarTkT4tBeSLLiHzcwj6q0MmYSFCiVpiqPJTJEYIrpcPzVEIvg==}

  decode-formdata@0.9.0:
    resolution: {integrity: sha512-q5uwOjR3Um5YD+ZWPOF/1sGHVW9A5rCrRwITQChRXlmPkxDFBqCm4jNTIVdGHNH9OnR+V9MoZVgRhsFb+ARbUw==}

  deep-is@0.1.4:
    resolution: {integrity: sha512-oIPzksmTg4/MriiaYGO+okXDT7ztn/w3Eptv/+gSIdMdKsJo0u4CfYNFJPy+4SKMuCqGw2wxnA+URMg3t8a/bQ==}

  deepmerge@4.3.1:
    resolution: {integrity: sha512-3sUqbMEc77XqpdNO7FRyRog+eW3ph+GYCbj+rK+uYyRMuwsVy0rMiVtPn+QJlKFvWP/1PYpapqYn0Me2knFn+A==}
    engines: {node: '>=0.10.0'}

  define-data-property@1.1.4:
    resolution: {integrity: sha512-rBMvIzlpA8v6E+SJZoo++HAYqsLrkg7MSfIinMPFhmkorw7X+dOXVJQs+QT69zGkzMyfDnIMN2Wid1+NbL3T+A==}
    engines: {node: '>= 0.4'}

  define-properties@1.2.1:
    resolution: {integrity: sha512-8QmQKqEASLd5nx0U1B1okLElbUuuttJ/AnYmRXbbbGDWh6uS208EjD4Xqq/I9wK7u0v6O08XhTWnt5XtEbR6Dg==}
    engines: {node: '>= 0.4'}

  detect-libc@2.1.1:
    resolution: {integrity: sha512-ecqj/sy1jcK1uWrwpR67UhYrIFQ+5WlGxth34WquCbamhFA6hkkwiu37o6J5xCHdo1oixJRfVRw+ywV+Hq/0Aw==}
    engines: {node: '>=8'}

  detect-node-es@1.1.0:
    resolution: {integrity: sha512-ypdmJU/TbBby2Dxibuv7ZLW3Bs1QEmM7nHjEANfohJLvE0XVujisn1qPJcZxg+qDucsr+bP6fLD1rPS3AhJ7EQ==}

  devalue@5.3.2:
    resolution: {integrity: sha512-UDsjUbpQn9kvm68slnrs+mfxwFkIflOhkanmyabZ8zOYk8SMEIbJ3TK+88g70hSIeytu4y18f0z/hYHMTrXIWw==}

  dom-helpers@5.2.1:
    resolution: {integrity: sha512-nRCa7CK3VTrM2NmGkIy4cbK7IZlgBE/PYMn55rrXefr5xXDP0LdtfPnblFDoVdcAfslJ7or6iqAUnx0CCGIWQA==}

  dunder-proto@1.0.1:
    resolution: {integrity: sha512-KIN/nDJBQRcXw0MLVhZE9iQHmG68qAVIBg9CqmUYjmQIhgij9U5MFvrqkUL5FbtyyzZuOeOt0zdeRe4UY7ct+A==}
    engines: {node: '>= 0.4'}

  ejs@3.1.10:
    resolution: {integrity: sha512-UeJmFfOrAQS8OJWPZ4qtgHyWExa088/MtK5UEyoJGFH67cDEXkZSviOiKRCZ4Xij0zxI3JECgYs3oKx+AizQBA==}
    engines: {node: '>=0.10.0'}
    hasBin: true

  electron-to-chromium@1.5.227:
    resolution: {integrity: sha512-ITxuoPfJu3lsNWUi2lBM2PaBPYgH3uqmxut5vmBxgYvyI4AlJ6P3Cai1O76mOrkJCBzq0IxWg/NtqOrpu/0gKA==}

  enhanced-resolve@5.18.3:
    resolution: {integrity: sha512-d4lC8xfavMeBjzGr2vECC3fsGXziXZQyJxD868h2M/mBI3PwAuODxAkLkq5HYuvrPYcUtiLzsTo8U3PgX3Ocww==}
    engines: {node: '>=10.13.0'}

  es-abstract@1.24.0:
    resolution: {integrity: sha512-WSzPgsdLtTcQwm4CROfS5ju2Wa1QQcVeT37jFjYzdFz1r9ahadC8B8/a4qxJxM+09F18iumCdRmlr96ZYkQvEg==}
    engines: {node: '>= 0.4'}

  es-define-property@1.0.1:
    resolution: {integrity: sha512-e3nRfgfUZ4rNGL232gUgX06QNyyez04KdjFrF+LTRoOXmrOgFKDg4BCdsjW8EnT69eqdYGmRpJwiPVYNrCaW3g==}
    engines: {node: '>= 0.4'}

  es-errors@1.3.0:
    resolution: {integrity: sha512-Zf5H2Kxt2xjTvbJvP2ZWLEICxA6j+hAmMzIlypy4xcBg1vKVnx89Wy0GbS+kf5cwCVFFzdCFh2XSCFNULS6csw==}
    engines: {node: '>= 0.4'}

  es-object-atoms@1.1.1:
    resolution: {integrity: sha512-FGgH2h8zKNim9ljj7dankFPcICIK9Cp5bm+c2gQSYePhpaG5+esrLODihIorn+Pe6FGJzWhXQotPv73jTaldXA==}
    engines: {node: '>= 0.4'}

  es-set-tostringtag@2.1.0:
    resolution: {integrity: sha512-j6vWzfrGVfyXxge+O0x5sh6cvxAog0a/4Rdd2K36zCMV5eJ+/+tOAngRO8cODMNWbVRdVlmGZQL2YS3yR8bIUA==}
    engines: {node: '>= 0.4'}

  es-to-primitive@1.3.0:
    resolution: {integrity: sha512-w+5mJ3GuFL+NjVtJlvydShqE1eN3h3PbI7/5LAsYJP/2qtuMXjfL2LpHSRqo4b4eSF5K/DH1JXKUAHSB2UW50g==}
    engines: {node: '>= 0.4'}

  esbuild@0.25.10:
    resolution: {integrity: sha512-9RiGKvCwaqxO2owP61uQ4BgNborAQskMR6QusfWzQqv7AZOg5oGehdY2pRJMTKuwxd1IDBP4rSbI5lHzU7SMsQ==}
    engines: {node: '>=18'}
    hasBin: true

  escalade@3.2.0:
    resolution: {integrity: sha512-WUj2qlxaQtO4g6Pq5c29GTcWGDyd8itL8zTlipgECz3JesAiiOKotd8JU6otB3PACgG6xkJUyVhboMS+bje/jA==}
    engines: {node: '>=6'}

  escape-string-regexp@4.0.0:
    resolution: {integrity: sha512-TtpcNJ3XAzx3Gq8sWRzJaVajRs0uVxA2YAkdb1jm2YkPz4G6egUFAyA3n5vtEIZefPk5Wa4UXbKuS5fKkJWdgA==}
    engines: {node: '>=10'}

  eslint-plugin-react-hooks@5.2.0:
    resolution: {integrity: sha512-+f15FfK64YQwZdJNELETdn5ibXEUQmW1DZL6KXhNnc2heoy/sg9VJJeT7n8TlMWouzWqSWavFkIhHyIbIAEapg==}
    engines: {node: '>=10'}
    peerDependencies:
      eslint: ^3.0.0 || ^4.0.0 || ^5.0.0 || ^6.0.0 || ^7.0.0 || ^8.0.0-0 || ^9.0.0

  eslint-plugin-react-refresh@0.4.22:
    resolution: {integrity: sha512-atkAG6QaJMGoTLc4MDAP+rqZcfwQuTIh2IqHWFLy2TEjxr0MOK+5BSG4RzL2564AAPpZkDRsZXAUz68kjnU6Ug==}
    peerDependencies:
      eslint: '>=8.40'

  eslint-scope@8.4.0:
    resolution: {integrity: sha512-sNXOfKCn74rt8RICKMvJS7XKV/Xk9kA7DyJr8mJik3S7Cwgy3qlkkmyS2uQB3jiJg6VNdZd/pDBJu0nvG2NlTg==}
    engines: {node: ^18.18.0 || ^20.9.0 || >=21.1.0}

  eslint-visitor-keys@3.4.3:
    resolution: {integrity: sha512-wpc+LXeiyiisxPlEkUzU6svyS1frIO3Mgxj1fdy7Pm8Ygzguax2N3Fa/D/ag1WqbOprdI+uY6wMUl8/a2G+iag==}
    engines: {node: ^12.22.0 || ^14.17.0 || >=16.0.0}

  eslint-visitor-keys@4.2.1:
    resolution: {integrity: sha512-Uhdk5sfqcee/9H/rCOJikYz67o0a2Tw2hGRPOG2Y1R2dg7brRe1uG0yaNQDHu+TO/uQPF/5eCapvYSmHUjt7JQ==}
    engines: {node: ^18.18.0 || ^20.9.0 || >=21.1.0}

  eslint@9.36.0:
    resolution: {integrity: sha512-hB4FIzXovouYzwzECDcUkJ4OcfOEkXTv2zRY6B9bkwjx/cprAq0uvm1nl7zvQ0/TsUk0zQiN4uPfJpB9m+rPMQ==}
    engines: {node: ^18.18.0 || ^20.9.0 || >=21.1.0}
    hasBin: true
    peerDependencies:
      jiti: '*'
    peerDependenciesMeta:
      jiti:
        optional: true

  espree@10.4.0:
    resolution: {integrity: sha512-j6PAQ2uUr79PZhBjP5C5fhl8e39FmRnOjsD5lGnWrFU8i2G776tBK7+nP8KuQUTTyAZUwfQqXAgrVH5MbH9CYQ==}
    engines: {node: ^18.18.0 || ^20.9.0 || >=21.1.0}

  esquery@1.6.0:
    resolution: {integrity: sha512-ca9pw9fomFcKPvFLXhBKUK90ZvGibiGOvRJNbjljY7s7uq/5YO4BOzcYtJqExdx99rF6aAcnRxHmcUHcz6sQsg==}
    engines: {node: '>=0.10'}

  esrecurse@4.3.0:
    resolution: {integrity: sha512-KmfKL3b6G+RXvP8N1vr3Tq1kL/oCFgn2NYXEtqP8/L3pKapUA4G8cFVaoF3SU323CD4XypR/ffioHmkti6/Tag==}
    engines: {node: '>=4.0'}

  estraverse@5.3.0:
    resolution: {integrity: sha512-MMdARuVEQziNTeJD8DgMqmhwR11BRQ/cBP+pLtYdSTnf3MIO8fFeiINEbX36ZdNlfU/7A9f3gUw49B3oQsvwBA==}
    engines: {node: '>=4.0'}

  estree-walker@1.0.1:
    resolution: {integrity: sha512-1fMXF3YP4pZZVozF8j/ZLfvnR8NSIljt56UhbZ5PeeDmmGHpgpdwQt7ITlGvYaQukCvuBRMLEiKiYC+oeIg4cg==}

  estree-walker@2.0.2:
    resolution: {integrity: sha512-Rfkk/Mp/DL7JVje3u18FxFujQlTNR2q6QfMSMB7AvCBx91NGj/ba3kCfza0f6dVDbw7YlRf/nDrn7pQrCCyQ/w==}

  esutils@2.0.3:
    resolution: {integrity: sha512-kVscqXk4OCp68SZ0dkgEKVi6/8ij300KBWTJq32P/dYeWTSwK41WyTxalN1eRmA5Z9UU/LX9D7FWSmV9SAYx6g==}
    engines: {node: '>=0.10.0'}

  eventemitter3@4.0.7:
    resolution: {integrity: sha512-8guHBZCwKnFhYdHr2ysuRWErTwhoN2X8XELRlrRwpmfeY2jjuUN4taQMsULKUVo1K4DvZl+0pgfyoysHxvmvEw==}

  fast-deep-equal@3.1.3:
    resolution: {integrity: sha512-f3qQ9oQy9j2AhBe/H9VC91wLmKBCCU/gDOnKNAYG5hswO7BLKj09Hc5HYNz9cGI++xlpDCIgDaitVs03ATR84Q==}

  fast-equals@5.2.2:
    resolution: {integrity: sha512-V7/RktU11J3I36Nwq2JnZEM7tNm17eBJz+u25qdxBZeCKiX6BkVSZQjwWIr+IobgnZy+ag73tTZgZi7tr0LrBw==}
    engines: {node: '>=6.0.0'}

  fast-glob@3.3.3:
    resolution: {integrity: sha512-7MptL8U0cqcFdzIzwOTHoilX9x5BrNqye7Z/LuC7kCMRio1EMSyqRK3BEAUD7sXRq4iT4AzTVuZdhgQ2TCvYLg==}
    engines: {node: '>=8.6.0'}

  fast-json-stable-stringify@2.1.0:
    resolution: {integrity: sha512-lhd/wF+Lk98HZoTCtlVraHtfh5XYijIjalXck7saUtuanSDyLMxnHhSXEDJqHxD7msR8D0uCmqlkwjCV8xvwHw==}

  fast-levenshtein@2.0.6:
    resolution: {integrity: sha512-DCXu6Ifhqcks7TZKY3Hxp3y6qphY5SJZmrWMDrKcERSOXWQdMhU9Ig/PYrzyw/ul9jOIyh0N4M0tbC5hodg8dw==}

  fast-uri@3.1.0:
    resolution: {integrity: sha512-iPeeDKJSWf4IEOasVVrknXpaBV0IApz/gp7S2bb7Z4Lljbl2MGJRqInZiUrQwV16cpzw/D3S5j5Julj/gT52AA==}

  fastq@1.19.1:
    resolution: {integrity: sha512-GwLTyxkCXjXbxqIhTsMI2Nui8huMPtnxg7krajPJAjnEG/iiOS7i+zCtWGZR9G0NBKbXKh6X9m9UIsYX/N6vvQ==}

  fdir@6.5.0:
    resolution: {integrity: sha512-tIbYtZbucOs0BRGqPJkshJUYdL+SDH7dVM8gjy+ERp3WAUjLEFJE+02kanyHtwjWOnwrKYBiwAmM0p4kLJAnXg==}
    engines: {node: '>=12.0.0'}
    peerDependencies:
      picomatch: ^3 || ^4
    peerDependenciesMeta:
      picomatch:
        optional: true

  file-entry-cache@8.0.0:
    resolution: {integrity: sha512-XXTUwCvisa5oacNGRP9SfNtYBNAMi+RPwBFmblZEF7N7swHYQS6/Zfk7SRwx4D5j3CH211YNRco1DEMNVfZCnQ==}
    engines: {node: '>=16.0.0'}

  filelist@1.0.4:
    resolution: {integrity: sha512-w1cEuf3S+DrLCQL7ET6kz+gmlJdbq9J7yXCSjK/OZCPA+qEN1WyF4ZAf0YYJa4/shHJra2t/d/r8SV4Ji+x+8Q==}

  fill-range@7.1.1:
    resolution: {integrity: sha512-YsGpe3WHLK8ZYi4tWDg2Jy3ebRz2rXowDxnld4bkQB00cc/1Zw9AWnC0i9ztDJitivtQvaI9KaLyKrc+hBW0yg==}
    engines: {node: '>=8'}

  find-up@5.0.0:
    resolution: {integrity: sha512-78/PXT1wlLLDgTzDs7sjq9hzz0vXD+zn+7wypEe4fXQxCmdmqfGsEPQxmiCSQI3ajFV91bVSsvNtrJRiW6nGng==}
    engines: {node: '>=10'}

  flag-icons@7.5.0:
    resolution: {integrity: sha512-kd+MNXviFIg5hijH766tt+3x76ele1AXlo4zDdCxIvqWZhKt4T83bOtxUOOMlTx/EcFdUMH5yvQgYlFh1EqqFg==}

  flat-cache@4.0.1:
    resolution: {integrity: sha512-f7ccFPK3SXFHpx15UIGyRJ/FJQctuKZ0zVuN3frBo4HnK3cay9VEW0R6yPYFHC0AgqhukPzKjq22t5DmAyqGyw==}
    engines: {node: '>=16'}

  flatted@3.3.3:
    resolution: {integrity: sha512-GX+ysw4PBCz0PzosHDepZGANEuFCMLrnRTiEy9McGjmkCQYwRq4A/X786G/fjM/+OjsWSU1ZrY5qyARZmO/uwg==}

  for-each@0.3.5:
    resolution: {integrity: sha512-dKx12eRCVIzqCxFGplyFKJMPvLEWgmNtUrpTiJIR5u97zEhRG8ySrtboPHZXx7daLxQVrl643cTzbab2tkQjxg==}
    engines: {node: '>= 0.4'}

  framer-motion@12.23.22:
    resolution: {integrity: sha512-ZgGvdxXCw55ZYvhoZChTlG6pUuehecgvEAJz0BHoC5pQKW1EC5xf1Mul1ej5+ai+pVY0pylyFfdl45qnM1/GsA==}
    peerDependencies:
      '@emotion/is-prop-valid': '*'
      react: ^18.0.0 || ^19.0.0
      react-dom: ^18.0.0 || ^19.0.0
    peerDependenciesMeta:
      '@emotion/is-prop-valid':
        optional: true
      react:
        optional: true
      react-dom:
        optional: true

  fs-extra@9.1.0:
    resolution: {integrity: sha512-hcg3ZmepS30/7BSFqRvoo3DOMQu7IjqxO5nCDt+zM9XWjb33Wg7ziNT+Qvqbuc3+gWpzO02JubVyk2G4Zvo1OQ==}
    engines: {node: '>=10'}

  fs.realpath@1.0.0:
    resolution: {integrity: sha512-OO0pH2lK6a0hZnAdau5ItzHPI6pUlvI7jMVnxUQRtw4owF2wk8lOSabtGDCTP4Ggrg2MbGnWO9X8K1t4+fGMDw==}

  fsevents@2.3.3:
    resolution: {integrity: sha512-5xoDfX+fL7faATnagmWPpbFtwh/R77WmMMqqHGS65C3vvB0YHrgF+B1YmZ3441tMj5n63k0212XNoJwzlhffQw==}
    engines: {node: ^8.16.0 || ^10.6.0 || >=11.0.0}
    os: [darwin]

  function-bind@1.1.2:
    resolution: {integrity: sha512-7XHNxH7qX9xG5mIwxkhumTox/MIRNcOgDrxWsMt2pAr23WHp6MrRlN7FBSFpCpr+oVO0F744iUgR82nJMfG2SA==}

  function.prototype.name@1.1.8:
    resolution: {integrity: sha512-e5iwyodOHhbMr/yNrc7fDYG4qlbIvI5gajyzPnb5TCwyhjApznQh1BMFou9b30SevY43gCJKXycoCBjMbsuW0Q==}
    engines: {node: '>= 0.4'}

  functions-have-names@1.2.3:
    resolution: {integrity: sha512-xckBUXyTIqT97tq2x2AMb+g163b5JFysYk0x4qxNFwbfQkmNZoiRHb6sPzI9/QV33WeuvVYBUIiD4NzNIyqaRQ==}

  generator-function@2.0.0:
    resolution: {integrity: sha512-xPypGGincdfyl/AiSGa7GjXLkvld9V7GjZlowup9SHIJnQnHLFiLODCd/DqKOp0PBagbHJ68r1KJI9Mut7m4sA==}
    engines: {node: '>= 0.4'}

  gensync@1.0.0-beta.2:
    resolution: {integrity: sha512-3hN7NaskYvMDLQY55gnW3NQ+mesEAepTqlg+VEbj7zzqEMBVNhzcGYYeqFo/TlYz6eQiFcp1HcsCZO+nGgS8zg==}
    engines: {node: '>=6.9.0'}

  get-intrinsic@1.3.0:
    resolution: {integrity: sha512-9fSjSaos/fRIVIp+xSJlE6lfwhES7LNtKaCBIamHsjr2na1BiABJPo0mOjjz8GJDURarmCPGqaiVg5mfjb98CQ==}
    engines: {node: '>= 0.4'}

  get-nonce@1.0.1:
    resolution: {integrity: sha512-FJhYRoDaiatfEkUK8HKlicmu/3SGFD51q3itKDGoSTysQJBnfOcxU5GxnhE1E6soB76MbT0MBtnKJuXyAx+96Q==}
    engines: {node: '>=6'}

  get-own-enumerable-property-symbols@3.0.2:
    resolution: {integrity: sha512-I0UBV/XOz1XkIJHEUDMZAbzCThU/H8DxmSfmdGcKPnVhu2VfFqr34jr9777IyaTYvxjedWhqVIilEDsCdP5G6g==}

  get-proto@1.0.1:
    resolution: {integrity: sha512-sTSfBjoXBp89JvIKIefqw7U2CCebsc74kiY6awiGogKtoSGbgjYE/G/+l9sF3MWFPNc9IcoOC4ODfKHfxFmp0g==}
    engines: {node: '>= 0.4'}

  get-symbol-description@1.1.0:
    resolution: {integrity: sha512-w9UMqWwJxHNOvoNzSJ2oPF5wvYcvP7jUvYzhp67yEhTi17ZDBBC1z9pTdGuzjD+EFIqLSYRweZjqfiPzQ06Ebg==}
    engines: {node: '>= 0.4'}

  get-tsconfig@4.10.1:
    resolution: {integrity: sha512-auHyJ4AgMz7vgS8Hp3N6HXSmlMdUyhSUrfBF16w153rxtLIEOE+HGqaBppczZvnHLqQJfiHotCYpNhl0lUROFQ==}

  glob-parent@5.1.2:
    resolution: {integrity: sha512-AOIgSQCepiJYwP3ARnGx+5VnTu2HBYdzbGP45eLw1vr3zB3vZLeyed1sC9hnbcOc9/SrMyM5RPQrkGz4aS9Zow==}
    engines: {node: '>= 6'}

  glob-parent@6.0.2:
    resolution: {integrity: sha512-XxwI8EOhVQgWp6iDL+3b0r86f4d6AX6zSU55HfB4ydCEuXLXc5FcYeOu+nnGftS4TEju/11rt4KJPTMgbfmv4A==}
    engines: {node: '>=10.13.0'}

  glob@7.2.3:
    resolution: {integrity: sha512-nFR0zLpU2YCaRxwoCJvL6UvCH2JFyFVIvwTLsIf21AuHlMskA1hhTdk+LlYJtOlYt9v6dvszD2BGRqBL+iQK9Q==}
    deprecated: Glob versions prior to v9 are no longer supported

  globals@14.0.0:
    resolution: {integrity: sha512-oahGvuMGQlPw/ivIYBjVSrWAfWLBeku5tpPE2fOPLi+WHffIWbuh2tCjhyQhTBPMf5E9jDEH4FOmTYgYwbKwtQ==}
    engines: {node: '>=18'}

  globals@16.4.0:
    resolution: {integrity: sha512-ob/2LcVVaVGCYN+r14cnwnoDPUufjiYgSqRhiFD0Q1iI4Odora5RE8Iv1D24hAz5oMophRGkGz+yuvQmmUMnMw==}
    engines: {node: '>=18'}

  globalthis@1.0.4:
    resolution: {integrity: sha512-DpLKbNU4WylpxJykQujfCcwYWiV/Jhm50Goo0wrVILAv5jOr9d+H+UR3PhSCD2rCCEIg0uc+G+muBTwD54JhDQ==}
    engines: {node: '>= 0.4'}

  gopd@1.2.0:
    resolution: {integrity: sha512-ZUKRh6/kUFoAiTAtTYPZJ3hw9wNxx+BIBOijnlG9PnrJsCcSjs1wyyD6vJpaYtgnzDrKYRSqf3OO6Rfa93xsRg==}
    engines: {node: '>= 0.4'}

  graceful-fs@4.2.11:
    resolution: {integrity: sha512-RbJ5/jmFcNNCcDV5o9eTnBLJ/HszWV0P73bc+Ff4nS/rJj+YaS6IGyiOL0VoBYX+l1Wrl3k63h/KrH+nhJ0XvQ==}

  graphemer@1.4.0:
    resolution: {integrity: sha512-EtKwoO6kxCL9WO5xipiHTZlSzBm7WLT627TqC/uVRd0HKmq8NXyebnNYxDoBi7wt8eTWrUrKXCOVaFq9x1kgag==}

  has-bigints@1.1.0:
    resolution: {integrity: sha512-R3pbpkcIqv2Pm3dUwgjclDRVmWpTJW2DcMzcIhEXEx1oh/CEMObMm3KLmRJOdvhM7o4uQBnwr8pzRK2sJWIqfg==}
    engines: {node: '>= 0.4'}

  has-flag@4.0.0:
    resolution: {integrity: sha512-EykJT/Q1KjTWctppgIAgfSO0tKVuZUjhgMr17kqTumMl6Afv3EISleU7qZUzoXDFTAHTDC4NOoG/ZxU3EvlMPQ==}
    engines: {node: '>=8'}

  has-property-descriptors@1.0.2:
    resolution: {integrity: sha512-55JNKuIW+vq4Ke1BjOTjM2YctQIvCT7GFzHwmfZPGo5wnrgkid0YQtnAleFSqumZm4az3n2BS+erby5ipJdgrg==}

  has-proto@1.2.0:
    resolution: {integrity: sha512-KIL7eQPfHQRC8+XluaIw7BHUwwqL19bQn4hzNgdr+1wXoU0KKj6rufu47lhY7KbJR2C6T6+PfyN0Ea7wkSS+qQ==}
    engines: {node: '>= 0.4'}

  has-symbols@1.1.0:
    resolution: {integrity: sha512-1cDNdwJ2Jaohmb3sg4OmKaMBwuC48sYni5HUw2DvsC8LjGTLK9h+eb1X6RyuOHe4hT0ULCW68iomhjUoKUqlPQ==}
    engines: {node: '>= 0.4'}

  has-tostringtag@1.0.2:
    resolution: {integrity: sha512-NqADB8VjPFLM2V0VvHUewwwsw0ZWBaIdgo+ieHtK3hasLz4qeCRjYcqfB6AQrBggRKppKF8L52/VqdVsO47Dlw==}
    engines: {node: '>= 0.4'}

  hasown@2.0.2:
    resolution: {integrity: sha512-0hJU9SCPvmMzIBdZFqNPXWa6dqh7WdH0cII9y+CyS8rG3nL48Bclra9HmKhVVUHyPWNH5Y7xDwAB7bfgSjkUMQ==}
    engines: {node: '>= 0.4'}

  idb@7.1.1:
    resolution: {integrity: sha512-gchesWBzyvGHRO9W8tzUWFDycow5gwjvFKfyV9FF32Y7F50yZMp7mP+T2mJIWFx49zicqyC4uefHM17o6xKIVQ==}

  ignore@5.3.2:
    resolution: {integrity: sha512-hsBTNUqQTDwkWtcdYI2i06Y/nUBEsNEDJKjWdigLvegy8kDuJAS8uRlpkkcQpyEXL0Z/pjDy5HBmMjRCJ2gq+g==}
    engines: {node: '>= 4'}

  ignore@7.0.5:
    resolution: {integrity: sha512-Hs59xBNfUIunMFgWAbGX5cq6893IbWg4KnrjbYwX3tx0ztorVgTDA6B2sxf8ejHJ4wz8BqGUMYlnzNBer5NvGg==}
    engines: {node: '>= 4'}

  import-fresh@3.3.1:
    resolution: {integrity: sha512-TR3KfrTZTYLPB6jUjfx6MF9WcWrHL9su5TObK4ZkYgBdWKPOFoSoQIdEuTuR82pmtxH2spWG9h6etwfr1pLBqQ==}
    engines: {node: '>=6'}

  imurmurhash@0.1.4:
    resolution: {integrity: sha512-JmXMZ6wuvDmLiHEml9ykzqO6lwFbof0GG4IkcGaENdCRDDmMVnny7s5HsIgHCbaq0w2MyPhDqkhTUgS2LU2PHA==}
    engines: {node: '>=0.8.19'}

  inflight@1.0.6:
    resolution: {integrity: sha512-k92I/b08q4wvFscXCLvqfsHCrjrF7yiXsQuIVvVE7N82W3+aqpzuUdBbfhWcy/FZR3/4IgflMgKLOsvPDrGCJA==}
    deprecated: This module is not supported, and leaks memory. Do not use it. Check out lru-cache if you want a good and tested way to coalesce async requests by a key value, which is much more comprehensive and powerful.

  inherits@2.0.4:
    resolution: {integrity: sha512-k/vGaX4/Yla3WzyMCvTQOXYeIHvqOKtnqBduzTHpzpQZzAskKMhZ2K+EnBiSM9zGSoIFeMpXKxa4dYeZIQqewQ==}

  internal-slot@1.1.0:
    resolution: {integrity: sha512-4gd7VpWNQNB4UKKCFFVcp1AVv+FMOgs9NKzjHKusc8jTMhd5eL1NqQqOpE0KzMds804/yHlglp3uxgluOqAPLw==}
    engines: {node: '>= 0.4'}

  internmap@2.0.3:
    resolution: {integrity: sha512-5Hh7Y1wQbvY5ooGgPbDaL5iYLAPzMTUrjMulskHLH6wnv/A+1q5rgEaiuqEjB+oxGXIVZs1FF+R/KPN3ZSQYYg==}
    engines: {node: '>=12'}

  is-array-buffer@3.0.5:
    resolution: {integrity: sha512-DDfANUiiG2wC1qawP66qlTugJeL5HyzMpfr8lLK+jMQirGzNod0B12cFB/9q838Ru27sBwfw78/rdoU7RERz6A==}
    engines: {node: '>= 0.4'}

  is-async-function@2.1.1:
    resolution: {integrity: sha512-9dgM/cZBnNvjzaMYHVoxxfPj2QXt22Ev7SuuPrs+xav0ukGB0S6d4ydZdEiM48kLx5kDV+QBPrpVnFyefL8kkQ==}
    engines: {node: '>= 0.4'}

  is-bigint@1.1.0:
    resolution: {integrity: sha512-n4ZT37wG78iz03xPRKJrHTdZbe3IicyucEtdRsV5yglwc3GyUfbAfpSeD0FJ41NbUNSt5wbhqfp1fS+BgnvDFQ==}
    engines: {node: '>= 0.4'}

  is-boolean-object@1.2.2:
    resolution: {integrity: sha512-wa56o2/ElJMYqjCjGkXri7it5FbebW5usLw/nPmCMs5DeZ7eziSYZhSmPRn0txqeW4LnAmQQU7FgqLpsEFKM4A==}
    engines: {node: '>= 0.4'}

  is-callable@1.2.7:
    resolution: {integrity: sha512-1BC0BVFhS/p0qtw6enp8e+8OD0UrK0oFLztSjNzhcKA3WDuJxxAPXzPuPtKkjEY9UUoEWlX/8fgKeu2S8i9JTA==}
    engines: {node: '>= 0.4'}

  is-core-module@2.16.1:
    resolution: {integrity: sha512-UfoeMA6fIJ8wTYFEUjelnaGI67v6+N7qXJEvQuIGa99l4xsCruSYOVSQ0uPANn4dAzm8lkYPaKLrrijLq7x23w==}
    engines: {node: '>= 0.4'}

  is-data-view@1.0.2:
    resolution: {integrity: sha512-RKtWF8pGmS87i2D6gqQu/l7EYRlVdfzemCJN/P3UOs//x1QE7mfhvzHIApBTRf7axvT6DMGwSwBXYCT0nfB9xw==}
    engines: {node: '>= 0.4'}

  is-date-object@1.1.0:
    resolution: {integrity: sha512-PwwhEakHVKTdRNVOw+/Gyh0+MzlCl4R6qKvkhuvLtPMggI1WAHt9sOwZxQLSGpUaDnrdyDsomoRgNnCfKNSXXg==}
    engines: {node: '>= 0.4'}

  is-extglob@2.1.1:
    resolution: {integrity: sha512-SbKbANkN603Vi4jEZv49LeVJMn4yGwsbzZworEoyEiutsN3nJYdbO36zfhGJ6QEDpOZIFkDtnq5JRxmvl3jsoQ==}
    engines: {node: '>=0.10.0'}

  is-finalizationregistry@1.1.1:
    resolution: {integrity: sha512-1pC6N8qWJbWoPtEjgcL2xyhQOP491EQjeUo3qTKcmV8YSDDJrOepfG8pcC7h/QgnQHYSv0mJ3Z/ZWxmatVrysg==}
    engines: {node: '>= 0.4'}

  is-generator-function@1.1.1:
    resolution: {integrity: sha512-Gn8BWUdrTzf9XUJAvqIYP7QnSC3mKs8QjQdGdJ7HmBemzZo14wj/OVmmAwgxDX/7WhFEjboybL4VhXGIQYPlOA==}
    engines: {node: '>= 0.4'}

  is-glob@4.0.3:
    resolution: {integrity: sha512-xelSayHH36ZgE7ZWhli7pW34hNbNl8Ojv5KVmkJD4hBdD3th8Tfk9vYasLM+mXWOZhFkgZfxhLSnrwRr4elSSg==}
    engines: {node: '>=0.10.0'}

  is-map@2.0.3:
    resolution: {integrity: sha512-1Qed0/Hr2m+YqxnM09CjA2d/i6YZNfF6R2oRAOj36eUdS6qIV/huPJNSEpKbupewFs+ZsJlxsjjPbc0/afW6Lw==}
    engines: {node: '>= 0.4'}

  is-module@1.0.0:
    resolution: {integrity: sha512-51ypPSPCoTEIN9dy5Oy+h4pShgJmPCygKfyRCISBI+JoWT/2oJvK8QPxmwv7b/p239jXrm9M1mlQbyKJ5A152g==}

  is-negative-zero@2.0.3:
    resolution: {integrity: sha512-5KoIu2Ngpyek75jXodFvnafB6DJgr3u8uuK0LEZJjrU19DrMD3EVERaR8sjz8CCGgpZvxPl9SuE1GMVPFHx1mw==}
    engines: {node: '>= 0.4'}

  is-number-object@1.1.1:
    resolution: {integrity: sha512-lZhclumE1G6VYD8VHe35wFaIif+CTy5SJIi5+3y4psDgWu4wPDoBhF8NxUOinEc7pHgiTsT6MaBb92rKhhD+Xw==}
    engines: {node: '>= 0.4'}

  is-number@7.0.0:
    resolution: {integrity: sha512-41Cifkg6e8TylSpdtTpeLVMqvSBEVzTttHvERD741+pnZ8ANv0004MRL43QKPDlK9cGvNp6NZWZUBlbGXYxxng==}
    engines: {node: '>=0.12.0'}

  is-obj@1.0.1:
    resolution: {integrity: sha512-l4RyHgRqGN4Y3+9JHVrNqO+tN0rV5My76uW5/nuO4K1b6vw5G8d/cmFjP9tRfEsdhZNt0IFdZuK/c2Vr4Nb+Qg==}
    engines: {node: '>=0.10.0'}

  is-regex@1.2.1:
    resolution: {integrity: sha512-MjYsKHO5O7mCsmRGxWcLWheFqN9DJ/2TmngvjKXihe6efViPqc274+Fx/4fYj/r03+ESvBdTXK0V6tA3rgez1g==}
    engines: {node: '>= 0.4'}

  is-regexp@1.0.0:
    resolution: {integrity: sha512-7zjFAPO4/gwyQAAgRRmqeEeyIICSdmCqa3tsVHMdBzaXXRiqopZL4Cyghg/XulGWrtABTpbnYYzzIRffLkP4oA==}
    engines: {node: '>=0.10.0'}

  is-set@2.0.3:
    resolution: {integrity: sha512-iPAjerrse27/ygGLxw+EBR9agv9Y6uLeYVJMu+QNCoouJ1/1ri0mGrcWpfCqFZuzzx3WjtwxG098X+n4OuRkPg==}
    engines: {node: '>= 0.4'}

  is-shared-array-buffer@1.0.4:
    resolution: {integrity: sha512-ISWac8drv4ZGfwKl5slpHG9OwPNty4jOWPRIhBpxOoD+hqITiwuipOQ2bNthAzwA3B4fIjO4Nln74N0S9byq8A==}
    engines: {node: '>= 0.4'}

  is-stream@2.0.1:
    resolution: {integrity: sha512-hFoiJiTl63nn+kstHGBtewWSKnQLpyb155KHheA1l39uvtO9nWIop1p3udqPcUd/xbF1VLMO4n7OI6p7RbngDg==}
    engines: {node: '>=8'}

  is-string@1.1.1:
    resolution: {integrity: sha512-BtEeSsoaQjlSPBemMQIrY1MY0uM6vnS1g5fmufYOtnxLGUZM2178PKbhsk7Ffv58IX+ZtcvoGwccYsh0PglkAA==}
    engines: {node: '>= 0.4'}

  is-symbol@1.1.1:
    resolution: {integrity: sha512-9gGx6GTtCQM73BgmHQXfDmLtfjjTUDSyoxTCbp5WtoixAhfgsDirWIcVQ/IHpvI5Vgd5i/J5F7B9cN/WlVbC/w==}
    engines: {node: '>= 0.4'}

  is-typed-array@1.1.15:
    resolution: {integrity: sha512-p3EcsicXjit7SaskXHs1hA91QxgTw46Fv6EFKKGS5DRFLD8yKnohjF3hxoju94b/OcMZoQukzpPpBE9uLVKzgQ==}
    engines: {node: '>= 0.4'}

  is-weakmap@2.0.2:
    resolution: {integrity: sha512-K5pXYOm9wqY1RgjpL3YTkF39tni1XajUIkawTLUo9EZEVUFga5gSQJF8nNS7ZwJQ02y+1YCNYcMh+HIf1ZqE+w==}
    engines: {node: '>= 0.4'}

  is-weakref@1.1.1:
    resolution: {integrity: sha512-6i9mGWSlqzNMEqpCp93KwRS1uUOodk2OJ6b+sq7ZPDSy2WuI5NFIxp/254TytR8ftefexkWn5xNiHUNpPOfSew==}
    engines: {node: '>= 0.4'}

  is-weakset@2.0.4:
    resolution: {integrity: sha512-mfcwb6IzQyOKTs84CQMrOwW4gQcaTOAWJ0zzJCl2WSPDrWk/OzDaImWFH3djXhb24g4eudZfLRozAvPGw4d9hQ==}
    engines: {node: '>= 0.4'}

  isarray@2.0.5:
    resolution: {integrity: sha512-xHjhDr3cNBK0BzdUJSPXZntQUx/mwMS5Rw4A7lPJ90XGAO6ISP/ePDNuo0vhqOZU+UD5JoodwCAAoZQd3FeAKw==}

  isbot@5.1.31:
    resolution: {integrity: sha512-DPgQshehErHAqSCKDb3rNW03pa2wS/v5evvUqtxt6TTnHRqAG8FdzcSSJs9656pK6Y+NT7K9R4acEYXLHYfpUQ==}
    engines: {node: '>=18'}

  isexe@2.0.0:
    resolution: {integrity: sha512-RHxMLp9lnKHGHRng9QFhRCMbYAcVpn69smSGcq3f36xjgVVWThj4qqLbTLlq7Ssj8B+fIQ1EuCEGI2lKsyQeIw==}

  jake@10.9.4:
    resolution: {integrity: sha512-wpHYzhxiVQL+IV05BLE2Xn34zW1S223hvjtqk0+gsPrwd/8JNLXJgZZM/iPFsYc1xyphF+6M6EvdE5E9MBGkDA==}
    engines: {node: '>=10'}
    hasBin: true

  jiti@2.6.0:
    resolution: {integrity: sha512-VXe6RjJkBPj0ohtqaO8vSWP3ZhAKo66fKrFNCll4BTcwljPLz03pCbaNKfzGP5MbrCYcbJ7v0nOYYwUzTEIdXQ==}
    hasBin: true

  js-tokens@4.0.0:
    resolution: {integrity: sha512-RdJUflcE3cUzKiMqQgsCu06FPu9UdIJO0beYbPhHN4k6apgJtifcoCtT9bcxOpYBtpD2kCM6Sbzg4CausW/PKQ==}

  js-yaml@4.1.0:
    resolution: {integrity: sha512-wpxZs9NoxZaJESJGIZTyDEaYpl0FKSA+FB9aJiyemKhMwkxQg63h4T1KJgUGHpTqPDNRcmmYLugrRjJlBtWvRA==}
    hasBin: true

  jsesc@3.1.0:
    resolution: {integrity: sha512-/sM3dO2FOzXjKQhJuo0Q173wf2KOo8t4I8vHy6lF9poUp7bKT0/NHE8fPX23PwfhnykfqnC2xRxOnVw5XuGIaA==}
    engines: {node: '>=6'}
    hasBin: true

  json-buffer@3.0.1:
    resolution: {integrity: sha512-4bV5BfR2mqfQTJm+V5tPPdf+ZpuhiIvTuAB5g8kcrXOZpTT/QwwVRWBywX1ozr6lEuPdbHxwaJlm9G6mI2sfSQ==}

  json-schema-traverse@0.4.1:
    resolution: {integrity: sha512-xbbCH5dCYU5T8LcEhhuh7HJ88HXuW3qsI3Y0zOZFKfZEHcpWiHU/Jxzk629Brsab/mMiHQti9wMP+845RPe3Vg==}

  json-schema-traverse@1.0.0:
    resolution: {integrity: sha512-NM8/P9n3XjXhIZn1lLhkFaACTOURQXjWhV4BA/RnOv8xvgqtqpAX9IO4mRQxSx1Rlo4tqzeqb0sOlruaOy3dug==}

  json-schema@0.4.0:
    resolution: {integrity: sha512-es94M3nTIfsEPisRafak+HDLfHXnKBhV3vU5eqPcS3flIWqcxJWgXHXiey3YrpaNsanY5ei1VoYEbOzijuq9BA==}

  json-stable-stringify-without-jsonify@1.0.1:
    resolution: {integrity: sha512-Bdboy+l7tA3OGW6FjyFHWkP5LuByj1Tk33Ljyq0axyzdk9//JSi2u3fP1QSmd1KNwq6VOKYGlAu87CisVir6Pw==}

  json5@2.2.3:
    resolution: {integrity: sha512-XmOWe7eyHYH14cLdVPoyg+GOH3rYX++KpzrylJwSW98t3Nk+U8XOl8FWKOgwtzdb8lXGf6zYwDUzeHMWfxasyg==}
    engines: {node: '>=6'}
    hasBin: true

  jsonfile@6.2.0:
    resolution: {integrity: sha512-FGuPw30AdOIUTRMC2OMRtQV+jkVj2cfPqSeWXv1NEAJ1qZ5zb1X6z1mFhbfOB/iy3ssJCD+3KuZ8r8C3uVFlAg==}

  jsonpointer@5.0.1:
    resolution: {integrity: sha512-p/nXbhSEcu3pZRdkW1OfJhpsVtW1gd4Wa1fnQc9YLiTfAjn0312eMKimbdIQzuZl9aa9xUGaRlP9T/CJE/ditQ==}
    engines: {node: '>=0.10.0'}

  keyv@4.5.4:
    resolution: {integrity: sha512-oxVHkHR/EJf2CNXnWxRLW6mg7JyCCUcG0DtEGmL2ctUo1PNTin1PUil+r/+4r5MpVgC/fn1kjsx7mjSujKqIpw==}

  leven@3.1.0:
    resolution: {integrity: sha512-qsda+H8jTaUaN/x5vzW2rzc+8Rw4TAQ/4KjB46IwK5VH+IlVeeeje/EoZRpiXvIqjFgK84QffqPztGI3VBLG1A==}
    engines: {node: '>=6'}

  levn@0.4.1:
    resolution: {integrity: sha512-+bT2uH4E5LGE7h/n3evcS/sQlJXCpIp6ym8OWJ5eV6+67Dsql/LaaT7qJBAt2rzfoa/5QBGBhxDix1dMt2kQKQ==}
    engines: {node: '>= 0.8.0'}

  lightningcss-darwin-arm64@1.30.1:
    resolution: {integrity: sha512-c8JK7hyE65X1MHMN+Viq9n11RRC7hgin3HhYKhrMyaXflk5GVplZ60IxyoVtzILeKr+xAJwg6zK6sjTBJ0FKYQ==}
    engines: {node: '>= 12.0.0'}
    cpu: [arm64]
    os: [darwin]

  lightningcss-darwin-x64@1.30.1:
    resolution: {integrity: sha512-k1EvjakfumAQoTfcXUcHQZhSpLlkAuEkdMBsI/ivWw9hL+7FtilQc0Cy3hrx0AAQrVtQAbMI7YjCgYgvn37PzA==}
    engines: {node: '>= 12.0.0'}
    cpu: [x64]
    os: [darwin]

  lightningcss-freebsd-x64@1.30.1:
    resolution: {integrity: sha512-kmW6UGCGg2PcyUE59K5r0kWfKPAVy4SltVeut+umLCFoJ53RdCUWxcRDzO1eTaxf/7Q2H7LTquFHPL5R+Gjyig==}
    engines: {node: '>= 12.0.0'}
    cpu: [x64]
    os: [freebsd]

  lightningcss-linux-arm-gnueabihf@1.30.1:
    resolution: {integrity: sha512-MjxUShl1v8pit+6D/zSPq9S9dQ2NPFSQwGvxBCYaBYLPlCWuPh9/t1MRS8iUaR8i+a6w7aps+B4N0S1TYP/R+Q==}
    engines: {node: '>= 12.0.0'}
    cpu: [arm]
    os: [linux]

  lightningcss-linux-arm64-gnu@1.30.1:
    resolution: {integrity: sha512-gB72maP8rmrKsnKYy8XUuXi/4OctJiuQjcuqWNlJQ6jZiWqtPvqFziskH3hnajfvKB27ynbVCucKSm2rkQp4Bw==}
    engines: {node: '>= 12.0.0'}
    cpu: [arm64]
    os: [linux]

  lightningcss-linux-arm64-musl@1.30.1:
    resolution: {integrity: sha512-jmUQVx4331m6LIX+0wUhBbmMX7TCfjF5FoOH6SD1CttzuYlGNVpA7QnrmLxrsub43ClTINfGSYyHe2HWeLl5CQ==}
    engines: {node: '>= 12.0.0'}
    cpu: [arm64]
    os: [linux]

  lightningcss-linux-x64-gnu@1.30.1:
    resolution: {integrity: sha512-piWx3z4wN8J8z3+O5kO74+yr6ze/dKmPnI7vLqfSqI8bccaTGY5xiSGVIJBDd5K5BHlvVLpUB3S2YCfelyJ1bw==}
    engines: {node: '>= 12.0.0'}
    cpu: [x64]
    os: [linux]

  lightningcss-linux-x64-musl@1.30.1:
    resolution: {integrity: sha512-rRomAK7eIkL+tHY0YPxbc5Dra2gXlI63HL+v1Pdi1a3sC+tJTcFrHX+E86sulgAXeI7rSzDYhPSeHHjqFhqfeQ==}
    engines: {node: '>= 12.0.0'}
    cpu: [x64]
    os: [linux]

  lightningcss-win32-arm64-msvc@1.30.1:
    resolution: {integrity: sha512-mSL4rqPi4iXq5YVqzSsJgMVFENoa4nGTT/GjO2c0Yl9OuQfPsIfncvLrEW6RbbB24WtZ3xP/2CCmI3tNkNV4oA==}
    engines: {node: '>= 12.0.0'}
    cpu: [arm64]
    os: [win32]

  lightningcss-win32-x64-msvc@1.30.1:
    resolution: {integrity: sha512-PVqXh48wh4T53F/1CCu8PIPCxLzWyCnn/9T5W1Jpmdy5h9Cwd+0YQS6/LwhHXSafuc61/xg9Lv5OrCby6a++jg==}
    engines: {node: '>= 12.0.0'}
    cpu: [x64]
    os: [win32]

  lightningcss@1.30.1:
    resolution: {integrity: sha512-xi6IyHML+c9+Q3W0S4fCQJOym42pyurFiJUHEcEyHS0CeKzia4yZDEsLlqOFykxOdHpNy0NmvVO31vcSqAxJCg==}
    engines: {node: '>= 12.0.0'}

  locate-path@6.0.0:
    resolution: {integrity: sha512-iPZK6eYjbxRu3uB4/WZ3EsEIMJFMqAoopl3R+zuq0UjcAm/MO6KCweDgPfP3elTztoKP3KtnVHxTn2NHBSDVUw==}
    engines: {node: '>=10'}

  lodash.debounce@4.0.8:
    resolution: {integrity: sha512-FT1yDzDYEoYWhnSGnpE/4Kj1fLZkDFyqRb7fNt6FdYOSxlUWAtp42Eh6Wb0rGIv/m9Bgo7x4GhQbm5Ys4SG5ow==}

  lodash.merge@4.6.2:
    resolution: {integrity: sha512-0KpjqXRVvrYyCsX1swR/XTK0va6VQkQM6MNo7PqW77ByjAhoARA8EfrP1N4+KlKj8YS0ZUCtRT/YUuhyYDujIQ==}

  lodash.sortby@4.7.0:
    resolution: {integrity: sha512-HDWXG8isMntAyRF5vZ7xKuEvOhT4AhlRt/3czTSjvGUxjYCBVRQY48ViDHyfYz9VIoBkW4TMGQNapx+l3RUwdA==}

  lodash@4.17.21:
    resolution: {integrity: sha512-v2kDEe57lecTulaDIuNTPy3Ry4gLGJ6Z1O3vE1krgXZNrsQ+LFTGHVxVjcXPs17LhbZVGedAJv8XZ1tvj5FvSg==}

  loose-envify@1.4.0:
    resolution: {integrity: sha512-lyuxPGr/Wfhrlem2CL/UcnUc1zcqKAImBDzukY7Y5F/yQiNdko6+fRLevlw1HgMySw7f611UIY408EtxRSoK3Q==}
    hasBin: true

  lru-cache@5.1.1:
    resolution: {integrity: sha512-KpNARQA3Iwv+jTA0utUVVbrh+Jlrr1Fv0e56GGzAFOXN7dk/FviaDW8LHmK52DlcH4WP2n6gI8vN1aesBFgo9w==}

  lucide-react@0.544.0:
    resolution: {integrity: sha512-t5tS44bqd825zAW45UQxpG2CvcC4urOwn2TrwSH8u+MjeE+1NnWl6QqeQ/6NdjMqdOygyiT9p3Ev0p1NJykxjw==}
    peerDependencies:
      react: ^16.5.1 || ^17.0.0 || ^18.0.0 || ^19.0.0

  magic-string@0.25.9:
    resolution: {integrity: sha512-RmF0AsMzgt25qzqqLc1+MbHmhdx0ojF2Fvs4XnOqz2ZOBXzzkEwc/dJQZCYHAn7v1jbVOjAZfK8msRn4BxO4VQ==}

  magic-string@0.30.19:
    resolution: {integrity: sha512-2N21sPY9Ws53PZvsEpVtNuSW+ScYbQdp4b9qUaL+9QkHUrGFKo56Lg9Emg5s9V/qrtNBmiR01sYhUOwu3H+VOw==}

  math-intrinsics@1.1.0:
    resolution: {integrity: sha512-/IXtbwEk5HTPyEwyKX6hGkYXxM9nbj64B+ilVJnC/R6B0pH5G4V3b0pVbL7DBj4tkhBAppbQUlf6F6Xl9LHu1g==}
    engines: {node: '>= 0.4'}

  merge2@1.4.1:
    resolution: {integrity: sha512-8q7VEgMJW4J8tcfVPy8g09NcQwZdbwFEqhe/WZkoIzjn/3TGDwtOCYtXGxA3O8tPzpczCCDgv+P2P5y00ZJOOg==}
    engines: {node: '>= 8'}

  micromatch@4.0.8:
    resolution: {integrity: sha512-PXwfBhYu0hBCPw8Dn0E+WDYb7af3dSLVWKi3HGv84IdF4TyFoC0ysxFd0Goxw7nSv4T/PzEJQxsYsEiFCKo2BA==}
    engines: {node: '>=8.6'}

  minimatch@3.1.2:
    resolution: {integrity: sha512-J7p63hRiAjw1NDEww1W7i37+ByIrOWO5XQQAzZ3VOcL0PNybwpfmV/N05zFAzwQ9USyEcX6t3UO+K5aqBQOIHw==}

  minimatch@5.1.6:
    resolution: {integrity: sha512-lKwV/1brpG6mBUFHtb7NUmtABCb2WZZmm2wNiOA5hAb8VdCS4B3dtMWyvcoViccwAW/COERjXLt0zP1zXUN26g==}
    engines: {node: '>=10'}

  minimatch@9.0.5:
    resolution: {integrity: sha512-G6T0ZX48xgozx7587koeX9Ys2NYy6Gmv//P89sEte9V9whIapMNF4idKxnW2QtCcLiTWlb/wfCabAtAFWhhBow==}
    engines: {node: '>=16 || 14 >=14.17'}

  minipass@7.1.2:
    resolution: {integrity: sha512-qOOzS1cBTWYF4BH8fVePDBOO9iptMnGUEZwNc/cMWnTV2nVLZ7VoNWEPHkYczZA0pdoA7dl6e7FL659nX9S2aw==}
    engines: {node: '>=16 || 14 >=14.17'}

  minizlib@3.1.0:
    resolution: {integrity: sha512-KZxYo1BUkWD2TVFLr0MQoM8vUUigWD3LlD83a/75BqC+4qE0Hb1Vo5v1FgcfaNXvfXzr+5EhQ6ing/CaBijTlw==}
    engines: {node: '>= 18'}

  motion-dom@12.23.21:
    resolution: {integrity: sha512-5xDXx/AbhrfgsQmSE7YESMn4Dpo6x5/DTZ4Iyy4xqDvVHWvFVoV+V2Ri2S/ksx+D40wrZ7gPYiMWshkdoqNgNQ==}

  motion-utils@12.23.6:
    resolution: {integrity: sha512-eAWoPgr4eFEOFfg2WjIsMoqJTW6Z8MTUCgn/GZ3VRpClWBdnbjryiA3ZSNLyxCTmCQx4RmYX6jX1iWHbenUPNQ==}

  motion@12.23.22:
    resolution: {integrity: sha512-iSq6X9vLHbeYwmHvhK//+U74ROaPnZmBuy60XZzqNl0QtZkWfoZyMDHYnpKuWFv0sNMqHgED8aCXk94LCoQPGg==}
    peerDependencies:
      '@emotion/is-prop-valid': '*'
      react: ^18.0.0 || ^19.0.0
      react-dom: ^18.0.0 || ^19.0.0
    peerDependenciesMeta:
      '@emotion/is-prop-valid':
        optional: true
      react:
        optional: true
      react-dom:
        optional: true

  ms@2.1.3:
    resolution: {integrity: sha512-6FlzubTLZG3J2a/NVCAleEhjzq5oxgHyaCU9yYXvcLsvoVaHJq/s5xXI6/XXP6tz7R9xAOtHnSO/tXtF3WRTlA==}

  nanoid@3.3.11:
    resolution: {integrity: sha512-N8SpfPUnUp1bK+PMYW8qSWdl9U+wwNWI4QKxOYDy9JAro3WMX7p2OeVRF9v+347pnakNevPmiHhNmZ2HbFA76w==}
    engines: {node: ^10 || ^12 || ^13.7 || ^14 || >=15.0.1}
    hasBin: true

  natural-compare@1.4.0:
    resolution: {integrity: sha512-OWND8ei3VtNC9h7V60qff3SVobHr996CTwgxubgyQYEpg290h9J0buyECNNJexkFm5sOajh5G116RYA1c8ZMSw==}

  next-themes@0.4.6:
    resolution: {integrity: sha512-pZvgD5L0IEvX5/9GWyHMf3m8BKiVQwsCMHfoFosXtXBMnaS0ZnIJ9ST4b4NqLVKDEm8QBxoNNGNaBv2JNF6XNA==}
    peerDependencies:
      react: ^16.8 || ^17 || ^18 || ^19 || ^19.0.0-rc
      react-dom: ^16.8 || ^17 || ^18 || ^19 || ^19.0.0-rc

  node-releases@2.0.21:
    resolution: {integrity: sha512-5b0pgg78U3hwXkCM8Z9b2FJdPZlr9Psr9V2gQPESdGHqbntyFJKFW4r5TeWGFzafGY3hzs1JC62VEQMbl1JFkw==}

  object-assign@4.1.1:
    resolution: {integrity: sha512-rJgTQnkUnH1sFw8yT6VSU3zD3sWmu6sZhIseY8VX+GRu3P6F7Fu+JNDoXfklElbLJSnc3FUQHVe4cU5hj+BcUg==}
    engines: {node: '>=0.10.0'}

  object-inspect@1.13.4:
    resolution: {integrity: sha512-W67iLl4J2EXEGTbfeHCffrjDfitvLANg0UlX3wFUUSTx92KXRFegMHUVgSqE+wvhAbi4WqjGg9czysTV2Epbew==}
    engines: {node: '>= 0.4'}

  object-keys@1.1.1:
    resolution: {integrity: sha512-NuAESUOUMrlIXOfHKzD6bpPu3tYt3xvjNdRIQ+FeT0lNb4K8WR70CaDxhuNguS2XG+GjkyMwOzsN5ZktImfhLA==}
    engines: {node: '>= 0.4'}

  object.assign@4.1.7:
    resolution: {integrity: sha512-nK28WOo+QIjBkDduTINE4JkF/UJJKyf2EJxvJKfblDpyg0Q+pkOHNTL0Qwy6NP6FhE/EnzV73BxxqcJaXY9anw==}
    engines: {node: '>= 0.4'}

  once@1.4.0:
    resolution: {integrity: sha512-lNaJgI+2Q5URQBkccEKHTQOPaXdUxnZZElQTZY0MFUAuaEqe1E+Nyvgdz/aIyNi6Z9MzO5dv1H8n58/GELp3+w==}

  optionator@0.9.4:
    resolution: {integrity: sha512-6IpQ7mKUxRcZNLIObR0hz7lxsapSSIYNZJwXPGeF0mTVqGKFIXj1DQcMoT22S3ROcLyY/rz0PWaWZ9ayWmad9g==}
    engines: {node: '>= 0.8.0'}

  own-keys@1.0.1:
    resolution: {integrity: sha512-qFOyK5PjiWZd+QQIh+1jhdb9LpxTF0qs7Pm8o5QHYZ0M3vKqSqzsZaEB6oWlxZ+q2sJBMI/Ktgd2N5ZwQoRHfg==}
    engines: {node: '>= 0.4'}

  p-limit@3.1.0:
    resolution: {integrity: sha512-TYOanM3wGwNGsZN2cVTYPArw454xnXj5qmWF1bEoAc4+cU/ol7GVh7odevjp1FNHduHc3KZMcFduxU5Xc6uJRQ==}
    engines: {node: '>=10'}

  p-locate@5.0.0:
    resolution: {integrity: sha512-LaNjtRWUBY++zB5nE/NwcaoMylSPk+S+ZHNB1TzdbMJMny6dynpAGt7X/tl/QYq3TIeE6nxHppbo2LGymrG5Pw==}
    engines: {node: '>=10'}

  parent-module@1.0.1:
    resolution: {integrity: sha512-GQ2EWRpQV8/o+Aw8YqtfZZPfNRWZYkbidE9k5rpl/hC3vtHHBfGm2Ifi6qWV+coDGkrUKZAxE3Lot5kcsRlh+g==}
    engines: {node: '>=6'}

  path-exists@4.0.0:
    resolution: {integrity: sha512-ak9Qy5Q7jYb2Wwcey5Fpvg2KoAc/ZIhLSLOSBmRmygPsGwkVVt0fZa0qrtMz+m6tJTAHfZQ8FnmB4MG4LWy7/w==}
    engines: {node: '>=8'}

  path-is-absolute@1.0.1:
    resolution: {integrity: sha512-AVbw3UJ2e9bq64vSaS9Am0fje1Pa8pbGqTTsmXfaIiMpnr5DlDhfJOuLj9Sf95ZPVDAUerDfEk88MPmPe7UCQg==}
    engines: {node: '>=0.10.0'}

  path-key@3.1.1:
    resolution: {integrity: sha512-ojmeN0qd+y0jszEtoY48r0Peq5dwMEkIlCOu6Q5f41lfkswXuKtYrhgoTpLnyIcHm24Uhqx+5Tqm2InSwLhE6Q==}
    engines: {node: '>=8'}

  path-parse@1.0.7:
    resolution: {integrity: sha512-LDJzPVEEEPR+y48z93A0Ed0yXb8pAByGWo/k5YYdYgpY2/2EsOsksJrq7lOHxryrVOn1ejG6oAp8ahvOIQD8sw==}

  picocolors@1.1.1:
    resolution: {integrity: sha512-xceH2snhtb5M9liqDsmEw56le376mTZkEX/jEb/RxNFyegNul7eNslCXP9FDj/Lcu0X8KEyMceP2ntpaHrDEVA==}

  picomatch@2.3.1:
    resolution: {integrity: sha512-JU3teHTNjmE2VCGFzuY8EXzCDVwEqB2a8fsIvwaStHhAWJEeVd1o1QD80CU6+ZdEXXSLbSsuLwJjkCBWqRQUVA==}
    engines: {node: '>=8.6'}

  picomatch@4.0.3:
    resolution: {integrity: sha512-5gTmgEY/sqK6gFXLIsQNH19lWb4ebPDLA4SdLP7dsWkIXHWlG66oPuVvXSGFPppYZz8ZDZq0dYYrbHfBCVUb1Q==}
    engines: {node: '>=12'}

  possible-typed-array-names@1.1.0:
    resolution: {integrity: sha512-/+5VFTchJDoVj3bhoqi6UeymcD00DAwb1nJwamzPvHEszJ4FpF6SNNbUbOS8yI56qHzdV8eK0qEfOSiodkTdxg==}
    engines: {node: '>= 0.4'}

  postcss@8.5.6:
    resolution: {integrity: sha512-3Ybi1tAuwAP9s0r1UQ2J4n5Y0G05bJkpUIO0/bI9MhwmD70S5aTWbXGBwxHrelT+XM1k6dM0pk+SwNkpTRN7Pg==}
    engines: {node: ^10 || ^12 || >=14}

  prelude-ls@1.2.1:
    resolution: {integrity: sha512-vkcDPrRZo1QZLbn5RLGPpg/WmIQ65qoWWhcGKf/b5eplkkarX0m9z8ppCat4mlOqUsWpyNuYgO3VRyrYHSzX5g==}
    engines: {node: '>= 0.8.0'}

  pretty-bytes@5.6.0:
    resolution: {integrity: sha512-FFw039TmrBqFK8ma/7OL3sDz/VytdtJr044/QUJtH0wK9lb9jLq9tJyIxUwtQJHwar2BqtiA4iCWSwo9JLkzFg==}
    engines: {node: '>=6'}

  pretty-bytes@6.1.1:
    resolution: {integrity: sha512-mQUvGU6aUFQ+rNvTIAcZuWGRT9a6f6Yrg9bHs4ImKF+HZCEK+plBvnAZYSIQztknZF2qnzNtr6F8s0+IuptdlQ==}
    engines: {node: ^14.13.1 || >=16.0.0}

  prop-types@15.8.1:
    resolution: {integrity: sha512-oj87CgZICdulUohogVAR7AjlC0327U4el4L6eAvOqCeudMDVU0NThNaV+b9Df4dXgSP1gXMTnPdhfe/2qDH5cg==}

  punycode@2.3.1:
    resolution: {integrity: sha512-vYt7UD1U9Wg6138shLtLOvdAu+8DsC/ilFtEVHcH+wydcSpNE20AfSOduf6MkRFahL5FY7X1oU7nKVZFtfq8Fg==}
    engines: {node: '>=6'}

  queue-microtask@1.2.3:
    resolution: {integrity: sha512-NuaNSa6flKT5JaSYQzJok04JzTL1CA6aGhv5rfLW3PgqA+M2ChpZQnAC8h8i4ZFkBS8X5RqkDBHA7r4hej3K9A==}

  randombytes@2.1.0:
    resolution: {integrity: sha512-vYl3iOX+4CKUWuxGi9Ukhie6fsqXqS9FE2Zaic4tNFD2N2QQaXOMFbuKK4QmDHC0JO6B1Zp41J0LpT0oR68amQ==}

  react-day-picker@9.9.0:
    resolution: {integrity: sha512-NtkJbuX6cl/VaGNb3sVVhmMA6LSMnL5G3xNL+61IyoZj0mUZFWTg4hmj7PHjIQ8MXN9dHWhUHFoJWG6y60DKSg==}
    engines: {node: '>=18'}
    peerDependencies:
      react: '>=16.8.0'

  react-dom@19.1.1:
    resolution: {integrity: sha512-Dlq/5LAZgF0Gaz6yiqZCf6VCcZs1ghAJyrsu84Q/GT0gV+mCxbfmKNoGRKBYMJ8IEdGPqu49YWXD02GCknEDkw==}
    peerDependencies:
      react: ^19.1.1

  react-hook-form@7.63.0:
    resolution: {integrity: sha512-ZwueDMvUeucovM2VjkCf7zIHcs1aAlDimZu2Hvel5C5907gUzMpm4xCrQXtRzCvsBqFjonB4m3x4LzCFI1ZKWA==}
    engines: {node: '>=18.0.0'}
    peerDependencies:
      react: ^16.8.0 || ^17 || ^18 || ^19

  react-hotkeys-hook@5.1.0:
    resolution: {integrity: sha512-GCNGXjBzV9buOS3REoQFmSmE4WTvBhYQ0YrAeeMZI83bhXg3dRWsLHXDutcVDdEjwJqJCxk5iewWYX5LtFUd7g==}
    peerDependencies:
      react: '>=16.8.0'
      react-dom: '>=16.8.0'

  react-is@16.13.1:
    resolution: {integrity: sha512-24e6ynE2H+OKt4kqsOvNd8kBpV65zoxbA4BVsEOB3ARVWQki/DHzaUoC5KuON/BiccDaCCTZBuOcfZs70kR8bQ==}

  react-is@18.3.1:
    resolution: {integrity: sha512-/LLMVyas0ljjAtoYiPqYiL8VWXzUUdThrmU5+n20DZv+a+ClRoevUzw5JxU+Ieh5/c87ytoTBV9G1FiKfNJdmg==}

  react-refresh@0.17.0:
    resolution: {integrity: sha512-z6F7K9bV85EfseRCp2bzrpyQ0Gkw1uLoCel9XBVWPg/TjRj94SkJzUTGfOa4bs7iJvBWtQG0Wq7wnI0syw3EBQ==}
    engines: {node: '>=0.10.0'}

  react-remove-scroll-bar@2.3.8:
    resolution: {integrity: sha512-9r+yi9+mgU33AKcj6IbT9oRCO78WriSj6t/cF8DWBZJ9aOGPOTEDvdUDz1FwKim7QXWwmHqtdHnRJfhAxEG46Q==}
    engines: {node: '>=10'}
    peerDependencies:
      '@types/react': '*'
      react: ^16.8.0 || ^17.0.0 || ^18.0.0 || ^19.0.0
    peerDependenciesMeta:
      '@types/react':
        optional: true

  react-remove-scroll@2.7.1:
    resolution: {integrity: sha512-HpMh8+oahmIdOuS5aFKKY6Pyog+FNaZV/XyJOq7b4YFwsFHe5yYfdbIalI4k3vU2nSDql7YskmUseHsRrJqIPA==}
    engines: {node: '>=10'}
    peerDependencies:
      '@types/react': '*'
      react: ^16.8.0 || ^17.0.0 || ^18.0.0 || ^19.0.0 || ^19.0.0-rc
    peerDependenciesMeta:
      '@types/react':
        optional: true

  react-smooth@4.0.4:
    resolution: {integrity: sha512-gnGKTpYwqL0Iii09gHobNolvX4Kiq4PKx6eWBCYYix+8cdw+cGo3do906l1NBPKkSWx1DghC1dlWG9L2uGd61Q==}
    peerDependencies:
      react: ^16.8.0 || ^17.0.0 || ^18.0.0 || ^19.0.0
      react-dom: ^16.8.0 || ^17.0.0 || ^18.0.0 || ^19.0.0

  react-style-singleton@2.2.3:
    resolution: {integrity: sha512-b6jSvxvVnyptAiLjbkWLE/lOnR4lfTtDAl+eUC7RZy+QQWc6wRzIV2CE6xBuMmDxc2qIihtDCZD5NPOFl7fRBQ==}
    engines: {node: '>=10'}
    peerDependencies:
      '@types/react': '*'
      react: ^16.8.0 || ^17.0.0 || ^18.0.0 || ^19.0.0 || ^19.0.0-rc
    peerDependenciesMeta:
      '@types/react':
        optional: true

  react-transition-group@4.4.5:
    resolution: {integrity: sha512-pZcd1MCJoiKiBR2NRxeCRg13uCXbydPnmB4EOeRrY7480qNWO8IIgQG6zlDkm6uRMsURXPuKq0GWtiM59a5Q6g==}
    peerDependencies:
      react: '>=16.6.0'
      react-dom: '>=16.6.0'

  react@19.1.1:
    resolution: {integrity: sha512-w8nqGImo45dmMIfljjMwOGtbmC/mk4CMYhWIicdSflH91J9TyCyczcPFXJzrZ/ZXcgGRFeP6BU0BEJTw6tZdfQ==}
    engines: {node: '>=0.10.0'}

  recharts-scale@0.4.5:
    resolution: {integrity: sha512-kivNFO+0OcUNu7jQquLXAxz1FIwZj8nrj+YkOKc5694NbjCvcT6aSZiIzNzd2Kul4o4rTto8QVR9lMNtxD4G1w==}

  recharts@2.15.4:
    resolution: {integrity: sha512-UT/q6fwS3c1dHbXv2uFgYJ9BMFHu3fwnd7AYZaEQhXuYQ4hgsxLvsUXzGdKeZrW5xopzDCvuA2N41WJ88I7zIw==}
    engines: {node: '>=14'}
    peerDependencies:
      react: ^16.0.0 || ^17.0.0 || ^18.0.0 || ^19.0.0
      react-dom: ^16.0.0 || ^17.0.0 || ^18.0.0 || ^19.0.0

  reflect.getprototypeof@1.0.10:
    resolution: {integrity: sha512-00o4I+DVrefhv+nX0ulyi3biSHCPDe+yLv5o/p6d/UVlirijB8E16FtfwSAi4g3tcqrQ4lRAqQSoFEZJehYEcw==}
    engines: {node: '>= 0.4'}

  regenerate-unicode-properties@10.2.2:
    resolution: {integrity: sha512-m03P+zhBeQd1RGnYxrGyDAPpWX/epKirLrp8e3qevZdVkKtnCrjjWczIbYc8+xd6vcTStVlqfycTx1KR4LOr0g==}
    engines: {node: '>=4'}

  regenerate@1.4.2:
    resolution: {integrity: sha512-zrceR/XhGYU/d/opr2EKO7aRHUeiBI8qjtfHqADTwZd6Szfy16la6kqD0MIUs5z5hx6AaKa+PixpPrR289+I0A==}

  regexp.prototype.flags@1.5.4:
    resolution: {integrity: sha512-dYqgNSZbDwkaJ2ceRd9ojCGjBq+mOm9LmtXnAnEGyHhN/5R7iDW2TRw3h+o/jCFxus3P2LfWIIiwowAjANm7IA==}
    engines: {node: '>= 0.4'}

  regexpu-core@6.4.0:
    resolution: {integrity: sha512-0ghuzq67LI9bLXpOX/ISfve/Mq33a4aFRzoQYhnnok1JOFpmE/A2TBGkNVenOGEeSBCjIiWcc6MVOG5HEQv0sA==}
    engines: {node: '>=4'}

  regjsgen@0.8.0:
    resolution: {integrity: sha512-RvwtGe3d7LvWiDQXeQw8p5asZUmfU1G/l6WbUXeHta7Y2PEIvBTwH6E2EfmYUK8pxcxEdEmaomqyp0vZZ7C+3Q==}

  regjsparser@0.13.0:
    resolution: {integrity: sha512-NZQZdC5wOE/H3UT28fVGL+ikOZcEzfMGk/c3iN9UGxzWHMa1op7274oyiUVrAG4B2EuFhus8SvkaYnhvW92p9Q==}
    hasBin: true

  require-from-string@2.0.2:
    resolution: {integrity: sha512-Xf0nWe6RseziFMu+Ap9biiUbmplq6S9/p+7w7YXP/JBHhrUDDUhwa+vANyubuqfZWTveU//DYVGsDG7RKL/vEw==}
    engines: {node: '>=0.10.0'}

  resolve-from@4.0.0:
    resolution: {integrity: sha512-pb/MYmXstAkysRFx8piNI1tGFNQIFA3vkE3Gq4EuA1dF6gHp/+vgZqsCGJapvy8N3Q+4o7FwvquPJcnZ7RYy4g==}
    engines: {node: '>=4'}

  resolve-pkg-maps@1.0.0:
    resolution: {integrity: sha512-seS2Tj26TBVOC2NIc2rOe2y2ZO7efxITtLZcGSOnHHNOQ7CkiUBfw0Iw2ck6xkIhPwLhKNLS8BO+hEpngQlqzw==}

  resolve@1.22.10:
    resolution: {integrity: sha512-NPRy+/ncIMeDlTAsuqwKIiferiawhefFJtkNSW0qZJEqMEb+qBt/77B/jGeeek+F0uOeN05CDa6HXbbIgtVX4w==}
    engines: {node: '>= 0.4'}
    hasBin: true

  reusify@1.1.0:
    resolution: {integrity: sha512-g6QUff04oZpHs0eG5p83rFLhHeV00ug/Yf9nZM6fLeUrPguBTkTQOdpAWWspMh55TZfVQDPaN3NQJfbVRAxdIw==}
    engines: {iojs: '>=1.0.0', node: '>=0.10.0'}

  rollup@2.79.2:
    resolution: {integrity: sha512-fS6iqSPZDs3dr/y7Od6y5nha8dW1YnbgtsyotCVvoFGKbERG++CVRFv1meyGDE1SNItQA8BrnCw7ScdAhRJ3XQ==}
    engines: {node: '>=10.0.0'}
    hasBin: true

  rollup@4.52.3:
    resolution: {integrity: sha512-RIDh866U8agLgiIcdpB+COKnlCreHJLfIhWC3LVflku5YHfpnsIKigRZeFfMfCc4dVcqNVfQQ5gO/afOck064A==}
    engines: {node: '>=18.0.0', npm: '>=8.0.0'}
    hasBin: true

  run-parallel@1.2.0:
    resolution: {integrity: sha512-5l4VyZR86LZ/lDxZTR6jqL8AFE2S0IFLMP26AbjsLVADxHdhB/c0GUsH+y39UfCi3dzz8OlQuPmnaJOMoDHQBA==}

  safe-array-concat@1.1.3:
    resolution: {integrity: sha512-AURm5f0jYEOydBj7VQlVvDrjeFgthDdEF5H1dP+6mNpoXOMo1quQqJ4wvJDyRZ9+pO3kGWoOdmV08cSv2aJV6Q==}
    engines: {node: '>=0.4'}

  safe-buffer@5.2.1:
    resolution: {integrity: sha512-rp3So07KcdmmKbGvgaNxQSJr7bGVSVk5S9Eq1F+ppbRo70+YeaDxkw5Dd8NPN+GD6bjnYm2VuPuCXmpuYvmCXQ==}

  safe-push-apply@1.0.0:
    resolution: {integrity: sha512-iKE9w/Z7xCzUMIZqdBsp6pEQvwuEebH4vdpjcDWnyzaI6yl6O9FHvVpmGelvEHNsoY6wGblkxR6Zty/h00WiSA==}
    engines: {node: '>= 0.4'}

  safe-regex-test@1.1.0:
    resolution: {integrity: sha512-x/+Cz4YrimQxQccJf5mKEbIa1NzeCRNI5Ecl/ekmlYaampdNLPalVyIcCZNNH3MvmqBugV5TMYZXv0ljslUlaw==}
    engines: {node: '>= 0.4'}

  scheduler@0.26.0:
    resolution: {integrity: sha512-NlHwttCI/l5gCPR3D1nNXtWABUmBwvZpEQiD4IXSbIDq8BzLIK/7Ir5gTFSGZDUu37K5cMNp0hFtzO38sC7gWA==}

  semver@6.3.1:
    resolution: {integrity: sha512-BR7VvDCVHO+q2xBEWskxS6DJE1qRnb7DxzUrogb71CWoSficBxYsiAGd+Kl0mmq/MprG9yArRkyrQxTO6XjMzA==}
    hasBin: true

  semver@7.7.2:
    resolution: {integrity: sha512-RF0Fw+rO5AMf9MAyaRXI4AV0Ulj5lMHqVxxdSgiVbixSCXoEmmX/jk0CuJw4+3SqroYO9VoUh+HcuJivvtJemA==}
    engines: {node: '>=10'}
    hasBin: true

  serialize-javascript@6.0.2:
    resolution: {integrity: sha512-Saa1xPByTTq2gdeFZYLLo+RFE35NHZkAbqZeWNd3BpzppeVisAqpDjcp8dyf6uIvEqJRd46jemmyA4iFIeVk8g==}

  seroval-plugins@1.3.3:
    resolution: {integrity: sha512-16OL3NnUBw8JG1jBLUoZJsLnQq0n5Ua6aHalhJK4fMQkz1lqR7Osz1sA30trBtd9VUDc2NgkuRCn8+/pBwqZ+w==}
    engines: {node: '>=10'}
    peerDependencies:
      seroval: ^1.0

  seroval@1.3.2:
    resolution: {integrity: sha512-RbcPH1n5cfwKrru7v7+zrZvjLurgHhGyso3HTyGtRivGWgYjbOmGuivCQaORNELjNONoK35nj28EoWul9sb1zQ==}
    engines: {node: '>=10'}

  set-function-length@1.2.2:
    resolution: {integrity: sha512-pgRc4hJ4/sNjWCSS9AmnS40x3bNMDTknHgL5UaMBTMyJnU90EgWh1Rz+MC9eFu4BuN/UwZjKQuY/1v3rM7HMfg==}
    engines: {node: '>= 0.4'}

  set-function-name@2.0.2:
    resolution: {integrity: sha512-7PGFlmtwsEADb0WYyvCMa1t+yke6daIG4Wirafur5kcf+MhUnPms1UeR0CKQdTZD81yESwMHbtn+TR+dMviakQ==}
    engines: {node: '>= 0.4'}

  set-proto@1.0.0:
    resolution: {integrity: sha512-RJRdvCo6IAnPdsvP/7m6bsQqNnn1FCBX5ZNtFL98MmFF/4xAIJTIg1YbHW5DC2W5SKZanrC6i4HsJqlajw/dZw==}
    engines: {node: '>= 0.4'}

  shebang-command@2.0.0:
    resolution: {integrity: sha512-kHxr2zZpYtdmrN1qDjrrX/Z1rR1kG8Dx+gkpK1G4eXmvXswmcE1hTWBWYUzlraYw1/yZp6YuDY77YtvbN0dmDA==}
    engines: {node: '>=8'}

  shebang-regex@3.0.0:
    resolution: {integrity: sha512-7++dFhtcx3353uBaq8DDR4NuxBetBzC7ZQOhmTQInHEd6bSrXdiEyzCvG07Z44UYdLShWUyXt5M/yhz8ekcb1A==}
    engines: {node: '>=8'}

  side-channel-list@1.0.0:
    resolution: {integrity: sha512-FCLHtRD/gnpCiCHEiJLOwdmFP+wzCmDEkc9y7NsYxeF4u7Btsn1ZuwgwJGxImImHicJArLP4R0yX4c2KCrMrTA==}
    engines: {node: '>= 0.4'}

  side-channel-map@1.0.1:
    resolution: {integrity: sha512-VCjCNfgMsby3tTdo02nbjtM/ewra6jPHmpThenkTYh8pG9ucZ/1P8So4u4FGBek/BjpOVsDCMoLA/iuBKIFXRA==}
    engines: {node: '>= 0.4'}

  side-channel-weakmap@1.0.2:
    resolution: {integrity: sha512-WPS/HvHQTYnHisLo9McqBHOJk2FkHO/tlpvldyrnem4aeQp4hai3gythswg6p01oSoTl58rcpiFAjF2br2Ak2A==}
    engines: {node: '>= 0.4'}

  side-channel@1.1.0:
    resolution: {integrity: sha512-ZX99e6tRweoUXqR+VBrslhda51Nh5MTQwou5tnUDgbtyM0dBgmhEDtWGP/xbKn6hqfPRHujUNwz5fy/wbbhnpw==}
    engines: {node: '>= 0.4'}

  smob@1.5.0:
    resolution: {integrity: sha512-g6T+p7QO8npa+/hNx9ohv1E5pVCmWrVCUzUXJyLdMmftX6ER0oiWY/w9knEonLpnOp6b6FenKnMfR8gqwWdwig==}

  sonner@2.0.7:
    resolution: {integrity: sha512-W6ZN4p58k8aDKA4XPcx2hpIQXBRAgyiWVkYhT7CvK6D3iAu7xjvVyhQHg2/iaKJZ1XVJ4r7XuwGL+WGEK37i9w==}
    peerDependencies:
      react: ^18.0.0 || ^19.0.0 || ^19.0.0-rc
      react-dom: ^18.0.0 || ^19.0.0 || ^19.0.0-rc

  source-map-js@1.2.1:
    resolution: {integrity: sha512-UXWMKhLOwVKb728IUtQPXxfYU+usdybtUrK/8uGE8CQMvrhOpwvzDBwj0QhSL7MQc7vIsISBG8VQ8+IDQxpfQA==}
    engines: {node: '>=0.10.0'}

  source-map-support@0.5.21:
    resolution: {integrity: sha512-uBHU3L3czsIyYXKX88fdrGovxdSCoTGDRZ6SYXtSRxLZUzHg5P/66Ht6uoUlHu9EZod+inXhKo3qQgwXUT/y1w==}

  source-map@0.6.1:
    resolution: {integrity: sha512-UjgapumWlbMhkBgzT7Ykc5YXUT46F0iKu8SGXq0bcwP5dz/h0Plj6enJqjz1Zbq2l5WaqYnrVbwWOWMyF3F47g==}
    engines: {node: '>=0.10.0'}

  source-map@0.8.0-beta.0:
    resolution: {integrity: sha512-2ymg6oRBpebeZi9UUNsgQ89bhx01TcTkmNTGnNO88imTmbSgy4nfujrgVEFKWpMTEGA11EDkTt7mqObTPdigIA==}
    engines: {node: '>= 8'}
    deprecated: The work that was done in this beta branch won't be included in future versions

  sourcemap-codec@1.4.8:
    resolution: {integrity: sha512-9NykojV5Uih4lgo5So5dtw+f0JgJX30KCNI8gwhz2J9A15wD0Ml6tjHKwf6fTSa6fAdVBdZeNOs9eJ71qCk8vA==}
    deprecated: Please use @jridgewell/sourcemap-codec instead

  stop-iteration-iterator@1.1.0:
    resolution: {integrity: sha512-eLoXW/DHyl62zxY4SCaIgnRhuMr6ri4juEYARS8E6sCEqzKpOiE521Ucofdx+KnDZl5xmvGYaaKCk5FEOxJCoQ==}
    engines: {node: '>= 0.4'}

  string.prototype.matchall@4.0.12:
    resolution: {integrity: sha512-6CC9uyBL+/48dYizRf7H7VAYCMCNTBeM78x/VTUe9bFEaxBepPJDa1Ow99LqI/1yF7kuy7Q3cQsYMrcjGUcskA==}
    engines: {node: '>= 0.4'}

  string.prototype.trim@1.2.10:
    resolution: {integrity: sha512-Rs66F0P/1kedk5lyYyH9uBzuiI/kNRmwJAR9quK6VOtIpZ2G+hMZd+HQbbv25MgCA6gEffoMZYxlTod4WcdrKA==}
    engines: {node: '>= 0.4'}

  string.prototype.trimend@1.0.9:
    resolution: {integrity: sha512-G7Ok5C6E/j4SGfyLCloXTrngQIQU3PWtXGst3yM7Bea9FRURf1S42ZHlZZtsNque2FN2PoUhfZXYLNWwEr4dLQ==}
    engines: {node: '>= 0.4'}

  string.prototype.trimstart@1.0.8:
    resolution: {integrity: sha512-UXSH262CSZY1tfu3G3Secr6uGLCFVPMhIqHjlgCUtCCcgihYc/xKs9djMTMUOb2j1mVSeU8EU6NWc/iQKU6Gfg==}
    engines: {node: '>= 0.4'}

  stringify-object@3.3.0:
    resolution: {integrity: sha512-rHqiFh1elqCQ9WPLIC8I0Q/g/wj5J1eMkyoiD6eoQApWHP0FtlK7rqnhmabL5VUY9JQCcqwwvlOaSuutekgyrw==}
    engines: {node: '>=4'}

  strip-comments@2.0.1:
    resolution: {integrity: sha512-ZprKx+bBLXv067WTCALv8SSz5l2+XhpYCsVtSqlMnkAXMWDq+/ekVbl1ghqP9rUHTzv6sm/DwCOiYutU/yp1fw==}
    engines: {node: '>=10'}

  strip-json-comments@3.1.1:
    resolution: {integrity: sha512-6fPc+R4ihwqP6N/aIv2f1gMH8lOVtWQHoqC4yK6oSDVVocumAsfCqjkXnqiYMhmMwS/mEHLp7Vehlt3ql6lEig==}
    engines: {node: '>=8'}

  supports-color@7.2.0:
    resolution: {integrity: sha512-qpCAvRl9stuOHveKsn7HncJRvv501qIacKzQlO/+Lwxc9+0q2wLyv4Dfvt80/DPn2pqOBsJdDiogXGR9+OvwRw==}
    engines: {node: '>=8'}

  supports-preserve-symlinks-flag@1.0.0:
    resolution: {integrity: sha512-ot0WnXS9fgdkgIcePe6RHNk1WA8+muPa6cSjeR3V8K27q9BB1rTE3R1p7Hv0z1ZyAc8s6Vvv8DIyWf681MAt0w==}
    engines: {node: '>= 0.4'}

  tailwind-merge@3.3.1:
    resolution: {integrity: sha512-gBXpgUm/3rp1lMZZrM/w7D8GKqshif0zAymAhbCyIt8KMe+0v9DQ7cdYLR4FHH/cKpdTXb+A/tKKU3eolfsI+g==}

  tailwindcss@4.1.13:
    resolution: {integrity: sha512-i+zidfmTqtwquj4hMEwdjshYYgMbOrPzb9a0M3ZgNa0JMoZeFC6bxZvO8yr8ozS6ix2SDz0+mvryPeBs2TFE+w==}

  tapable@2.2.3:
    resolution: {integrity: sha512-ZL6DDuAlRlLGghwcfmSn9sK3Hr6ArtyudlSAiCqQ6IfE+b+HHbydbYDIG15IfS5do+7XQQBdBiubF/cV2dnDzg==}
    engines: {node: '>=6'}

  tar@7.5.1:
    resolution: {integrity: sha512-nlGpxf+hv0v7GkWBK2V9spgactGOp0qvfWRxUMjqHyzrt3SgwE48DIv/FhqPHJYLHpgW1opq3nERbz5Anq7n1g==}
    engines: {node: '>=18'}

  temp-dir@2.0.0:
    resolution: {integrity: sha512-aoBAniQmmwtcKp/7BzsH8Cxzv8OL736p7v1ihGb5e9DJ9kTwGWHrQrVB5+lfVDzfGrdRzXch+ig7LHaY1JTOrg==}
    engines: {node: '>=8'}

  tempy@0.6.0:
    resolution: {integrity: sha512-G13vtMYPT/J8A4X2SjdtBTphZlrp1gKv6hZiOjw14RCWg6GbHuQBGtjlx75xLbYV/wEc0D7G5K4rxKP/cXk8Bw==}
    engines: {node: '>=10'}

  terser@5.44.0:
    resolution: {integrity: sha512-nIVck8DK+GM/0Frwd+nIhZ84pR/BX7rmXMfYwyg+Sri5oGVE99/E3KvXqpC2xHFxyqXyGHTKBSioxxplrO4I4w==}
    engines: {node: '>=10'}
    hasBin: true

  tiny-invariant@1.3.3:
    resolution: {integrity: sha512-+FbBPE1o9QAYvviau/qC5SE3caw21q3xkvWKBtja5vgqOWIHHJ3ioaq1VPfn/Szqctz2bU/oYeKd9/z5BL+PVg==}

  tiny-warning@1.0.3:
    resolution: {integrity: sha512-lBN9zLN/oAf68o3zNXYrdCt1kP8WsiGW8Oo2ka41b2IM5JL/S1CTyX1rW0mb/zSuJun0ZUrDxx4sqvYS2FWzPA==}

  tinyglobby@0.2.15:
    resolution: {integrity: sha512-j2Zq4NyQYG5XMST4cbs02Ak8iJUdxRM0XI5QyxXuZOzKOINmWurp3smXu3y5wDcJrptwpSjgXHzIQxR0omXljQ==}
    engines: {node: '>=12.0.0'}

  to-regex-range@5.0.1:
    resolution: {integrity: sha512-65P7iz6X5yEr1cwcgvQxbbIw7Uk3gOy5dIdtZ4rDveLqhrdJP+Li/Hx6tyK0NEb+2GCyneCMJiGqrADCSNk8sQ==}
    engines: {node: '>=8.0'}

  tr46@1.0.1:
    resolution: {integrity: sha512-dTpowEjclQ7Kgx5SdBkqRzVhERQXov8/l9Ft9dVM9fmg0W0KQSVaXX9T4i6twCPNtYiZM53lpSSUAwJbFPOHxA==}

  ts-api-utils@2.1.0:
    resolution: {integrity: sha512-CUgTZL1irw8u29bzrOD/nH85jqyc74D6SshFgujOIA7osm2Rz7dYH77agkx7H4FBNxDq7Cjf+IjaX/8zwFW+ZQ==}
    engines: {node: '>=18.12'}
    peerDependencies:
      typescript: '>=4.8.4'

  tslib@2.8.1:
    resolution: {integrity: sha512-oJFu94HQb+KVduSUQL7wnpmqnfmLsOA/nAh6b6EH0wCEoK0/mPeXU6c3wKDV83MkOuHPRHtSXKKU99IBazS/2w==}

  tsx@4.20.3:
    resolution: {integrity: sha512-qjbnuR9Tr+FJOMBqJCW5ehvIo/buZq7vH7qD7JziU98h6l3qGy0a/yPFjwO+y0/T7GFpNgNAvEcPPVfyT8rrPQ==}
    engines: {node: '>=18.0.0'}
    hasBin: true

  tw-animate-css@1.4.0:
    resolution: {integrity: sha512-7bziOlRqH0hJx80h/3mbicLW7o8qLsH5+RaLR2t+OHM3D0JlWGODQKQ4cxbK7WlvmUxpcj6Kgu6EKqjrGFe3QQ==}

  type-check@0.4.0:
    resolution: {integrity: sha512-XleUoc9uwGXqjWwXaUTZAmzMcFZ5858QA2vvx1Ur5xIcixXIP+8LnFDgRplU30us6teqdlskFfu+ae4K79Ooew==}
    engines: {node: '>= 0.8.0'}

  type-fest@0.16.0:
    resolution: {integrity: sha512-eaBzG6MxNzEn9kiwvtre90cXaNLkmadMWa1zQMs3XORCXNbsH/OewwbxC5ia9dCxIxnTAsSxXJaa/p5y8DlvJg==}
    engines: {node: '>=10'}

  typed-array-buffer@1.0.3:
    resolution: {integrity: sha512-nAYYwfY3qnzX30IkA6AQZjVbtK6duGontcQm1WSG1MD94YLqK0515GNApXkoxKOWMusVssAHWLh9SeaoefYFGw==}
    engines: {node: '>= 0.4'}

  typed-array-byte-length@1.0.3:
    resolution: {integrity: sha512-BaXgOuIxz8n8pIq3e7Atg/7s+DpiYrxn4vdot3w9KbnBhcRQq6o3xemQdIfynqSeXeDrF32x+WvfzmOjPiY9lg==}
    engines: {node: '>= 0.4'}

  typed-array-byte-offset@1.0.4:
    resolution: {integrity: sha512-bTlAFB/FBYMcuX81gbL4OcpH5PmlFHqlCCpAl8AlEzMz5k53oNDvN8p1PNOWLEmI2x4orp3raOFB51tv9X+MFQ==}
    engines: {node: '>= 0.4'}

  typed-array-length@1.0.7:
    resolution: {integrity: sha512-3KS2b+kL7fsuk/eJZ7EQdnEmQoaho/r6KUef7hxvltNA5DR8NAUM+8wJMbJyZ4G9/7i3v5zPBIMN5aybAh2/Jg==}
    engines: {node: '>= 0.4'}

  typescript-eslint@8.45.0:
    resolution: {integrity: sha512-qzDmZw/Z5beNLUrXfd0HIW6MzIaAV5WNDxmMs9/3ojGOpYavofgNAAD/nC6tGV2PczIi0iw8vot2eAe/sBn7zg==}
    engines: {node: ^18.18.0 || ^20.9.0 || >=21.1.0}
    peerDependencies:
      eslint: ^8.57.0 || ^9.0.0
      typescript: '>=4.8.4 <6.0.0'

  typescript@5.9.2:
    resolution: {integrity: sha512-CWBzXQrc/qOkhidw1OzBTQuYRbfyxDXJMVJ1XNwUHGROVmuaeiEm3OslpZ1RV96d7SKKjZKrSJu3+t/xlw3R9A==}
    engines: {node: '>=14.17'}
    hasBin: true

  unbox-primitive@1.1.0:
    resolution: {integrity: sha512-nWJ91DjeOkej/TA8pXQ3myruKpKEYgqvpw9lz4OPHj/NWFNluYrjbz9j01CJ8yKQd2g4jFoOkINCTW2I5LEEyw==}
    engines: {node: '>= 0.4'}

  undici-types@7.13.0:
    resolution: {integrity: sha512-Ov2Rr9Sx+fRgagJ5AX0qvItZG/JKKoBRAVITs1zk7IqZGTJUwgUr7qoYBpWwakpWilTZFM98rG/AFRocu10iIQ==}

  unicode-canonical-property-names-ecmascript@2.0.1:
    resolution: {integrity: sha512-dA8WbNeb2a6oQzAQ55YlT5vQAWGV9WXOsi3SskE3bcCdM0P4SDd+24zS/OCacdRq5BkdsRj9q3Pg6YyQoxIGqg==}
    engines: {node: '>=4'}

  unicode-match-property-ecmascript@2.0.0:
    resolution: {integrity: sha512-5kaZCrbp5mmbz5ulBkDkbY0SsPOjKqVS35VpL9ulMPfSl0J0Xsm+9Evphv9CoIZFwre7aJoa94AY6seMKGVN5Q==}
    engines: {node: '>=4'}

  unicode-match-property-value-ecmascript@2.2.1:
    resolution: {integrity: sha512-JQ84qTuMg4nVkx8ga4A16a1epI9H6uTXAknqxkGF/aFfRLw1xC/Bp24HNLaZhHSkWd3+84t8iXnp1J0kYcZHhg==}
    engines: {node: '>=4'}

  unicode-property-aliases-ecmascript@2.2.0:
    resolution: {integrity: sha512-hpbDzxUY9BFwX+UeBnxv3Sh1q7HFxj48DTmXchNgRa46lO8uj3/1iEn3MiNUYTg1g9ctIqXCCERn8gYZhHC5lQ==}
    engines: {node: '>=4'}

  unique-string@2.0.0:
    resolution: {integrity: sha512-uNaeirEPvpZWSgzwsPGtU2zVSTrn/8L5q/IexZmH0eH6SA73CmAA5U4GwORTxQAZs95TAXLNqeLoPPNO5gZfWg==}
    engines: {node: '>=8'}

  universalify@2.0.1:
    resolution: {integrity: sha512-gptHNQghINnc/vTGIk0SOFGFNXw7JVrlRUtConJRlvaw6DuX0wO5Jeko9sWrMBhh+PsYAZ7oXAiOnf/UKogyiw==}
    engines: {node: '>= 10.0.0'}

  upath@1.2.0:
    resolution: {integrity: sha512-aZwGpamFO61g3OlfT7OQCHqhGnW43ieH9WZeP7QxN/G/jS4jfqUkZxoryvJgVPEcrl5NL/ggHsSmLMHuH64Lhg==}
    engines: {node: '>=4'}

  update-browserslist-db@1.1.3:
    resolution: {integrity: sha512-UxhIZQ+QInVdunkDAaiazvvT/+fXL5Osr0JZlJulepYu6Jd7qJtDZjlur0emRlT71EN3ScPoE7gvsuIKKNavKw==}
    hasBin: true
    peerDependencies:
      browserslist: '>= 4.21.0'

  uri-js@4.4.1:
    resolution: {integrity: sha512-7rKUyy33Q1yc98pQ1DAmLtwX109F7TIfWlW1Ydo8Wl1ii1SeHieeh0HHfPeL2fMXK6z0s8ecKs9frCuLJvndBg==}

  use-callback-ref@1.3.3:
    resolution: {integrity: sha512-jQL3lRnocaFtu3V00JToYz/4QkNWswxijDaCVNZRiRTO3HQDLsdu1ZtmIUvV4yPp+rvWm5j0y0TG/S61cuijTg==}
    engines: {node: '>=10'}
    peerDependencies:
      '@types/react': '*'
      react: ^16.8.0 || ^17.0.0 || ^18.0.0 || ^19.0.0 || ^19.0.0-rc
    peerDependenciesMeta:
      '@types/react':
        optional: true

  use-sidecar@1.1.3:
    resolution: {integrity: sha512-Fedw0aZvkhynoPYlA5WXrMCAMm+nSWdZt6lzJQ7Ok8S6Q+VsHmHpRWndVRJ8Be0ZbkfPc5LRYH+5XrzXcEeLRQ==}
    engines: {node: '>=10'}
    peerDependencies:
      '@types/react': '*'
      react: ^16.8.0 || ^17.0.0 || ^18.0.0 || ^19.0.0 || ^19.0.0-rc
    peerDependenciesMeta:
      '@types/react':
        optional: true

  use-sync-external-store@1.5.0:
    resolution: {integrity: sha512-Rb46I4cGGVBmjamjphe8L/UnvJD+uPPtTkNvX5mZgqdbavhI4EbgIWJiIHXJ8bc/i9EQGPRh4DwEURJ552Do0A==}
    peerDependencies:
      react: ^16.8.0 || ^17.0.0 || ^18.0.0 || ^19.0.0

<<<<<<< HEAD
  victory-vendor@36.9.2:
    resolution: {integrity: sha512-PnpQQMuxlwYdocC8fIJqVXvkeViHYzotI+NJrCuav0ZYFoq912ZHBk3mCeuj+5/VpodOjPe1z0Fk2ihgzlXqjQ==}

  vite-plugin-pwa@1.0.2:
    resolution: {integrity: sha512-O3UwjsCnoDclgJANoOgzzqW7SFgwXE/th2OmUP/ILxHKwzWxxKDBu+B/Xa9Cv4IgSVSnj2HgRVIJ7F15+vQFkA==}
=======
  vite-plugin-pwa@1.0.3:
    resolution: {integrity: sha512-/OpqIpUldALGxcsEnv/ekQiQ5xHkQ53wcoN5ewX4jiIDNGs3W+eNcI1WYZeyOLmzoEjg09D7aX0O89YGjen1aw==}
>>>>>>> 38ba3bee
    engines: {node: '>=16.0.0'}
    peerDependencies:
      '@vite-pwa/assets-generator': ^1.0.0
      vite: ^3.1.0 || ^4.0.0 || ^5.0.0 || ^6.0.0 || ^7.0.0
      workbox-build: ^7.3.0
      workbox-window: ^7.3.0
    peerDependenciesMeta:
      '@vite-pwa/assets-generator':
        optional: true

  vite@7.1.7:
    resolution: {integrity: sha512-VbA8ScMvAISJNJVbRDTJdCwqQoAareR/wutevKanhR2/1EkoXVZVkkORaYm/tNVCjP/UDTKtcw3bAkwOUdedmA==}
    engines: {node: ^20.19.0 || >=22.12.0}
    hasBin: true
    peerDependencies:
      '@types/node': ^20.19.0 || >=22.12.0
      jiti: '>=1.21.0'
      less: ^4.0.0
      lightningcss: ^1.21.0
      sass: ^1.70.0
      sass-embedded: ^1.70.0
      stylus: '>=0.54.8'
      sugarss: ^5.0.0
      terser: ^5.16.0
      tsx: ^4.8.1
      yaml: ^2.4.2
    peerDependenciesMeta:
      '@types/node':
        optional: true
      jiti:
        optional: true
      less:
        optional: true
      lightningcss:
        optional: true
      sass:
        optional: true
      sass-embedded:
        optional: true
      stylus:
        optional: true
      sugarss:
        optional: true
      terser:
        optional: true
      tsx:
        optional: true
      yaml:
        optional: true

  webidl-conversions@4.0.2:
    resolution: {integrity: sha512-YQ+BmxuTgd6UXZW3+ICGfyqRyHXVlD5GtQr5+qjiNW7bF0cqrzX500HVXPBOvgXb5YnzDd+h0zqyv61KUD7+Sg==}

  whatwg-url@7.1.0:
    resolution: {integrity: sha512-WUu7Rg1DroM7oQvGWfOiAK21n74Gg+T4elXEQYkOhtyLeWiJFoOGLXPKI/9gzIie9CtwVLm8wtw6YJdKyxSjeg==}

  which-boxed-primitive@1.1.1:
    resolution: {integrity: sha512-TbX3mj8n0odCBFVlY8AxkqcHASw3L60jIuF8jFP78az3C2YhmGvqbHBpAjTRH2/xqYunrJ9g1jSyjCjpoWzIAA==}
    engines: {node: '>= 0.4'}

  which-builtin-type@1.2.1:
    resolution: {integrity: sha512-6iBczoX+kDQ7a3+YJBnh3T+KZRxM/iYNPXicqk66/Qfm1b93iu+yOImkg0zHbj5LNOcNv1TEADiZ0xa34B4q6Q==}
    engines: {node: '>= 0.4'}

  which-collection@1.0.2:
    resolution: {integrity: sha512-K4jVyjnBdgvc86Y6BkaLZEN933SwYOuBFkdmBu9ZfkcAbdVbpITnDmjvZ/aQjRXQrv5EPkTnD1s39GiiqbngCw==}
    engines: {node: '>= 0.4'}

  which-typed-array@1.1.19:
    resolution: {integrity: sha512-rEvr90Bck4WZt9HHFC4DJMsjvu7x+r6bImz0/BrbWb7A2djJ8hnZMrWnHo9F8ssv0OMErasDhftrfROTyqSDrw==}
    engines: {node: '>= 0.4'}

  which@2.0.2:
    resolution: {integrity: sha512-BLI3Tl1TW3Pvl70l3yq3Y64i+awpwXqsGBYWkkqMtnbXgrMD+yj7rhW0kuEDxzJaYXGjEW5ogapKNMEKNMjibA==}
    engines: {node: '>= 8'}
    hasBin: true

  word-wrap@1.2.5:
    resolution: {integrity: sha512-BN22B5eaMMI9UMtjrGd5g5eCYPpCPDUy0FJXbYsaT5zYxjFOckS53SQDE3pWkVoWpHXVb3BrYcEN4Twa55B5cA==}
    engines: {node: '>=0.10.0'}

  workbox-background-sync@7.3.0:
    resolution: {integrity: sha512-PCSk3eK7Mxeuyatb22pcSx9dlgWNv3+M8PqPaYDokks8Y5/FX4soaOqj3yhAZr5k6Q5JWTOMYgaJBpbw11G9Eg==}

  workbox-broadcast-update@7.3.0:
    resolution: {integrity: sha512-T9/F5VEdJVhwmrIAE+E/kq5at2OY6+OXXgOWQevnubal6sO92Gjo24v6dCVwQiclAF5NS3hlmsifRrpQzZCdUA==}

  workbox-build@7.3.0:
    resolution: {integrity: sha512-JGL6vZTPlxnlqZRhR/K/msqg3wKP+m0wfEUVosK7gsYzSgeIxvZLi1ViJJzVL7CEeI8r7rGFV973RiEqkP3lWQ==}
    engines: {node: '>=16.0.0'}

  workbox-cacheable-response@7.3.0:
    resolution: {integrity: sha512-eAFERIg6J2LuyELhLlmeRcJFa5e16Mj8kL2yCDbhWE+HUun9skRQrGIFVUagqWj4DMaaPSMWfAolM7XZZxNmxA==}

  workbox-core@7.3.0:
    resolution: {integrity: sha512-Z+mYrErfh4t3zi7NVTvOuACB0A/jA3bgxUN3PwtAVHvfEsZxV9Iju580VEETug3zYJRc0Dmii/aixI/Uxj8fmw==}

  workbox-expiration@7.3.0:
    resolution: {integrity: sha512-lpnSSLp2BM+K6bgFCWc5bS1LR5pAwDWbcKt1iL87/eTSJRdLdAwGQznZE+1czLgn/X05YChsrEegTNxjM067vQ==}

  workbox-google-analytics@7.3.0:
    resolution: {integrity: sha512-ii/tSfFdhjLHZ2BrYgFNTrb/yk04pw2hasgbM70jpZfLk0vdJAXgaiMAWsoE+wfJDNWoZmBYY0hMVI0v5wWDbg==}

  workbox-navigation-preload@7.3.0:
    resolution: {integrity: sha512-fTJzogmFaTv4bShZ6aA7Bfj4Cewaq5rp30qcxl2iYM45YD79rKIhvzNHiFj1P+u5ZZldroqhASXwwoyusnr2cg==}

  workbox-precaching@7.3.0:
    resolution: {integrity: sha512-ckp/3t0msgXclVAYaNndAGeAoWQUv7Rwc4fdhWL69CCAb2UHo3Cef0KIUctqfQj1p8h6aGyz3w8Cy3Ihq9OmIw==}

  workbox-range-requests@7.3.0:
    resolution: {integrity: sha512-EyFmM1KpDzzAouNF3+EWa15yDEenwxoeXu9bgxOEYnFfCxns7eAxA9WSSaVd8kujFFt3eIbShNqa4hLQNFvmVQ==}

  workbox-recipes@7.3.0:
    resolution: {integrity: sha512-BJro/MpuW35I/zjZQBcoxsctgeB+kyb2JAP5EB3EYzePg8wDGoQuUdyYQS+CheTb+GhqJeWmVs3QxLI8EBP1sg==}

  workbox-routing@7.3.0:
    resolution: {integrity: sha512-ZUlysUVn5ZUzMOmQN3bqu+gK98vNfgX/gSTZ127izJg/pMMy4LryAthnYtjuqcjkN4HEAx1mdgxNiKJMZQM76A==}

  workbox-strategies@7.3.0:
    resolution: {integrity: sha512-tmZydug+qzDFATwX7QiEL5Hdf7FrkhjaF9db1CbB39sDmEZJg3l9ayDvPxy8Y18C3Y66Nrr9kkN1f/RlkDgllg==}

  workbox-streams@7.3.0:
    resolution: {integrity: sha512-SZnXucyg8x2Y61VGtDjKPO5EgPUG5NDn/v86WYHX+9ZqvAsGOytP0Jxp1bl663YUuMoXSAtsGLL+byHzEuMRpw==}

  workbox-sw@7.3.0:
    resolution: {integrity: sha512-aCUyoAZU9IZtH05mn0ACUpyHzPs0lMeJimAYkQkBsOWiqaJLgusfDCR+yllkPkFRxWpZKF8vSvgHYeG7LwhlmA==}

  workbox-window@7.3.0:
    resolution: {integrity: sha512-qW8PDy16OV1UBaUNGlTVcepzrlzyzNW/ZJvFQQs2j2TzGsg6IKjcpZC1RSquqQnTOafl5pCj5bGfAHlCjOOjdA==}

  wrappy@1.0.2:
    resolution: {integrity: sha512-l4Sp/DRseor9wL6EvV2+TuQn63dMkPjZ/sp9XkghTEbV9KlPS1xUsZ3u7/IQO4wxtcFB4bgpQPRcR3QCvezPcQ==}

  yallist@3.1.1:
    resolution: {integrity: sha512-a4UGQaWPH59mOXUYnAG2ewncQS4i4F43Tv3JoAM+s2VDAmS9NsK8GpDMLrCHPksFT7h3K6TOoUNn2pb7RoXx4g==}

  yallist@5.0.0:
    resolution: {integrity: sha512-YgvUTfwqyc7UXVMrB+SImsVYSmTS8X/tSrtdNZMImM+n7+QTriRXyXim0mBrTXNeqzVF0KWGgHPeiyViFFrNDw==}
    engines: {node: '>=18'}

  yocto-queue@0.1.0:
    resolution: {integrity: sha512-rVksvsnNCdJ/ohGc6xgPwyN8eheCxsiLM8mxuE/t/mOVqJewPuO1miLpTHQiRgTKCLexL4MeAFVagts7HmNZ2Q==}
    engines: {node: '>=10'}

  zod@4.1.11:
    resolution: {integrity: sha512-WPsqwxITS2tzx1bzhIKsEs19ABD5vmCVa4xBo2tq/SrV4RNZtfws1EnCWQXM6yh8bD08a1idvkB5MZSBiZsjwg==}

snapshots:

  '@apideck/better-ajv-errors@0.3.6(ajv@8.17.1)':
    dependencies:
      ajv: 8.17.1
      json-schema: 0.4.0
      jsonpointer: 5.0.1
      leven: 3.1.0

  '@babel/code-frame@7.27.1':
    dependencies:
      '@babel/helper-validator-identifier': 7.27.1
      js-tokens: 4.0.0
      picocolors: 1.1.1

  '@babel/compat-data@7.28.4': {}

  '@babel/core@7.28.4':
    dependencies:
      '@babel/code-frame': 7.27.1
      '@babel/generator': 7.28.3
      '@babel/helper-compilation-targets': 7.27.2
      '@babel/helper-module-transforms': 7.28.3(@babel/core@7.28.4)
      '@babel/helpers': 7.28.4
      '@babel/parser': 7.28.4
      '@babel/template': 7.27.2
      '@babel/traverse': 7.28.4
      '@babel/types': 7.28.4
      '@jridgewell/remapping': 2.3.5
      convert-source-map: 2.0.0
      debug: 4.4.3
      gensync: 1.0.0-beta.2
      json5: 2.2.3
      semver: 6.3.1
    transitivePeerDependencies:
      - supports-color

  '@babel/generator@7.28.3':
    dependencies:
      '@babel/parser': 7.28.4
      '@babel/types': 7.28.4
      '@jridgewell/gen-mapping': 0.3.13
      '@jridgewell/trace-mapping': 0.3.31
      jsesc: 3.1.0

  '@babel/helper-annotate-as-pure@7.27.3':
    dependencies:
      '@babel/types': 7.28.4

  '@babel/helper-compilation-targets@7.27.2':
    dependencies:
      '@babel/compat-data': 7.28.4
      '@babel/helper-validator-option': 7.27.1
      browserslist: 4.26.2
      lru-cache: 5.1.1
      semver: 6.3.1

  '@babel/helper-create-class-features-plugin@7.28.3(@babel/core@7.28.4)':
    dependencies:
      '@babel/core': 7.28.4
      '@babel/helper-annotate-as-pure': 7.27.3
      '@babel/helper-member-expression-to-functions': 7.27.1
      '@babel/helper-optimise-call-expression': 7.27.1
      '@babel/helper-replace-supers': 7.27.1(@babel/core@7.28.4)
      '@babel/helper-skip-transparent-expression-wrappers': 7.27.1
      '@babel/traverse': 7.28.4
      semver: 6.3.1
    transitivePeerDependencies:
      - supports-color

  '@babel/helper-create-regexp-features-plugin@7.27.1(@babel/core@7.28.4)':
    dependencies:
      '@babel/core': 7.28.4
      '@babel/helper-annotate-as-pure': 7.27.3
      regexpu-core: 6.4.0
      semver: 6.3.1

  '@babel/helper-define-polyfill-provider@0.6.5(@babel/core@7.28.4)':
    dependencies:
      '@babel/core': 7.28.4
      '@babel/helper-compilation-targets': 7.27.2
      '@babel/helper-plugin-utils': 7.27.1
      debug: 4.4.3
      lodash.debounce: 4.0.8
      resolve: 1.22.10
    transitivePeerDependencies:
      - supports-color

  '@babel/helper-globals@7.28.0': {}

  '@babel/helper-member-expression-to-functions@7.27.1':
    dependencies:
      '@babel/traverse': 7.28.4
      '@babel/types': 7.28.4
    transitivePeerDependencies:
      - supports-color

  '@babel/helper-module-imports@7.27.1':
    dependencies:
      '@babel/traverse': 7.28.4
      '@babel/types': 7.28.4
    transitivePeerDependencies:
      - supports-color

  '@babel/helper-module-transforms@7.28.3(@babel/core@7.28.4)':
    dependencies:
      '@babel/core': 7.28.4
      '@babel/helper-module-imports': 7.27.1
      '@babel/helper-validator-identifier': 7.27.1
      '@babel/traverse': 7.28.4
    transitivePeerDependencies:
      - supports-color

  '@babel/helper-optimise-call-expression@7.27.1':
    dependencies:
      '@babel/types': 7.28.4

  '@babel/helper-plugin-utils@7.27.1': {}

  '@babel/helper-remap-async-to-generator@7.27.1(@babel/core@7.28.4)':
    dependencies:
      '@babel/core': 7.28.4
      '@babel/helper-annotate-as-pure': 7.27.3
      '@babel/helper-wrap-function': 7.28.3
      '@babel/traverse': 7.28.4
    transitivePeerDependencies:
      - supports-color

  '@babel/helper-replace-supers@7.27.1(@babel/core@7.28.4)':
    dependencies:
      '@babel/core': 7.28.4
      '@babel/helper-member-expression-to-functions': 7.27.1
      '@babel/helper-optimise-call-expression': 7.27.1
      '@babel/traverse': 7.28.4
    transitivePeerDependencies:
      - supports-color

  '@babel/helper-skip-transparent-expression-wrappers@7.27.1':
    dependencies:
      '@babel/traverse': 7.28.4
      '@babel/types': 7.28.4
    transitivePeerDependencies:
      - supports-color

  '@babel/helper-string-parser@7.27.1': {}

  '@babel/helper-validator-identifier@7.27.1': {}

  '@babel/helper-validator-option@7.27.1': {}

  '@babel/helper-wrap-function@7.28.3':
    dependencies:
      '@babel/template': 7.27.2
      '@babel/traverse': 7.28.4
      '@babel/types': 7.28.4
    transitivePeerDependencies:
      - supports-color

  '@babel/helpers@7.28.4':
    dependencies:
      '@babel/template': 7.27.2
      '@babel/types': 7.28.4

  '@babel/parser@7.28.4':
    dependencies:
      '@babel/types': 7.28.4

  '@babel/plugin-bugfix-firefox-class-in-computed-class-key@7.27.1(@babel/core@7.28.4)':
    dependencies:
      '@babel/core': 7.28.4
      '@babel/helper-plugin-utils': 7.27.1
      '@babel/traverse': 7.28.4
    transitivePeerDependencies:
      - supports-color

  '@babel/plugin-bugfix-safari-class-field-initializer-scope@7.27.1(@babel/core@7.28.4)':
    dependencies:
      '@babel/core': 7.28.4
      '@babel/helper-plugin-utils': 7.27.1

  '@babel/plugin-bugfix-safari-id-destructuring-collision-in-function-expression@7.27.1(@babel/core@7.28.4)':
    dependencies:
      '@babel/core': 7.28.4
      '@babel/helper-plugin-utils': 7.27.1

  '@babel/plugin-bugfix-v8-spread-parameters-in-optional-chaining@7.27.1(@babel/core@7.28.4)':
    dependencies:
      '@babel/core': 7.28.4
      '@babel/helper-plugin-utils': 7.27.1
      '@babel/helper-skip-transparent-expression-wrappers': 7.27.1
      '@babel/plugin-transform-optional-chaining': 7.27.1(@babel/core@7.28.4)
    transitivePeerDependencies:
      - supports-color

  '@babel/plugin-bugfix-v8-static-class-fields-redefine-readonly@7.28.3(@babel/core@7.28.4)':
    dependencies:
      '@babel/core': 7.28.4
      '@babel/helper-plugin-utils': 7.27.1
      '@babel/traverse': 7.28.4
    transitivePeerDependencies:
      - supports-color

  '@babel/plugin-proposal-private-property-in-object@7.21.0-placeholder-for-preset-env.2(@babel/core@7.28.4)':
    dependencies:
      '@babel/core': 7.28.4

  '@babel/plugin-syntax-import-assertions@7.27.1(@babel/core@7.28.4)':
    dependencies:
      '@babel/core': 7.28.4
      '@babel/helper-plugin-utils': 7.27.1

  '@babel/plugin-syntax-import-attributes@7.27.1(@babel/core@7.28.4)':
    dependencies:
      '@babel/core': 7.28.4
      '@babel/helper-plugin-utils': 7.27.1

  '@babel/plugin-syntax-unicode-sets-regex@7.18.6(@babel/core@7.28.4)':
    dependencies:
      '@babel/core': 7.28.4
      '@babel/helper-create-regexp-features-plugin': 7.27.1(@babel/core@7.28.4)
      '@babel/helper-plugin-utils': 7.27.1

  '@babel/plugin-transform-arrow-functions@7.27.1(@babel/core@7.28.4)':
    dependencies:
      '@babel/core': 7.28.4
      '@babel/helper-plugin-utils': 7.27.1

  '@babel/plugin-transform-async-generator-functions@7.28.0(@babel/core@7.28.4)':
    dependencies:
      '@babel/core': 7.28.4
      '@babel/helper-plugin-utils': 7.27.1
      '@babel/helper-remap-async-to-generator': 7.27.1(@babel/core@7.28.4)
      '@babel/traverse': 7.28.4
    transitivePeerDependencies:
      - supports-color

  '@babel/plugin-transform-async-to-generator@7.27.1(@babel/core@7.28.4)':
    dependencies:
      '@babel/core': 7.28.4
      '@babel/helper-module-imports': 7.27.1
      '@babel/helper-plugin-utils': 7.27.1
      '@babel/helper-remap-async-to-generator': 7.27.1(@babel/core@7.28.4)
    transitivePeerDependencies:
      - supports-color

  '@babel/plugin-transform-block-scoped-functions@7.27.1(@babel/core@7.28.4)':
    dependencies:
      '@babel/core': 7.28.4
      '@babel/helper-plugin-utils': 7.27.1

  '@babel/plugin-transform-block-scoping@7.28.4(@babel/core@7.28.4)':
    dependencies:
      '@babel/core': 7.28.4
      '@babel/helper-plugin-utils': 7.27.1

  '@babel/plugin-transform-class-properties@7.27.1(@babel/core@7.28.4)':
    dependencies:
      '@babel/core': 7.28.4
      '@babel/helper-create-class-features-plugin': 7.28.3(@babel/core@7.28.4)
      '@babel/helper-plugin-utils': 7.27.1
    transitivePeerDependencies:
      - supports-color

  '@babel/plugin-transform-class-static-block@7.28.3(@babel/core@7.28.4)':
    dependencies:
      '@babel/core': 7.28.4
      '@babel/helper-create-class-features-plugin': 7.28.3(@babel/core@7.28.4)
      '@babel/helper-plugin-utils': 7.27.1
    transitivePeerDependencies:
      - supports-color

  '@babel/plugin-transform-classes@7.28.4(@babel/core@7.28.4)':
    dependencies:
      '@babel/core': 7.28.4
      '@babel/helper-annotate-as-pure': 7.27.3
      '@babel/helper-compilation-targets': 7.27.2
      '@babel/helper-globals': 7.28.0
      '@babel/helper-plugin-utils': 7.27.1
      '@babel/helper-replace-supers': 7.27.1(@babel/core@7.28.4)
      '@babel/traverse': 7.28.4
    transitivePeerDependencies:
      - supports-color

  '@babel/plugin-transform-computed-properties@7.27.1(@babel/core@7.28.4)':
    dependencies:
      '@babel/core': 7.28.4
      '@babel/helper-plugin-utils': 7.27.1
      '@babel/template': 7.27.2

  '@babel/plugin-transform-destructuring@7.28.0(@babel/core@7.28.4)':
    dependencies:
      '@babel/core': 7.28.4
      '@babel/helper-plugin-utils': 7.27.1
      '@babel/traverse': 7.28.4
    transitivePeerDependencies:
      - supports-color

  '@babel/plugin-transform-dotall-regex@7.27.1(@babel/core@7.28.4)':
    dependencies:
      '@babel/core': 7.28.4
      '@babel/helper-create-regexp-features-plugin': 7.27.1(@babel/core@7.28.4)
      '@babel/helper-plugin-utils': 7.27.1

  '@babel/plugin-transform-duplicate-keys@7.27.1(@babel/core@7.28.4)':
    dependencies:
      '@babel/core': 7.28.4
      '@babel/helper-plugin-utils': 7.27.1

  '@babel/plugin-transform-duplicate-named-capturing-groups-regex@7.27.1(@babel/core@7.28.4)':
    dependencies:
      '@babel/core': 7.28.4
      '@babel/helper-create-regexp-features-plugin': 7.27.1(@babel/core@7.28.4)
      '@babel/helper-plugin-utils': 7.27.1

  '@babel/plugin-transform-dynamic-import@7.27.1(@babel/core@7.28.4)':
    dependencies:
      '@babel/core': 7.28.4
      '@babel/helper-plugin-utils': 7.27.1

  '@babel/plugin-transform-explicit-resource-management@7.28.0(@babel/core@7.28.4)':
    dependencies:
      '@babel/core': 7.28.4
      '@babel/helper-plugin-utils': 7.27.1
      '@babel/plugin-transform-destructuring': 7.28.0(@babel/core@7.28.4)
    transitivePeerDependencies:
      - supports-color

  '@babel/plugin-transform-exponentiation-operator@7.27.1(@babel/core@7.28.4)':
    dependencies:
      '@babel/core': 7.28.4
      '@babel/helper-plugin-utils': 7.27.1

  '@babel/plugin-transform-export-namespace-from@7.27.1(@babel/core@7.28.4)':
    dependencies:
      '@babel/core': 7.28.4
      '@babel/helper-plugin-utils': 7.27.1

  '@babel/plugin-transform-for-of@7.27.1(@babel/core@7.28.4)':
    dependencies:
      '@babel/core': 7.28.4
      '@babel/helper-plugin-utils': 7.27.1
      '@babel/helper-skip-transparent-expression-wrappers': 7.27.1
    transitivePeerDependencies:
      - supports-color

  '@babel/plugin-transform-function-name@7.27.1(@babel/core@7.28.4)':
    dependencies:
      '@babel/core': 7.28.4
      '@babel/helper-compilation-targets': 7.27.2
      '@babel/helper-plugin-utils': 7.27.1
      '@babel/traverse': 7.28.4
    transitivePeerDependencies:
      - supports-color

  '@babel/plugin-transform-json-strings@7.27.1(@babel/core@7.28.4)':
    dependencies:
      '@babel/core': 7.28.4
      '@babel/helper-plugin-utils': 7.27.1

  '@babel/plugin-transform-literals@7.27.1(@babel/core@7.28.4)':
    dependencies:
      '@babel/core': 7.28.4
      '@babel/helper-plugin-utils': 7.27.1

  '@babel/plugin-transform-logical-assignment-operators@7.27.1(@babel/core@7.28.4)':
    dependencies:
      '@babel/core': 7.28.4
      '@babel/helper-plugin-utils': 7.27.1

  '@babel/plugin-transform-member-expression-literals@7.27.1(@babel/core@7.28.4)':
    dependencies:
      '@babel/core': 7.28.4
      '@babel/helper-plugin-utils': 7.27.1

  '@babel/plugin-transform-modules-amd@7.27.1(@babel/core@7.28.4)':
    dependencies:
      '@babel/core': 7.28.4
      '@babel/helper-module-transforms': 7.28.3(@babel/core@7.28.4)
      '@babel/helper-plugin-utils': 7.27.1
    transitivePeerDependencies:
      - supports-color

  '@babel/plugin-transform-modules-commonjs@7.27.1(@babel/core@7.28.4)':
    dependencies:
      '@babel/core': 7.28.4
      '@babel/helper-module-transforms': 7.28.3(@babel/core@7.28.4)
      '@babel/helper-plugin-utils': 7.27.1
    transitivePeerDependencies:
      - supports-color

  '@babel/plugin-transform-modules-systemjs@7.27.1(@babel/core@7.28.4)':
    dependencies:
      '@babel/core': 7.28.4
      '@babel/helper-module-transforms': 7.28.3(@babel/core@7.28.4)
      '@babel/helper-plugin-utils': 7.27.1
      '@babel/helper-validator-identifier': 7.27.1
      '@babel/traverse': 7.28.4
    transitivePeerDependencies:
      - supports-color

  '@babel/plugin-transform-modules-umd@7.27.1(@babel/core@7.28.4)':
    dependencies:
      '@babel/core': 7.28.4
      '@babel/helper-module-transforms': 7.28.3(@babel/core@7.28.4)
      '@babel/helper-plugin-utils': 7.27.1
    transitivePeerDependencies:
      - supports-color

  '@babel/plugin-transform-named-capturing-groups-regex@7.27.1(@babel/core@7.28.4)':
    dependencies:
      '@babel/core': 7.28.4
      '@babel/helper-create-regexp-features-plugin': 7.27.1(@babel/core@7.28.4)
      '@babel/helper-plugin-utils': 7.27.1

  '@babel/plugin-transform-new-target@7.27.1(@babel/core@7.28.4)':
    dependencies:
      '@babel/core': 7.28.4
      '@babel/helper-plugin-utils': 7.27.1

  '@babel/plugin-transform-nullish-coalescing-operator@7.27.1(@babel/core@7.28.4)':
    dependencies:
      '@babel/core': 7.28.4
      '@babel/helper-plugin-utils': 7.27.1

  '@babel/plugin-transform-numeric-separator@7.27.1(@babel/core@7.28.4)':
    dependencies:
      '@babel/core': 7.28.4
      '@babel/helper-plugin-utils': 7.27.1

  '@babel/plugin-transform-object-rest-spread@7.28.4(@babel/core@7.28.4)':
    dependencies:
      '@babel/core': 7.28.4
      '@babel/helper-compilation-targets': 7.27.2
      '@babel/helper-plugin-utils': 7.27.1
      '@babel/plugin-transform-destructuring': 7.28.0(@babel/core@7.28.4)
      '@babel/plugin-transform-parameters': 7.27.7(@babel/core@7.28.4)
      '@babel/traverse': 7.28.4
    transitivePeerDependencies:
      - supports-color

  '@babel/plugin-transform-object-super@7.27.1(@babel/core@7.28.4)':
    dependencies:
      '@babel/core': 7.28.4
      '@babel/helper-plugin-utils': 7.27.1
      '@babel/helper-replace-supers': 7.27.1(@babel/core@7.28.4)
    transitivePeerDependencies:
      - supports-color

  '@babel/plugin-transform-optional-catch-binding@7.27.1(@babel/core@7.28.4)':
    dependencies:
      '@babel/core': 7.28.4
      '@babel/helper-plugin-utils': 7.27.1

  '@babel/plugin-transform-optional-chaining@7.27.1(@babel/core@7.28.4)':
    dependencies:
      '@babel/core': 7.28.4
      '@babel/helper-plugin-utils': 7.27.1
      '@babel/helper-skip-transparent-expression-wrappers': 7.27.1
    transitivePeerDependencies:
      - supports-color

  '@babel/plugin-transform-parameters@7.27.7(@babel/core@7.28.4)':
    dependencies:
      '@babel/core': 7.28.4
      '@babel/helper-plugin-utils': 7.27.1

  '@babel/plugin-transform-private-methods@7.27.1(@babel/core@7.28.4)':
    dependencies:
      '@babel/core': 7.28.4
      '@babel/helper-create-class-features-plugin': 7.28.3(@babel/core@7.28.4)
      '@babel/helper-plugin-utils': 7.27.1
    transitivePeerDependencies:
      - supports-color

  '@babel/plugin-transform-private-property-in-object@7.27.1(@babel/core@7.28.4)':
    dependencies:
      '@babel/core': 7.28.4
      '@babel/helper-annotate-as-pure': 7.27.3
      '@babel/helper-create-class-features-plugin': 7.28.3(@babel/core@7.28.4)
      '@babel/helper-plugin-utils': 7.27.1
    transitivePeerDependencies:
      - supports-color

  '@babel/plugin-transform-property-literals@7.27.1(@babel/core@7.28.4)':
    dependencies:
      '@babel/core': 7.28.4
      '@babel/helper-plugin-utils': 7.27.1

  '@babel/plugin-transform-react-jsx-self@7.27.1(@babel/core@7.28.4)':
    dependencies:
      '@babel/core': 7.28.4
      '@babel/helper-plugin-utils': 7.27.1

  '@babel/plugin-transform-react-jsx-source@7.27.1(@babel/core@7.28.4)':
    dependencies:
      '@babel/core': 7.28.4
      '@babel/helper-plugin-utils': 7.27.1

  '@babel/plugin-transform-regenerator@7.28.4(@babel/core@7.28.4)':
    dependencies:
      '@babel/core': 7.28.4
      '@babel/helper-plugin-utils': 7.27.1

  '@babel/plugin-transform-regexp-modifiers@7.27.1(@babel/core@7.28.4)':
    dependencies:
      '@babel/core': 7.28.4
      '@babel/helper-create-regexp-features-plugin': 7.27.1(@babel/core@7.28.4)
      '@babel/helper-plugin-utils': 7.27.1

  '@babel/plugin-transform-reserved-words@7.27.1(@babel/core@7.28.4)':
    dependencies:
      '@babel/core': 7.28.4
      '@babel/helper-plugin-utils': 7.27.1

  '@babel/plugin-transform-shorthand-properties@7.27.1(@babel/core@7.28.4)':
    dependencies:
      '@babel/core': 7.28.4
      '@babel/helper-plugin-utils': 7.27.1

  '@babel/plugin-transform-spread@7.27.1(@babel/core@7.28.4)':
    dependencies:
      '@babel/core': 7.28.4
      '@babel/helper-plugin-utils': 7.27.1
      '@babel/helper-skip-transparent-expression-wrappers': 7.27.1
    transitivePeerDependencies:
      - supports-color

  '@babel/plugin-transform-sticky-regex@7.27.1(@babel/core@7.28.4)':
    dependencies:
      '@babel/core': 7.28.4
      '@babel/helper-plugin-utils': 7.27.1

  '@babel/plugin-transform-template-literals@7.27.1(@babel/core@7.28.4)':
    dependencies:
      '@babel/core': 7.28.4
      '@babel/helper-plugin-utils': 7.27.1

  '@babel/plugin-transform-typeof-symbol@7.27.1(@babel/core@7.28.4)':
    dependencies:
      '@babel/core': 7.28.4
      '@babel/helper-plugin-utils': 7.27.1

  '@babel/plugin-transform-unicode-escapes@7.27.1(@babel/core@7.28.4)':
    dependencies:
      '@babel/core': 7.28.4
      '@babel/helper-plugin-utils': 7.27.1

  '@babel/plugin-transform-unicode-property-regex@7.27.1(@babel/core@7.28.4)':
    dependencies:
      '@babel/core': 7.28.4
      '@babel/helper-create-regexp-features-plugin': 7.27.1(@babel/core@7.28.4)
      '@babel/helper-plugin-utils': 7.27.1

  '@babel/plugin-transform-unicode-regex@7.27.1(@babel/core@7.28.4)':
    dependencies:
      '@babel/core': 7.28.4
      '@babel/helper-create-regexp-features-plugin': 7.27.1(@babel/core@7.28.4)
      '@babel/helper-plugin-utils': 7.27.1

  '@babel/plugin-transform-unicode-sets-regex@7.27.1(@babel/core@7.28.4)':
    dependencies:
      '@babel/core': 7.28.4
      '@babel/helper-create-regexp-features-plugin': 7.27.1(@babel/core@7.28.4)
      '@babel/helper-plugin-utils': 7.27.1

  '@babel/preset-env@7.28.3(@babel/core@7.28.4)':
    dependencies:
      '@babel/compat-data': 7.28.4
      '@babel/core': 7.28.4
      '@babel/helper-compilation-targets': 7.27.2
      '@babel/helper-plugin-utils': 7.27.1
      '@babel/helper-validator-option': 7.27.1
      '@babel/plugin-bugfix-firefox-class-in-computed-class-key': 7.27.1(@babel/core@7.28.4)
      '@babel/plugin-bugfix-safari-class-field-initializer-scope': 7.27.1(@babel/core@7.28.4)
      '@babel/plugin-bugfix-safari-id-destructuring-collision-in-function-expression': 7.27.1(@babel/core@7.28.4)
      '@babel/plugin-bugfix-v8-spread-parameters-in-optional-chaining': 7.27.1(@babel/core@7.28.4)
      '@babel/plugin-bugfix-v8-static-class-fields-redefine-readonly': 7.28.3(@babel/core@7.28.4)
      '@babel/plugin-proposal-private-property-in-object': 7.21.0-placeholder-for-preset-env.2(@babel/core@7.28.4)
      '@babel/plugin-syntax-import-assertions': 7.27.1(@babel/core@7.28.4)
      '@babel/plugin-syntax-import-attributes': 7.27.1(@babel/core@7.28.4)
      '@babel/plugin-syntax-unicode-sets-regex': 7.18.6(@babel/core@7.28.4)
      '@babel/plugin-transform-arrow-functions': 7.27.1(@babel/core@7.28.4)
      '@babel/plugin-transform-async-generator-functions': 7.28.0(@babel/core@7.28.4)
      '@babel/plugin-transform-async-to-generator': 7.27.1(@babel/core@7.28.4)
      '@babel/plugin-transform-block-scoped-functions': 7.27.1(@babel/core@7.28.4)
      '@babel/plugin-transform-block-scoping': 7.28.4(@babel/core@7.28.4)
      '@babel/plugin-transform-class-properties': 7.27.1(@babel/core@7.28.4)
      '@babel/plugin-transform-class-static-block': 7.28.3(@babel/core@7.28.4)
      '@babel/plugin-transform-classes': 7.28.4(@babel/core@7.28.4)
      '@babel/plugin-transform-computed-properties': 7.27.1(@babel/core@7.28.4)
      '@babel/plugin-transform-destructuring': 7.28.0(@babel/core@7.28.4)
      '@babel/plugin-transform-dotall-regex': 7.27.1(@babel/core@7.28.4)
      '@babel/plugin-transform-duplicate-keys': 7.27.1(@babel/core@7.28.4)
      '@babel/plugin-transform-duplicate-named-capturing-groups-regex': 7.27.1(@babel/core@7.28.4)
      '@babel/plugin-transform-dynamic-import': 7.27.1(@babel/core@7.28.4)
      '@babel/plugin-transform-explicit-resource-management': 7.28.0(@babel/core@7.28.4)
      '@babel/plugin-transform-exponentiation-operator': 7.27.1(@babel/core@7.28.4)
      '@babel/plugin-transform-export-namespace-from': 7.27.1(@babel/core@7.28.4)
      '@babel/plugin-transform-for-of': 7.27.1(@babel/core@7.28.4)
      '@babel/plugin-transform-function-name': 7.27.1(@babel/core@7.28.4)
      '@babel/plugin-transform-json-strings': 7.27.1(@babel/core@7.28.4)
      '@babel/plugin-transform-literals': 7.27.1(@babel/core@7.28.4)
      '@babel/plugin-transform-logical-assignment-operators': 7.27.1(@babel/core@7.28.4)
      '@babel/plugin-transform-member-expression-literals': 7.27.1(@babel/core@7.28.4)
      '@babel/plugin-transform-modules-amd': 7.27.1(@babel/core@7.28.4)
      '@babel/plugin-transform-modules-commonjs': 7.27.1(@babel/core@7.28.4)
      '@babel/plugin-transform-modules-systemjs': 7.27.1(@babel/core@7.28.4)
      '@babel/plugin-transform-modules-umd': 7.27.1(@babel/core@7.28.4)
      '@babel/plugin-transform-named-capturing-groups-regex': 7.27.1(@babel/core@7.28.4)
      '@babel/plugin-transform-new-target': 7.27.1(@babel/core@7.28.4)
      '@babel/plugin-transform-nullish-coalescing-operator': 7.27.1(@babel/core@7.28.4)
      '@babel/plugin-transform-numeric-separator': 7.27.1(@babel/core@7.28.4)
      '@babel/plugin-transform-object-rest-spread': 7.28.4(@babel/core@7.28.4)
      '@babel/plugin-transform-object-super': 7.27.1(@babel/core@7.28.4)
      '@babel/plugin-transform-optional-catch-binding': 7.27.1(@babel/core@7.28.4)
      '@babel/plugin-transform-optional-chaining': 7.27.1(@babel/core@7.28.4)
      '@babel/plugin-transform-parameters': 7.27.7(@babel/core@7.28.4)
      '@babel/plugin-transform-private-methods': 7.27.1(@babel/core@7.28.4)
      '@babel/plugin-transform-private-property-in-object': 7.27.1(@babel/core@7.28.4)
      '@babel/plugin-transform-property-literals': 7.27.1(@babel/core@7.28.4)
      '@babel/plugin-transform-regenerator': 7.28.4(@babel/core@7.28.4)
      '@babel/plugin-transform-regexp-modifiers': 7.27.1(@babel/core@7.28.4)
      '@babel/plugin-transform-reserved-words': 7.27.1(@babel/core@7.28.4)
      '@babel/plugin-transform-shorthand-properties': 7.27.1(@babel/core@7.28.4)
      '@babel/plugin-transform-spread': 7.27.1(@babel/core@7.28.4)
      '@babel/plugin-transform-sticky-regex': 7.27.1(@babel/core@7.28.4)
      '@babel/plugin-transform-template-literals': 7.27.1(@babel/core@7.28.4)
      '@babel/plugin-transform-typeof-symbol': 7.27.1(@babel/core@7.28.4)
      '@babel/plugin-transform-unicode-escapes': 7.27.1(@babel/core@7.28.4)
      '@babel/plugin-transform-unicode-property-regex': 7.27.1(@babel/core@7.28.4)
      '@babel/plugin-transform-unicode-regex': 7.27.1(@babel/core@7.28.4)
      '@babel/plugin-transform-unicode-sets-regex': 7.27.1(@babel/core@7.28.4)
      '@babel/preset-modules': 0.1.6-no-external-plugins(@babel/core@7.28.4)
      babel-plugin-polyfill-corejs2: 0.4.14(@babel/core@7.28.4)
      babel-plugin-polyfill-corejs3: 0.13.0(@babel/core@7.28.4)
      babel-plugin-polyfill-regenerator: 0.6.5(@babel/core@7.28.4)
      core-js-compat: 3.45.1
      semver: 6.3.1
    transitivePeerDependencies:
      - supports-color

  '@babel/preset-modules@0.1.6-no-external-plugins(@babel/core@7.28.4)':
    dependencies:
      '@babel/core': 7.28.4
      '@babel/helper-plugin-utils': 7.27.1
      '@babel/types': 7.28.4
      esutils: 2.0.3

  '@babel/runtime@7.28.4': {}

  '@babel/template@7.27.2':
    dependencies:
      '@babel/code-frame': 7.27.1
      '@babel/parser': 7.28.4
      '@babel/types': 7.28.4

  '@babel/traverse@7.28.4':
    dependencies:
      '@babel/code-frame': 7.27.1
      '@babel/generator': 7.28.3
      '@babel/helper-globals': 7.28.0
      '@babel/parser': 7.28.4
      '@babel/template': 7.27.2
      '@babel/types': 7.28.4
      debug: 4.4.3
    transitivePeerDependencies:
      - supports-color

  '@babel/types@7.28.4':
    dependencies:
      '@babel/helper-string-parser': 7.27.1
      '@babel/helper-validator-identifier': 7.27.1

  '@date-fns/tz@1.4.1': {}

  '@dnd-kit/accessibility@3.1.1(react@19.1.1)':
    dependencies:
      react: 19.1.1
      tslib: 2.8.1

  '@dnd-kit/core@6.3.1(react-dom@19.1.1(react@19.1.1))(react@19.1.1)':
    dependencies:
      '@dnd-kit/accessibility': 3.1.1(react@19.1.1)
      '@dnd-kit/utilities': 3.2.2(react@19.1.1)
      react: 19.1.1
      react-dom: 19.1.1(react@19.1.1)
      tslib: 2.8.1

  '@dnd-kit/modifiers@9.0.0(@dnd-kit/core@6.3.1(react-dom@19.1.1(react@19.1.1))(react@19.1.1))(react@19.1.1)':
    dependencies:
      '@dnd-kit/core': 6.3.1(react-dom@19.1.1(react@19.1.1))(react@19.1.1)
      '@dnd-kit/utilities': 3.2.2(react@19.1.1)
      react: 19.1.1
      tslib: 2.8.1

  '@dnd-kit/sortable@10.0.0(@dnd-kit/core@6.3.1(react-dom@19.1.1(react@19.1.1))(react@19.1.1))(react@19.1.1)':
    dependencies:
      '@dnd-kit/core': 6.3.1(react-dom@19.1.1(react@19.1.1))(react@19.1.1)
      '@dnd-kit/utilities': 3.2.2(react@19.1.1)
      react: 19.1.1
      tslib: 2.8.1

  '@dnd-kit/utilities@3.2.2(react@19.1.1)':
    dependencies:
      react: 19.1.1
      tslib: 2.8.1

  '@esbuild/aix-ppc64@0.25.10':
    optional: true

  '@esbuild/android-arm64@0.25.10':
    optional: true

  '@esbuild/android-arm@0.25.10':
    optional: true

  '@esbuild/android-x64@0.25.10':
    optional: true

  '@esbuild/darwin-arm64@0.25.10':
    optional: true

  '@esbuild/darwin-x64@0.25.10':
    optional: true

  '@esbuild/freebsd-arm64@0.25.10':
    optional: true

  '@esbuild/freebsd-x64@0.25.10':
    optional: true

  '@esbuild/linux-arm64@0.25.10':
    optional: true

  '@esbuild/linux-arm@0.25.10':
    optional: true

  '@esbuild/linux-ia32@0.25.10':
    optional: true

  '@esbuild/linux-loong64@0.25.10':
    optional: true

  '@esbuild/linux-mips64el@0.25.10':
    optional: true

  '@esbuild/linux-ppc64@0.25.10':
    optional: true

  '@esbuild/linux-riscv64@0.25.10':
    optional: true

  '@esbuild/linux-s390x@0.25.10':
    optional: true

  '@esbuild/linux-x64@0.25.10':
    optional: true

  '@esbuild/netbsd-arm64@0.25.10':
    optional: true

  '@esbuild/netbsd-x64@0.25.10':
    optional: true

  '@esbuild/openbsd-arm64@0.25.10':
    optional: true

  '@esbuild/openbsd-x64@0.25.10':
    optional: true

  '@esbuild/openharmony-arm64@0.25.10':
    optional: true

  '@esbuild/sunos-x64@0.25.10':
    optional: true

  '@esbuild/win32-arm64@0.25.10':
    optional: true

  '@esbuild/win32-ia32@0.25.10':
    optional: true

  '@esbuild/win32-x64@0.25.10':
    optional: true

  '@eslint-community/eslint-utils@4.9.0(eslint@9.36.0(jiti@2.6.0))':
    dependencies:
      eslint: 9.36.0(jiti@2.6.0)
      eslint-visitor-keys: 3.4.3

  '@eslint-community/regexpp@4.12.1': {}

  '@eslint/config-array@0.21.0':
    dependencies:
      '@eslint/object-schema': 2.1.6
      debug: 4.4.3
      minimatch: 3.1.2
    transitivePeerDependencies:
      - supports-color

  '@eslint/config-helpers@0.3.1': {}

  '@eslint/core@0.15.2':
    dependencies:
      '@types/json-schema': 7.0.15

  '@eslint/eslintrc@3.3.1':
    dependencies:
      ajv: 6.12.6
      debug: 4.4.3
      espree: 10.4.0
      globals: 14.0.0
      ignore: 5.3.2
      import-fresh: 3.3.1
      js-yaml: 4.1.0
      minimatch: 3.1.2
      strip-json-comments: 3.1.1
    transitivePeerDependencies:
      - supports-color

  '@eslint/js@9.36.0': {}

  '@eslint/object-schema@2.1.6': {}

  '@eslint/plugin-kit@0.3.5':
    dependencies:
      '@eslint/core': 0.15.2
      levn: 0.4.1

  '@floating-ui/core@1.7.3':
    dependencies:
      '@floating-ui/utils': 0.2.10

  '@floating-ui/dom@1.7.3':
    dependencies:
      '@floating-ui/core': 1.7.3
      '@floating-ui/utils': 0.2.10

  '@floating-ui/react-dom@2.1.5(react-dom@19.1.1(react@19.1.1))(react@19.1.1)':
    dependencies:
      '@floating-ui/dom': 1.7.3
      react: 19.1.1
      react-dom: 19.1.1(react@19.1.1)

  '@floating-ui/utils@0.2.10': {}

  '@humanfs/core@0.19.1': {}

  '@humanfs/node@0.16.7':
    dependencies:
      '@humanfs/core': 0.19.1
      '@humanwhocodes/retry': 0.4.3

  '@humanwhocodes/module-importer@1.0.1': {}

  '@humanwhocodes/retry@0.4.3': {}

  '@isaacs/fs-minipass@4.0.1':
    dependencies:
      minipass: 7.1.2

  '@jridgewell/gen-mapping@0.3.13':
    dependencies:
      '@jridgewell/sourcemap-codec': 1.5.5
      '@jridgewell/trace-mapping': 0.3.31

  '@jridgewell/remapping@2.3.5':
    dependencies:
      '@jridgewell/gen-mapping': 0.3.13
      '@jridgewell/trace-mapping': 0.3.31

  '@jridgewell/resolve-uri@3.1.2': {}

  '@jridgewell/source-map@0.3.11':
    dependencies:
      '@jridgewell/gen-mapping': 0.3.13
      '@jridgewell/trace-mapping': 0.3.31

  '@jridgewell/sourcemap-codec@1.5.5': {}

  '@jridgewell/trace-mapping@0.3.31':
    dependencies:
      '@jridgewell/resolve-uri': 3.1.2
      '@jridgewell/sourcemap-codec': 1.5.5

  '@nodelib/fs.scandir@2.1.5':
    dependencies:
      '@nodelib/fs.stat': 2.0.5
      run-parallel: 1.2.0

  '@nodelib/fs.stat@2.0.5': {}

  '@nodelib/fs.walk@1.2.8':
    dependencies:
      '@nodelib/fs.scandir': 2.1.5
      fastq: 1.19.1

  '@radix-ui/number@1.1.1': {}

  '@radix-ui/primitive@1.1.3': {}

  '@radix-ui/react-accordion@1.2.12(@types/react-dom@19.1.9(@types/react@19.1.15))(@types/react@19.1.15)(react-dom@19.1.1(react@19.1.1))(react@19.1.1)':
    dependencies:
      '@radix-ui/primitive': 1.1.3
      '@radix-ui/react-collapsible': 1.1.12(@types/react-dom@19.1.9(@types/react@19.1.15))(@types/react@19.1.15)(react-dom@19.1.1(react@19.1.1))(react@19.1.1)
      '@radix-ui/react-collection': 1.1.7(@types/react-dom@19.1.9(@types/react@19.1.15))(@types/react@19.1.15)(react-dom@19.1.1(react@19.1.1))(react@19.1.1)
      '@radix-ui/react-compose-refs': 1.1.2(@types/react@19.1.15)(react@19.1.1)
      '@radix-ui/react-context': 1.1.2(@types/react@19.1.15)(react@19.1.1)
      '@radix-ui/react-direction': 1.1.1(@types/react@19.1.15)(react@19.1.1)
      '@radix-ui/react-id': 1.1.1(@types/react@19.1.15)(react@19.1.1)
      '@radix-ui/react-primitive': 2.1.3(@types/react-dom@19.1.9(@types/react@19.1.15))(@types/react@19.1.15)(react-dom@19.1.1(react@19.1.1))(react@19.1.1)
      '@radix-ui/react-use-controllable-state': 1.2.2(@types/react@19.1.15)(react@19.1.1)
      react: 19.1.1
      react-dom: 19.1.1(react@19.1.1)
    optionalDependencies:
      '@types/react': 19.1.15
      '@types/react-dom': 19.1.9(@types/react@19.1.15)

  '@radix-ui/react-alert-dialog@1.1.15(@types/react-dom@19.1.9(@types/react@19.1.15))(@types/react@19.1.15)(react-dom@19.1.1(react@19.1.1))(react@19.1.1)':
    dependencies:
      '@radix-ui/primitive': 1.1.3
      '@radix-ui/react-compose-refs': 1.1.2(@types/react@19.1.15)(react@19.1.1)
      '@radix-ui/react-context': 1.1.2(@types/react@19.1.15)(react@19.1.1)
      '@radix-ui/react-dialog': 1.1.15(@types/react-dom@19.1.9(@types/react@19.1.15))(@types/react@19.1.15)(react-dom@19.1.1(react@19.1.1))(react@19.1.1)
      '@radix-ui/react-primitive': 2.1.3(@types/react-dom@19.1.9(@types/react@19.1.15))(@types/react@19.1.15)(react-dom@19.1.1(react@19.1.1))(react@19.1.1)
      '@radix-ui/react-slot': 1.2.3(@types/react@19.1.15)(react@19.1.1)
      react: 19.1.1
      react-dom: 19.1.1(react@19.1.1)
    optionalDependencies:
      '@types/react': 19.1.15
      '@types/react-dom': 19.1.9(@types/react@19.1.15)

  '@radix-ui/react-arrow@1.1.7(@types/react-dom@19.1.9(@types/react@19.1.15))(@types/react@19.1.15)(react-dom@19.1.1(react@19.1.1))(react@19.1.1)':
    dependencies:
      '@radix-ui/react-primitive': 2.1.3(@types/react-dom@19.1.9(@types/react@19.1.15))(@types/react@19.1.15)(react-dom@19.1.1(react@19.1.1))(react@19.1.1)
      react: 19.1.1
      react-dom: 19.1.1(react@19.1.1)
    optionalDependencies:
      '@types/react': 19.1.15
      '@types/react-dom': 19.1.9(@types/react@19.1.15)

  '@radix-ui/react-checkbox@1.3.3(@types/react-dom@19.1.9(@types/react@19.1.15))(@types/react@19.1.15)(react-dom@19.1.1(react@19.1.1))(react@19.1.1)':
    dependencies:
      '@radix-ui/primitive': 1.1.3
      '@radix-ui/react-compose-refs': 1.1.2(@types/react@19.1.15)(react@19.1.1)
      '@radix-ui/react-context': 1.1.2(@types/react@19.1.15)(react@19.1.1)
      '@radix-ui/react-presence': 1.1.5(@types/react-dom@19.1.9(@types/react@19.1.15))(@types/react@19.1.15)(react-dom@19.1.1(react@19.1.1))(react@19.1.1)
      '@radix-ui/react-primitive': 2.1.3(@types/react-dom@19.1.9(@types/react@19.1.15))(@types/react@19.1.15)(react-dom@19.1.1(react@19.1.1))(react@19.1.1)
      '@radix-ui/react-use-controllable-state': 1.2.2(@types/react@19.1.15)(react@19.1.1)
      '@radix-ui/react-use-previous': 1.1.1(@types/react@19.1.15)(react@19.1.1)
      '@radix-ui/react-use-size': 1.1.1(@types/react@19.1.15)(react@19.1.1)
      react: 19.1.1
      react-dom: 19.1.1(react@19.1.1)
    optionalDependencies:
      '@types/react': 19.1.15
      '@types/react-dom': 19.1.9(@types/react@19.1.15)

  '@radix-ui/react-collapsible@1.1.12(@types/react-dom@19.1.9(@types/react@19.1.15))(@types/react@19.1.15)(react-dom@19.1.1(react@19.1.1))(react@19.1.1)':
    dependencies:
      '@radix-ui/primitive': 1.1.3
      '@radix-ui/react-compose-refs': 1.1.2(@types/react@19.1.15)(react@19.1.1)
      '@radix-ui/react-context': 1.1.2(@types/react@19.1.15)(react@19.1.1)
      '@radix-ui/react-id': 1.1.1(@types/react@19.1.15)(react@19.1.1)
      '@radix-ui/react-presence': 1.1.5(@types/react-dom@19.1.9(@types/react@19.1.15))(@types/react@19.1.15)(react-dom@19.1.1(react@19.1.1))(react@19.1.1)
      '@radix-ui/react-primitive': 2.1.3(@types/react-dom@19.1.9(@types/react@19.1.15))(@types/react@19.1.15)(react-dom@19.1.1(react@19.1.1))(react@19.1.1)
      '@radix-ui/react-use-controllable-state': 1.2.2(@types/react@19.1.15)(react@19.1.1)
      '@radix-ui/react-use-layout-effect': 1.1.1(@types/react@19.1.15)(react@19.1.1)
      react: 19.1.1
      react-dom: 19.1.1(react@19.1.1)
    optionalDependencies:
      '@types/react': 19.1.15
      '@types/react-dom': 19.1.9(@types/react@19.1.15)

  '@radix-ui/react-collection@1.1.7(@types/react-dom@19.1.9(@types/react@19.1.15))(@types/react@19.1.15)(react-dom@19.1.1(react@19.1.1))(react@19.1.1)':
    dependencies:
      '@radix-ui/react-compose-refs': 1.1.2(@types/react@19.1.15)(react@19.1.1)
      '@radix-ui/react-context': 1.1.2(@types/react@19.1.15)(react@19.1.1)
      '@radix-ui/react-primitive': 2.1.3(@types/react-dom@19.1.9(@types/react@19.1.15))(@types/react@19.1.15)(react-dom@19.1.1(react@19.1.1))(react@19.1.1)
      '@radix-ui/react-slot': 1.2.3(@types/react@19.1.15)(react@19.1.1)
      react: 19.1.1
      react-dom: 19.1.1(react@19.1.1)
    optionalDependencies:
      '@types/react': 19.1.15
      '@types/react-dom': 19.1.9(@types/react@19.1.15)

  '@radix-ui/react-compose-refs@1.1.2(@types/react@19.1.15)(react@19.1.1)':
    dependencies:
      react: 19.1.1
    optionalDependencies:
      '@types/react': 19.1.15

  '@radix-ui/react-context-menu@2.2.16(@types/react-dom@19.1.9(@types/react@19.1.15))(@types/react@19.1.15)(react-dom@19.1.1(react@19.1.1))(react@19.1.1)':
    dependencies:
      '@radix-ui/primitive': 1.1.3
      '@radix-ui/react-context': 1.1.2(@types/react@19.1.15)(react@19.1.1)
      '@radix-ui/react-menu': 2.1.16(@types/react-dom@19.1.9(@types/react@19.1.15))(@types/react@19.1.15)(react-dom@19.1.1(react@19.1.1))(react@19.1.1)
      '@radix-ui/react-primitive': 2.1.3(@types/react-dom@19.1.9(@types/react@19.1.15))(@types/react@19.1.15)(react-dom@19.1.1(react@19.1.1))(react@19.1.1)
      '@radix-ui/react-use-callback-ref': 1.1.1(@types/react@19.1.15)(react@19.1.1)
      '@radix-ui/react-use-controllable-state': 1.2.2(@types/react@19.1.15)(react@19.1.1)
      react: 19.1.1
      react-dom: 19.1.1(react@19.1.1)
    optionalDependencies:
      '@types/react': 19.1.15
      '@types/react-dom': 19.1.9(@types/react@19.1.15)

  '@radix-ui/react-context@1.1.2(@types/react@19.1.15)(react@19.1.1)':
    dependencies:
      react: 19.1.1
    optionalDependencies:
      '@types/react': 19.1.15

  '@radix-ui/react-dialog@1.1.15(@types/react-dom@19.1.9(@types/react@19.1.15))(@types/react@19.1.15)(react-dom@19.1.1(react@19.1.1))(react@19.1.1)':
    dependencies:
      '@radix-ui/primitive': 1.1.3
      '@radix-ui/react-compose-refs': 1.1.2(@types/react@19.1.15)(react@19.1.1)
      '@radix-ui/react-context': 1.1.2(@types/react@19.1.15)(react@19.1.1)
      '@radix-ui/react-dismissable-layer': 1.1.11(@types/react-dom@19.1.9(@types/react@19.1.15))(@types/react@19.1.15)(react-dom@19.1.1(react@19.1.1))(react@19.1.1)
      '@radix-ui/react-focus-guards': 1.1.3(@types/react@19.1.15)(react@19.1.1)
      '@radix-ui/react-focus-scope': 1.1.7(@types/react-dom@19.1.9(@types/react@19.1.15))(@types/react@19.1.15)(react-dom@19.1.1(react@19.1.1))(react@19.1.1)
      '@radix-ui/react-id': 1.1.1(@types/react@19.1.15)(react@19.1.1)
      '@radix-ui/react-portal': 1.1.9(@types/react-dom@19.1.9(@types/react@19.1.15))(@types/react@19.1.15)(react-dom@19.1.1(react@19.1.1))(react@19.1.1)
      '@radix-ui/react-presence': 1.1.5(@types/react-dom@19.1.9(@types/react@19.1.15))(@types/react@19.1.15)(react-dom@19.1.1(react@19.1.1))(react@19.1.1)
      '@radix-ui/react-primitive': 2.1.3(@types/react-dom@19.1.9(@types/react@19.1.15))(@types/react@19.1.15)(react-dom@19.1.1(react@19.1.1))(react@19.1.1)
      '@radix-ui/react-slot': 1.2.3(@types/react@19.1.15)(react@19.1.1)
      '@radix-ui/react-use-controllable-state': 1.2.2(@types/react@19.1.15)(react@19.1.1)
      aria-hidden: 1.2.6
      react: 19.1.1
      react-dom: 19.1.1(react@19.1.1)
      react-remove-scroll: 2.7.1(@types/react@19.1.15)(react@19.1.1)
    optionalDependencies:
      '@types/react': 19.1.15
      '@types/react-dom': 19.1.9(@types/react@19.1.15)

  '@radix-ui/react-direction@1.1.1(@types/react@19.1.15)(react@19.1.1)':
    dependencies:
      react: 19.1.1
    optionalDependencies:
      '@types/react': 19.1.15

  '@radix-ui/react-dismissable-layer@1.1.11(@types/react-dom@19.1.9(@types/react@19.1.15))(@types/react@19.1.15)(react-dom@19.1.1(react@19.1.1))(react@19.1.1)':
    dependencies:
      '@radix-ui/primitive': 1.1.3
      '@radix-ui/react-compose-refs': 1.1.2(@types/react@19.1.15)(react@19.1.1)
      '@radix-ui/react-primitive': 2.1.3(@types/react-dom@19.1.9(@types/react@19.1.15))(@types/react@19.1.15)(react-dom@19.1.1(react@19.1.1))(react@19.1.1)
      '@radix-ui/react-use-callback-ref': 1.1.1(@types/react@19.1.15)(react@19.1.1)
      '@radix-ui/react-use-escape-keydown': 1.1.1(@types/react@19.1.15)(react@19.1.1)
      react: 19.1.1
      react-dom: 19.1.1(react@19.1.1)
    optionalDependencies:
      '@types/react': 19.1.15
      '@types/react-dom': 19.1.9(@types/react@19.1.15)

  '@radix-ui/react-dropdown-menu@2.1.16(@types/react-dom@19.1.9(@types/react@19.1.15))(@types/react@19.1.15)(react-dom@19.1.1(react@19.1.1))(react@19.1.1)':
    dependencies:
      '@radix-ui/primitive': 1.1.3
      '@radix-ui/react-compose-refs': 1.1.2(@types/react@19.1.15)(react@19.1.1)
      '@radix-ui/react-context': 1.1.2(@types/react@19.1.15)(react@19.1.1)
      '@radix-ui/react-id': 1.1.1(@types/react@19.1.15)(react@19.1.1)
      '@radix-ui/react-menu': 2.1.16(@types/react-dom@19.1.9(@types/react@19.1.15))(@types/react@19.1.15)(react-dom@19.1.1(react@19.1.1))(react@19.1.1)
      '@radix-ui/react-primitive': 2.1.3(@types/react-dom@19.1.9(@types/react@19.1.15))(@types/react@19.1.15)(react-dom@19.1.1(react@19.1.1))(react@19.1.1)
      '@radix-ui/react-use-controllable-state': 1.2.2(@types/react@19.1.15)(react@19.1.1)
      react: 19.1.1
      react-dom: 19.1.1(react@19.1.1)
    optionalDependencies:
      '@types/react': 19.1.15
      '@types/react-dom': 19.1.9(@types/react@19.1.15)

  '@radix-ui/react-focus-guards@1.1.3(@types/react@19.1.15)(react@19.1.1)':
    dependencies:
      react: 19.1.1
    optionalDependencies:
      '@types/react': 19.1.15

  '@radix-ui/react-focus-scope@1.1.7(@types/react-dom@19.1.9(@types/react@19.1.15))(@types/react@19.1.15)(react-dom@19.1.1(react@19.1.1))(react@19.1.1)':
    dependencies:
      '@radix-ui/react-compose-refs': 1.1.2(@types/react@19.1.15)(react@19.1.1)
      '@radix-ui/react-primitive': 2.1.3(@types/react-dom@19.1.9(@types/react@19.1.15))(@types/react@19.1.15)(react-dom@19.1.1(react@19.1.1))(react@19.1.1)
      '@radix-ui/react-use-callback-ref': 1.1.1(@types/react@19.1.15)(react@19.1.1)
      react: 19.1.1
      react-dom: 19.1.1(react@19.1.1)
    optionalDependencies:
      '@types/react': 19.1.15
      '@types/react-dom': 19.1.9(@types/react@19.1.15)

  '@radix-ui/react-hover-card@1.1.15(@types/react-dom@19.1.9(@types/react@19.1.15))(@types/react@19.1.15)(react-dom@19.1.1(react@19.1.1))(react@19.1.1)':
    dependencies:
      '@radix-ui/primitive': 1.1.3
      '@radix-ui/react-compose-refs': 1.1.2(@types/react@19.1.15)(react@19.1.1)
      '@radix-ui/react-context': 1.1.2(@types/react@19.1.15)(react@19.1.1)
      '@radix-ui/react-dismissable-layer': 1.1.11(@types/react-dom@19.1.9(@types/react@19.1.15))(@types/react@19.1.15)(react-dom@19.1.1(react@19.1.1))(react@19.1.1)
      '@radix-ui/react-popper': 1.2.8(@types/react-dom@19.1.9(@types/react@19.1.15))(@types/react@19.1.15)(react-dom@19.1.1(react@19.1.1))(react@19.1.1)
      '@radix-ui/react-portal': 1.1.9(@types/react-dom@19.1.9(@types/react@19.1.15))(@types/react@19.1.15)(react-dom@19.1.1(react@19.1.1))(react@19.1.1)
      '@radix-ui/react-presence': 1.1.5(@types/react-dom@19.1.9(@types/react@19.1.15))(@types/react@19.1.15)(react-dom@19.1.1(react@19.1.1))(react@19.1.1)
      '@radix-ui/react-primitive': 2.1.3(@types/react-dom@19.1.9(@types/react@19.1.15))(@types/react@19.1.15)(react-dom@19.1.1(react@19.1.1))(react@19.1.1)
      '@radix-ui/react-use-controllable-state': 1.2.2(@types/react@19.1.15)(react@19.1.1)
      react: 19.1.1
      react-dom: 19.1.1(react@19.1.1)
    optionalDependencies:
      '@types/react': 19.1.15
      '@types/react-dom': 19.1.9(@types/react@19.1.15)

  '@radix-ui/react-id@1.1.1(@types/react@19.1.15)(react@19.1.1)':
    dependencies:
      '@radix-ui/react-use-layout-effect': 1.1.1(@types/react@19.1.15)(react@19.1.1)
      react: 19.1.1
    optionalDependencies:
      '@types/react': 19.1.15

  '@radix-ui/react-label@2.1.7(@types/react-dom@19.1.9(@types/react@19.1.15))(@types/react@19.1.15)(react-dom@19.1.1(react@19.1.1))(react@19.1.1)':
    dependencies:
      '@radix-ui/react-primitive': 2.1.3(@types/react-dom@19.1.9(@types/react@19.1.15))(@types/react@19.1.15)(react-dom@19.1.1(react@19.1.1))(react@19.1.1)
      react: 19.1.1
      react-dom: 19.1.1(react@19.1.1)
    optionalDependencies:
      '@types/react': 19.1.15
      '@types/react-dom': 19.1.9(@types/react@19.1.15)

  '@radix-ui/react-menu@2.1.16(@types/react-dom@19.1.9(@types/react@19.1.15))(@types/react@19.1.15)(react-dom@19.1.1(react@19.1.1))(react@19.1.1)':
    dependencies:
      '@radix-ui/primitive': 1.1.3
      '@radix-ui/react-collection': 1.1.7(@types/react-dom@19.1.9(@types/react@19.1.15))(@types/react@19.1.15)(react-dom@19.1.1(react@19.1.1))(react@19.1.1)
      '@radix-ui/react-compose-refs': 1.1.2(@types/react@19.1.15)(react@19.1.1)
      '@radix-ui/react-context': 1.1.2(@types/react@19.1.15)(react@19.1.1)
      '@radix-ui/react-direction': 1.1.1(@types/react@19.1.15)(react@19.1.1)
      '@radix-ui/react-dismissable-layer': 1.1.11(@types/react-dom@19.1.9(@types/react@19.1.15))(@types/react@19.1.15)(react-dom@19.1.1(react@19.1.1))(react@19.1.1)
      '@radix-ui/react-focus-guards': 1.1.3(@types/react@19.1.15)(react@19.1.1)
      '@radix-ui/react-focus-scope': 1.1.7(@types/react-dom@19.1.9(@types/react@19.1.15))(@types/react@19.1.15)(react-dom@19.1.1(react@19.1.1))(react@19.1.1)
      '@radix-ui/react-id': 1.1.1(@types/react@19.1.15)(react@19.1.1)
      '@radix-ui/react-popper': 1.2.8(@types/react-dom@19.1.9(@types/react@19.1.15))(@types/react@19.1.15)(react-dom@19.1.1(react@19.1.1))(react@19.1.1)
      '@radix-ui/react-portal': 1.1.9(@types/react-dom@19.1.9(@types/react@19.1.15))(@types/react@19.1.15)(react-dom@19.1.1(react@19.1.1))(react@19.1.1)
      '@radix-ui/react-presence': 1.1.5(@types/react-dom@19.1.9(@types/react@19.1.15))(@types/react@19.1.15)(react-dom@19.1.1(react@19.1.1))(react@19.1.1)
      '@radix-ui/react-primitive': 2.1.3(@types/react-dom@19.1.9(@types/react@19.1.15))(@types/react@19.1.15)(react-dom@19.1.1(react@19.1.1))(react@19.1.1)
      '@radix-ui/react-roving-focus': 1.1.11(@types/react-dom@19.1.9(@types/react@19.1.15))(@types/react@19.1.15)(react-dom@19.1.1(react@19.1.1))(react@19.1.1)
      '@radix-ui/react-slot': 1.2.3(@types/react@19.1.15)(react@19.1.1)
      '@radix-ui/react-use-callback-ref': 1.1.1(@types/react@19.1.15)(react@19.1.1)
      aria-hidden: 1.2.6
      react: 19.1.1
      react-dom: 19.1.1(react@19.1.1)
      react-remove-scroll: 2.7.1(@types/react@19.1.15)(react@19.1.1)
    optionalDependencies:
      '@types/react': 19.1.15
      '@types/react-dom': 19.1.9(@types/react@19.1.15)

<<<<<<< HEAD
  '@radix-ui/react-popover@1.1.15(@types/react-dom@19.1.7(@types/react@19.1.10))(@types/react@19.1.10)(react-dom@19.1.1(react@19.1.1))(react@19.1.1)':
    dependencies:
      '@radix-ui/primitive': 1.1.3
      '@radix-ui/react-compose-refs': 1.1.2(@types/react@19.1.10)(react@19.1.1)
      '@radix-ui/react-context': 1.1.2(@types/react@19.1.10)(react@19.1.1)
      '@radix-ui/react-dismissable-layer': 1.1.11(@types/react-dom@19.1.7(@types/react@19.1.10))(@types/react@19.1.10)(react-dom@19.1.1(react@19.1.1))(react@19.1.1)
      '@radix-ui/react-focus-guards': 1.1.3(@types/react@19.1.10)(react@19.1.1)
      '@radix-ui/react-focus-scope': 1.1.7(@types/react-dom@19.1.7(@types/react@19.1.10))(@types/react@19.1.10)(react-dom@19.1.1(react@19.1.1))(react@19.1.1)
      '@radix-ui/react-id': 1.1.1(@types/react@19.1.10)(react@19.1.1)
      '@radix-ui/react-popper': 1.2.8(@types/react-dom@19.1.7(@types/react@19.1.10))(@types/react@19.1.10)(react-dom@19.1.1(react@19.1.1))(react@19.1.1)
      '@radix-ui/react-portal': 1.1.9(@types/react-dom@19.1.7(@types/react@19.1.10))(@types/react@19.1.10)(react-dom@19.1.1(react@19.1.1))(react@19.1.1)
      '@radix-ui/react-presence': 1.1.5(@types/react-dom@19.1.7(@types/react@19.1.10))(@types/react@19.1.10)(react-dom@19.1.1(react@19.1.1))(react@19.1.1)
      '@radix-ui/react-primitive': 2.1.3(@types/react-dom@19.1.7(@types/react@19.1.10))(@types/react@19.1.10)(react-dom@19.1.1(react@19.1.1))(react@19.1.1)
      '@radix-ui/react-slot': 1.2.3(@types/react@19.1.10)(react@19.1.1)
      '@radix-ui/react-use-controllable-state': 1.2.2(@types/react@19.1.10)(react@19.1.1)
      aria-hidden: 1.2.6
      react: 19.1.1
      react-dom: 19.1.1(react@19.1.1)
      react-remove-scroll: 2.7.1(@types/react@19.1.10)(react@19.1.1)
    optionalDependencies:
      '@types/react': 19.1.10
      '@types/react-dom': 19.1.7(@types/react@19.1.10)

  '@radix-ui/react-popper@1.2.8(@types/react-dom@19.1.7(@types/react@19.1.10))(@types/react@19.1.10)(react-dom@19.1.1(react@19.1.1))(react@19.1.1)':
=======
  '@radix-ui/react-popper@1.2.8(@types/react-dom@19.1.9(@types/react@19.1.15))(@types/react@19.1.15)(react-dom@19.1.1(react@19.1.1))(react@19.1.1)':
>>>>>>> 38ba3bee
    dependencies:
      '@floating-ui/react-dom': 2.1.5(react-dom@19.1.1(react@19.1.1))(react@19.1.1)
      '@radix-ui/react-arrow': 1.1.7(@types/react-dom@19.1.9(@types/react@19.1.15))(@types/react@19.1.15)(react-dom@19.1.1(react@19.1.1))(react@19.1.1)
      '@radix-ui/react-compose-refs': 1.1.2(@types/react@19.1.15)(react@19.1.1)
      '@radix-ui/react-context': 1.1.2(@types/react@19.1.15)(react@19.1.1)
      '@radix-ui/react-primitive': 2.1.3(@types/react-dom@19.1.9(@types/react@19.1.15))(@types/react@19.1.15)(react-dom@19.1.1(react@19.1.1))(react@19.1.1)
      '@radix-ui/react-use-callback-ref': 1.1.1(@types/react@19.1.15)(react@19.1.1)
      '@radix-ui/react-use-layout-effect': 1.1.1(@types/react@19.1.15)(react@19.1.1)
      '@radix-ui/react-use-rect': 1.1.1(@types/react@19.1.15)(react@19.1.1)
      '@radix-ui/react-use-size': 1.1.1(@types/react@19.1.15)(react@19.1.1)
      '@radix-ui/rect': 1.1.1
      react: 19.1.1
      react-dom: 19.1.1(react@19.1.1)
    optionalDependencies:
      '@types/react': 19.1.15
      '@types/react-dom': 19.1.9(@types/react@19.1.15)

  '@radix-ui/react-portal@1.1.9(@types/react-dom@19.1.9(@types/react@19.1.15))(@types/react@19.1.15)(react-dom@19.1.1(react@19.1.1))(react@19.1.1)':
    dependencies:
      '@radix-ui/react-primitive': 2.1.3(@types/react-dom@19.1.9(@types/react@19.1.15))(@types/react@19.1.15)(react-dom@19.1.1(react@19.1.1))(react@19.1.1)
      '@radix-ui/react-use-layout-effect': 1.1.1(@types/react@19.1.15)(react@19.1.1)
      react: 19.1.1
      react-dom: 19.1.1(react@19.1.1)
    optionalDependencies:
      '@types/react': 19.1.15
      '@types/react-dom': 19.1.9(@types/react@19.1.15)

  '@radix-ui/react-presence@1.1.5(@types/react-dom@19.1.9(@types/react@19.1.15))(@types/react@19.1.15)(react-dom@19.1.1(react@19.1.1))(react@19.1.1)':
    dependencies:
      '@radix-ui/react-compose-refs': 1.1.2(@types/react@19.1.15)(react@19.1.1)
      '@radix-ui/react-use-layout-effect': 1.1.1(@types/react@19.1.15)(react@19.1.1)
      react: 19.1.1
      react-dom: 19.1.1(react@19.1.1)
    optionalDependencies:
      '@types/react': 19.1.15
      '@types/react-dom': 19.1.9(@types/react@19.1.15)

  '@radix-ui/react-primitive@2.1.3(@types/react-dom@19.1.9(@types/react@19.1.15))(@types/react@19.1.15)(react-dom@19.1.1(react@19.1.1))(react@19.1.1)':
    dependencies:
      '@radix-ui/react-slot': 1.2.3(@types/react@19.1.15)(react@19.1.1)
      react: 19.1.1
      react-dom: 19.1.1(react@19.1.1)
    optionalDependencies:
      '@types/react': 19.1.15
      '@types/react-dom': 19.1.9(@types/react@19.1.15)

  '@radix-ui/react-progress@1.1.7(@types/react-dom@19.1.9(@types/react@19.1.15))(@types/react@19.1.15)(react-dom@19.1.1(react@19.1.1))(react@19.1.1)':
    dependencies:
      '@radix-ui/react-context': 1.1.2(@types/react@19.1.15)(react@19.1.1)
      '@radix-ui/react-primitive': 2.1.3(@types/react-dom@19.1.9(@types/react@19.1.15))(@types/react@19.1.15)(react-dom@19.1.1(react@19.1.1))(react@19.1.1)
      react: 19.1.1
      react-dom: 19.1.1(react@19.1.1)
    optionalDependencies:
      '@types/react': 19.1.15
      '@types/react-dom': 19.1.9(@types/react@19.1.15)

  '@radix-ui/react-roving-focus@1.1.11(@types/react-dom@19.1.9(@types/react@19.1.15))(@types/react@19.1.15)(react-dom@19.1.1(react@19.1.1))(react@19.1.1)':
    dependencies:
      '@radix-ui/primitive': 1.1.3
      '@radix-ui/react-collection': 1.1.7(@types/react-dom@19.1.9(@types/react@19.1.15))(@types/react@19.1.15)(react-dom@19.1.1(react@19.1.1))(react@19.1.1)
      '@radix-ui/react-compose-refs': 1.1.2(@types/react@19.1.15)(react@19.1.1)
      '@radix-ui/react-context': 1.1.2(@types/react@19.1.15)(react@19.1.1)
      '@radix-ui/react-direction': 1.1.1(@types/react@19.1.15)(react@19.1.1)
      '@radix-ui/react-id': 1.1.1(@types/react@19.1.15)(react@19.1.1)
      '@radix-ui/react-primitive': 2.1.3(@types/react-dom@19.1.9(@types/react@19.1.15))(@types/react@19.1.15)(react-dom@19.1.1(react@19.1.1))(react@19.1.1)
      '@radix-ui/react-use-callback-ref': 1.1.1(@types/react@19.1.15)(react@19.1.1)
      '@radix-ui/react-use-controllable-state': 1.2.2(@types/react@19.1.15)(react@19.1.1)
      react: 19.1.1
      react-dom: 19.1.1(react@19.1.1)
    optionalDependencies:
      '@types/react': 19.1.15
      '@types/react-dom': 19.1.9(@types/react@19.1.15)

  '@radix-ui/react-scroll-area@1.2.10(@types/react-dom@19.1.9(@types/react@19.1.15))(@types/react@19.1.15)(react-dom@19.1.1(react@19.1.1))(react@19.1.1)':
    dependencies:
      '@radix-ui/number': 1.1.1
      '@radix-ui/primitive': 1.1.3
      '@radix-ui/react-compose-refs': 1.1.2(@types/react@19.1.15)(react@19.1.1)
      '@radix-ui/react-context': 1.1.2(@types/react@19.1.15)(react@19.1.1)
      '@radix-ui/react-direction': 1.1.1(@types/react@19.1.15)(react@19.1.1)
      '@radix-ui/react-presence': 1.1.5(@types/react-dom@19.1.9(@types/react@19.1.15))(@types/react@19.1.15)(react-dom@19.1.1(react@19.1.1))(react@19.1.1)
      '@radix-ui/react-primitive': 2.1.3(@types/react-dom@19.1.9(@types/react@19.1.15))(@types/react@19.1.15)(react-dom@19.1.1(react@19.1.1))(react@19.1.1)
      '@radix-ui/react-use-callback-ref': 1.1.1(@types/react@19.1.15)(react@19.1.1)
      '@radix-ui/react-use-layout-effect': 1.1.1(@types/react@19.1.15)(react@19.1.1)
      react: 19.1.1
      react-dom: 19.1.1(react@19.1.1)
    optionalDependencies:
      '@types/react': 19.1.15
      '@types/react-dom': 19.1.9(@types/react@19.1.15)

  '@radix-ui/react-select@2.2.6(@types/react-dom@19.1.9(@types/react@19.1.15))(@types/react@19.1.15)(react-dom@19.1.1(react@19.1.1))(react@19.1.1)':
    dependencies:
      '@radix-ui/number': 1.1.1
      '@radix-ui/primitive': 1.1.3
      '@radix-ui/react-collection': 1.1.7(@types/react-dom@19.1.9(@types/react@19.1.15))(@types/react@19.1.15)(react-dom@19.1.1(react@19.1.1))(react@19.1.1)
      '@radix-ui/react-compose-refs': 1.1.2(@types/react@19.1.15)(react@19.1.1)
      '@radix-ui/react-context': 1.1.2(@types/react@19.1.15)(react@19.1.1)
      '@radix-ui/react-direction': 1.1.1(@types/react@19.1.15)(react@19.1.1)
      '@radix-ui/react-dismissable-layer': 1.1.11(@types/react-dom@19.1.9(@types/react@19.1.15))(@types/react@19.1.15)(react-dom@19.1.1(react@19.1.1))(react@19.1.1)
      '@radix-ui/react-focus-guards': 1.1.3(@types/react@19.1.15)(react@19.1.1)
      '@radix-ui/react-focus-scope': 1.1.7(@types/react-dom@19.1.9(@types/react@19.1.15))(@types/react@19.1.15)(react-dom@19.1.1(react@19.1.1))(react@19.1.1)
      '@radix-ui/react-id': 1.1.1(@types/react@19.1.15)(react@19.1.1)
      '@radix-ui/react-popper': 1.2.8(@types/react-dom@19.1.9(@types/react@19.1.15))(@types/react@19.1.15)(react-dom@19.1.1(react@19.1.1))(react@19.1.1)
      '@radix-ui/react-portal': 1.1.9(@types/react-dom@19.1.9(@types/react@19.1.15))(@types/react@19.1.15)(react-dom@19.1.1(react@19.1.1))(react@19.1.1)
      '@radix-ui/react-primitive': 2.1.3(@types/react-dom@19.1.9(@types/react@19.1.15))(@types/react@19.1.15)(react-dom@19.1.1(react@19.1.1))(react@19.1.1)
      '@radix-ui/react-slot': 1.2.3(@types/react@19.1.15)(react@19.1.1)
      '@radix-ui/react-use-callback-ref': 1.1.1(@types/react@19.1.15)(react@19.1.1)
      '@radix-ui/react-use-controllable-state': 1.2.2(@types/react@19.1.15)(react@19.1.1)
      '@radix-ui/react-use-layout-effect': 1.1.1(@types/react@19.1.15)(react@19.1.1)
      '@radix-ui/react-use-previous': 1.1.1(@types/react@19.1.15)(react@19.1.1)
      '@radix-ui/react-visually-hidden': 1.2.3(@types/react-dom@19.1.9(@types/react@19.1.15))(@types/react@19.1.15)(react-dom@19.1.1(react@19.1.1))(react@19.1.1)
      aria-hidden: 1.2.6
      react: 19.1.1
      react-dom: 19.1.1(react@19.1.1)
      react-remove-scroll: 2.7.1(@types/react@19.1.15)(react@19.1.1)
    optionalDependencies:
      '@types/react': 19.1.15
      '@types/react-dom': 19.1.9(@types/react@19.1.15)

  '@radix-ui/react-separator@1.1.7(@types/react-dom@19.1.9(@types/react@19.1.15))(@types/react@19.1.15)(react-dom@19.1.1(react@19.1.1))(react@19.1.1)':
    dependencies:
      '@radix-ui/react-primitive': 2.1.3(@types/react-dom@19.1.9(@types/react@19.1.15))(@types/react@19.1.15)(react-dom@19.1.1(react@19.1.1))(react@19.1.1)
      react: 19.1.1
      react-dom: 19.1.1(react@19.1.1)
    optionalDependencies:
      '@types/react': 19.1.15
      '@types/react-dom': 19.1.9(@types/react@19.1.15)

  '@radix-ui/react-slider@1.3.6(@types/react-dom@19.1.9(@types/react@19.1.15))(@types/react@19.1.15)(react-dom@19.1.1(react@19.1.1))(react@19.1.1)':
    dependencies:
      '@radix-ui/number': 1.1.1
      '@radix-ui/primitive': 1.1.3
      '@radix-ui/react-collection': 1.1.7(@types/react-dom@19.1.9(@types/react@19.1.15))(@types/react@19.1.15)(react-dom@19.1.1(react@19.1.1))(react@19.1.1)
      '@radix-ui/react-compose-refs': 1.1.2(@types/react@19.1.15)(react@19.1.1)
      '@radix-ui/react-context': 1.1.2(@types/react@19.1.15)(react@19.1.1)
      '@radix-ui/react-direction': 1.1.1(@types/react@19.1.15)(react@19.1.1)
      '@radix-ui/react-primitive': 2.1.3(@types/react-dom@19.1.9(@types/react@19.1.15))(@types/react@19.1.15)(react-dom@19.1.1(react@19.1.1))(react@19.1.1)
      '@radix-ui/react-use-controllable-state': 1.2.2(@types/react@19.1.15)(react@19.1.1)
      '@radix-ui/react-use-layout-effect': 1.1.1(@types/react@19.1.15)(react@19.1.1)
      '@radix-ui/react-use-previous': 1.1.1(@types/react@19.1.15)(react@19.1.1)
      '@radix-ui/react-use-size': 1.1.1(@types/react@19.1.15)(react@19.1.1)
      react: 19.1.1
      react-dom: 19.1.1(react@19.1.1)
    optionalDependencies:
      '@types/react': 19.1.15
      '@types/react-dom': 19.1.9(@types/react@19.1.15)

  '@radix-ui/react-slot@1.2.3(@types/react@19.1.15)(react@19.1.1)':
    dependencies:
      '@radix-ui/react-compose-refs': 1.1.2(@types/react@19.1.15)(react@19.1.1)
      react: 19.1.1
    optionalDependencies:
      '@types/react': 19.1.15

  '@radix-ui/react-switch@1.2.6(@types/react-dom@19.1.9(@types/react@19.1.15))(@types/react@19.1.15)(react-dom@19.1.1(react@19.1.1))(react@19.1.1)':
    dependencies:
      '@radix-ui/primitive': 1.1.3
      '@radix-ui/react-compose-refs': 1.1.2(@types/react@19.1.15)(react@19.1.1)
      '@radix-ui/react-context': 1.1.2(@types/react@19.1.15)(react@19.1.1)
      '@radix-ui/react-primitive': 2.1.3(@types/react-dom@19.1.9(@types/react@19.1.15))(@types/react@19.1.15)(react-dom@19.1.1(react@19.1.1))(react@19.1.1)
      '@radix-ui/react-use-controllable-state': 1.2.2(@types/react@19.1.15)(react@19.1.1)
      '@radix-ui/react-use-previous': 1.1.1(@types/react@19.1.15)(react@19.1.1)
      '@radix-ui/react-use-size': 1.1.1(@types/react@19.1.15)(react@19.1.1)
      react: 19.1.1
      react-dom: 19.1.1(react@19.1.1)
    optionalDependencies:
      '@types/react': 19.1.15
      '@types/react-dom': 19.1.9(@types/react@19.1.15)

  '@radix-ui/react-tabs@1.1.13(@types/react-dom@19.1.9(@types/react@19.1.15))(@types/react@19.1.15)(react-dom@19.1.1(react@19.1.1))(react@19.1.1)':
    dependencies:
      '@radix-ui/primitive': 1.1.3
      '@radix-ui/react-context': 1.1.2(@types/react@19.1.15)(react@19.1.1)
      '@radix-ui/react-direction': 1.1.1(@types/react@19.1.15)(react@19.1.1)
      '@radix-ui/react-id': 1.1.1(@types/react@19.1.15)(react@19.1.1)
      '@radix-ui/react-presence': 1.1.5(@types/react-dom@19.1.9(@types/react@19.1.15))(@types/react@19.1.15)(react-dom@19.1.1(react@19.1.1))(react@19.1.1)
      '@radix-ui/react-primitive': 2.1.3(@types/react-dom@19.1.9(@types/react@19.1.15))(@types/react@19.1.15)(react-dom@19.1.1(react@19.1.1))(react@19.1.1)
      '@radix-ui/react-roving-focus': 1.1.11(@types/react-dom@19.1.9(@types/react@19.1.15))(@types/react@19.1.15)(react-dom@19.1.1(react@19.1.1))(react@19.1.1)
      '@radix-ui/react-use-controllable-state': 1.2.2(@types/react@19.1.15)(react@19.1.1)
      react: 19.1.1
      react-dom: 19.1.1(react@19.1.1)
    optionalDependencies:
      '@types/react': 19.1.15
      '@types/react-dom': 19.1.9(@types/react@19.1.15)

  '@radix-ui/react-tooltip@1.2.8(@types/react-dom@19.1.9(@types/react@19.1.15))(@types/react@19.1.15)(react-dom@19.1.1(react@19.1.1))(react@19.1.1)':
    dependencies:
      '@radix-ui/primitive': 1.1.3
      '@radix-ui/react-compose-refs': 1.1.2(@types/react@19.1.15)(react@19.1.1)
      '@radix-ui/react-context': 1.1.2(@types/react@19.1.15)(react@19.1.1)
      '@radix-ui/react-dismissable-layer': 1.1.11(@types/react-dom@19.1.9(@types/react@19.1.15))(@types/react@19.1.15)(react-dom@19.1.1(react@19.1.1))(react@19.1.1)
      '@radix-ui/react-id': 1.1.1(@types/react@19.1.15)(react@19.1.1)
      '@radix-ui/react-popper': 1.2.8(@types/react-dom@19.1.9(@types/react@19.1.15))(@types/react@19.1.15)(react-dom@19.1.1(react@19.1.1))(react@19.1.1)
      '@radix-ui/react-portal': 1.1.9(@types/react-dom@19.1.9(@types/react@19.1.15))(@types/react@19.1.15)(react-dom@19.1.1(react@19.1.1))(react@19.1.1)
      '@radix-ui/react-presence': 1.1.5(@types/react-dom@19.1.9(@types/react@19.1.15))(@types/react@19.1.15)(react-dom@19.1.1(react@19.1.1))(react@19.1.1)
      '@radix-ui/react-primitive': 2.1.3(@types/react-dom@19.1.9(@types/react@19.1.15))(@types/react@19.1.15)(react-dom@19.1.1(react@19.1.1))(react@19.1.1)
      '@radix-ui/react-slot': 1.2.3(@types/react@19.1.15)(react@19.1.1)
      '@radix-ui/react-use-controllable-state': 1.2.2(@types/react@19.1.15)(react@19.1.1)
      '@radix-ui/react-visually-hidden': 1.2.3(@types/react-dom@19.1.9(@types/react@19.1.15))(@types/react@19.1.15)(react-dom@19.1.1(react@19.1.1))(react@19.1.1)
      react: 19.1.1
      react-dom: 19.1.1(react@19.1.1)
    optionalDependencies:
      '@types/react': 19.1.15
      '@types/react-dom': 19.1.9(@types/react@19.1.15)

  '@radix-ui/react-use-callback-ref@1.1.1(@types/react@19.1.15)(react@19.1.1)':
    dependencies:
      react: 19.1.1
    optionalDependencies:
      '@types/react': 19.1.15

  '@radix-ui/react-use-controllable-state@1.2.2(@types/react@19.1.15)(react@19.1.1)':
    dependencies:
      '@radix-ui/react-use-effect-event': 0.0.2(@types/react@19.1.15)(react@19.1.1)
      '@radix-ui/react-use-layout-effect': 1.1.1(@types/react@19.1.15)(react@19.1.1)
      react: 19.1.1
    optionalDependencies:
      '@types/react': 19.1.15

  '@radix-ui/react-use-effect-event@0.0.2(@types/react@19.1.15)(react@19.1.1)':
    dependencies:
      '@radix-ui/react-use-layout-effect': 1.1.1(@types/react@19.1.15)(react@19.1.1)
      react: 19.1.1
    optionalDependencies:
      '@types/react': 19.1.15

  '@radix-ui/react-use-escape-keydown@1.1.1(@types/react@19.1.15)(react@19.1.1)':
    dependencies:
      '@radix-ui/react-use-callback-ref': 1.1.1(@types/react@19.1.15)(react@19.1.1)
      react: 19.1.1
    optionalDependencies:
      '@types/react': 19.1.15

  '@radix-ui/react-use-layout-effect@1.1.1(@types/react@19.1.15)(react@19.1.1)':
    dependencies:
      react: 19.1.1
    optionalDependencies:
      '@types/react': 19.1.15

  '@radix-ui/react-use-previous@1.1.1(@types/react@19.1.15)(react@19.1.1)':
    dependencies:
      react: 19.1.1
    optionalDependencies:
      '@types/react': 19.1.15

  '@radix-ui/react-use-rect@1.1.1(@types/react@19.1.15)(react@19.1.1)':
    dependencies:
      '@radix-ui/rect': 1.1.1
      react: 19.1.1
    optionalDependencies:
      '@types/react': 19.1.15

  '@radix-ui/react-use-size@1.1.1(@types/react@19.1.15)(react@19.1.1)':
    dependencies:
      '@radix-ui/react-use-layout-effect': 1.1.1(@types/react@19.1.15)(react@19.1.1)
      react: 19.1.1
    optionalDependencies:
      '@types/react': 19.1.15

  '@radix-ui/react-visually-hidden@1.2.3(@types/react-dom@19.1.9(@types/react@19.1.15))(@types/react@19.1.15)(react-dom@19.1.1(react@19.1.1))(react@19.1.1)':
    dependencies:
      '@radix-ui/react-primitive': 2.1.3(@types/react-dom@19.1.9(@types/react@19.1.15))(@types/react@19.1.15)(react-dom@19.1.1(react@19.1.1))(react@19.1.1)
      react: 19.1.1
      react-dom: 19.1.1(react@19.1.1)
    optionalDependencies:
      '@types/react': 19.1.15
      '@types/react-dom': 19.1.9(@types/react@19.1.15)

  '@radix-ui/rect@1.1.1': {}

  '@rolldown/pluginutils@1.0.0-beta.38': {}

  '@rollup/plugin-babel@5.3.1(@babel/core@7.28.4)(@types/babel__core@7.20.5)(rollup@2.79.2)':
    dependencies:
      '@babel/core': 7.28.4
      '@babel/helper-module-imports': 7.27.1
      '@rollup/pluginutils': 3.1.0(rollup@2.79.2)
      rollup: 2.79.2
    optionalDependencies:
      '@types/babel__core': 7.20.5
    transitivePeerDependencies:
      - supports-color

  '@rollup/plugin-node-resolve@15.3.1(rollup@2.79.2)':
    dependencies:
      '@rollup/pluginutils': 5.3.0(rollup@2.79.2)
      '@types/resolve': 1.20.2
      deepmerge: 4.3.1
      is-module: 1.0.0
      resolve: 1.22.10
    optionalDependencies:
      rollup: 2.79.2

  '@rollup/plugin-replace@2.4.2(rollup@2.79.2)':
    dependencies:
      '@rollup/pluginutils': 3.1.0(rollup@2.79.2)
      magic-string: 0.25.9
      rollup: 2.79.2

  '@rollup/plugin-terser@0.4.4(rollup@2.79.2)':
    dependencies:
      serialize-javascript: 6.0.2
      smob: 1.5.0
      terser: 5.44.0
    optionalDependencies:
      rollup: 2.79.2

  '@rollup/pluginutils@3.1.0(rollup@2.79.2)':
    dependencies:
      '@types/estree': 0.0.39
      estree-walker: 1.0.1
      picomatch: 2.3.1
      rollup: 2.79.2

  '@rollup/pluginutils@5.3.0(rollup@2.79.2)':
    dependencies:
      '@types/estree': 1.0.8
      estree-walker: 2.0.2
      picomatch: 4.0.3
    optionalDependencies:
      rollup: 2.79.2

  '@rollup/rollup-android-arm-eabi@4.52.3':
    optional: true

  '@rollup/rollup-android-arm64@4.52.3':
    optional: true

  '@rollup/rollup-darwin-arm64@4.52.3':
    optional: true

  '@rollup/rollup-darwin-x64@4.52.3':
    optional: true

  '@rollup/rollup-freebsd-arm64@4.52.3':
    optional: true

  '@rollup/rollup-freebsd-x64@4.52.3':
    optional: true

  '@rollup/rollup-linux-arm-gnueabihf@4.52.3':
    optional: true

  '@rollup/rollup-linux-arm-musleabihf@4.52.3':
    optional: true

  '@rollup/rollup-linux-arm64-gnu@4.52.3':
    optional: true

  '@rollup/rollup-linux-arm64-musl@4.52.3':
    optional: true

  '@rollup/rollup-linux-loong64-gnu@4.52.3':
    optional: true

  '@rollup/rollup-linux-ppc64-gnu@4.52.3':
    optional: true

  '@rollup/rollup-linux-riscv64-gnu@4.52.3':
    optional: true

  '@rollup/rollup-linux-riscv64-musl@4.52.3':
    optional: true

  '@rollup/rollup-linux-s390x-gnu@4.52.3':
    optional: true

  '@rollup/rollup-linux-x64-gnu@4.52.3':
    optional: true

  '@rollup/rollup-linux-x64-musl@4.52.3':
    optional: true

  '@rollup/rollup-openharmony-arm64@4.52.3':
    optional: true

  '@rollup/rollup-win32-arm64-msvc@4.52.3':
    optional: true

  '@rollup/rollup-win32-ia32-msvc@4.52.3':
    optional: true

  '@rollup/rollup-win32-x64-gnu@4.52.3':
    optional: true

  '@rollup/rollup-win32-x64-msvc@4.52.3':
    optional: true

  '@stylistic/eslint-plugin@5.4.0(eslint@9.36.0(jiti@2.6.0))':
    dependencies:
      '@eslint-community/eslint-utils': 4.9.0(eslint@9.36.0(jiti@2.6.0))
      '@typescript-eslint/types': 8.45.0
      eslint: 9.36.0(jiti@2.6.0)
      eslint-visitor-keys: 4.2.1
      espree: 10.4.0
      estraverse: 5.3.0
      picomatch: 4.0.3

  '@surma/rollup-plugin-off-main-thread@2.2.3':
    dependencies:
      ejs: 3.1.10
      json5: 2.2.3
      magic-string: 0.25.9
      string.prototype.matchall: 4.0.12

  '@tailwindcss/node@4.1.13':
    dependencies:
      '@jridgewell/remapping': 2.3.5
      enhanced-resolve: 5.18.3
      jiti: 2.6.0
      lightningcss: 1.30.1
      magic-string: 0.30.19
      source-map-js: 1.2.1
      tailwindcss: 4.1.13

  '@tailwindcss/oxide-android-arm64@4.1.13':
    optional: true

  '@tailwindcss/oxide-darwin-arm64@4.1.13':
    optional: true

  '@tailwindcss/oxide-darwin-x64@4.1.13':
    optional: true

  '@tailwindcss/oxide-freebsd-x64@4.1.13':
    optional: true

  '@tailwindcss/oxide-linux-arm-gnueabihf@4.1.13':
    optional: true

  '@tailwindcss/oxide-linux-arm64-gnu@4.1.13':
    optional: true

  '@tailwindcss/oxide-linux-arm64-musl@4.1.13':
    optional: true

  '@tailwindcss/oxide-linux-x64-gnu@4.1.13':
    optional: true

  '@tailwindcss/oxide-linux-x64-musl@4.1.13':
    optional: true

  '@tailwindcss/oxide-wasm32-wasi@4.1.13':
    optional: true

  '@tailwindcss/oxide-win32-arm64-msvc@4.1.13':
    optional: true

  '@tailwindcss/oxide-win32-x64-msvc@4.1.13':
    optional: true

  '@tailwindcss/oxide@4.1.13':
    dependencies:
      detect-libc: 2.1.1
      tar: 7.5.1
    optionalDependencies:
      '@tailwindcss/oxide-android-arm64': 4.1.13
      '@tailwindcss/oxide-darwin-arm64': 4.1.13
      '@tailwindcss/oxide-darwin-x64': 4.1.13
      '@tailwindcss/oxide-freebsd-x64': 4.1.13
      '@tailwindcss/oxide-linux-arm-gnueabihf': 4.1.13
      '@tailwindcss/oxide-linux-arm64-gnu': 4.1.13
      '@tailwindcss/oxide-linux-arm64-musl': 4.1.13
      '@tailwindcss/oxide-linux-x64-gnu': 4.1.13
      '@tailwindcss/oxide-linux-x64-musl': 4.1.13
      '@tailwindcss/oxide-wasm32-wasi': 4.1.13
      '@tailwindcss/oxide-win32-arm64-msvc': 4.1.13
      '@tailwindcss/oxide-win32-x64-msvc': 4.1.13

  '@tailwindcss/vite@4.1.13(vite@7.1.7(@types/node@24.6.0)(jiti@2.6.0)(lightningcss@1.30.1)(terser@5.44.0)(tsx@4.20.3))':
    dependencies:
      '@tailwindcss/node': 4.1.13
      '@tailwindcss/oxide': 4.1.13
      tailwindcss: 4.1.13
      vite: 7.1.7(@types/node@24.6.0)(jiti@2.6.0)(lightningcss@1.30.1)(terser@5.44.0)(tsx@4.20.3)

  '@tanstack/devtools-event-client@0.3.2': {}

  '@tanstack/form-core@1.24.0':
    dependencies:
      '@tanstack/devtools-event-client': 0.3.2
      '@tanstack/store': 0.7.7

  '@tanstack/history@1.132.21': {}

  '@tanstack/query-core@5.90.2': {}

  '@tanstack/react-form@1.23.4(react-dom@19.1.1(react@19.1.1))(react@19.1.1)':
    dependencies:
      '@tanstack/form-core': 1.24.0
      '@tanstack/react-store': 0.7.7(react-dom@19.1.1(react@19.1.1))(react@19.1.1)
      decode-formdata: 0.9.0
      devalue: 5.3.2
      react: 19.1.1
    transitivePeerDependencies:
      - react-dom

  '@tanstack/react-query@5.90.2(react@19.1.1)':
    dependencies:
      '@tanstack/query-core': 5.90.2
      react: 19.1.1

  '@tanstack/react-router@1.132.25(react-dom@19.1.1(react@19.1.1))(react@19.1.1)':
    dependencies:
      '@tanstack/history': 1.132.21
      '@tanstack/react-store': 0.7.7(react-dom@19.1.1(react@19.1.1))(react@19.1.1)
      '@tanstack/router-core': 1.132.21
      isbot: 5.1.31
      react: 19.1.1
      react-dom: 19.1.1(react@19.1.1)
      tiny-invariant: 1.3.3
      tiny-warning: 1.0.3

  '@tanstack/react-store@0.7.7(react-dom@19.1.1(react@19.1.1))(react@19.1.1)':
    dependencies:
      '@tanstack/store': 0.7.7
      react: 19.1.1
      react-dom: 19.1.1(react@19.1.1)
      use-sync-external-store: 1.5.0(react@19.1.1)

  '@tanstack/react-table@8.21.3(react-dom@19.1.1(react@19.1.1))(react@19.1.1)':
    dependencies:
      '@tanstack/table-core': 8.21.3
      react: 19.1.1
      react-dom: 19.1.1(react@19.1.1)

  '@tanstack/react-virtual@3.13.12(react-dom@19.1.1(react@19.1.1))(react@19.1.1)':
    dependencies:
      '@tanstack/virtual-core': 3.13.12
      react: 19.1.1
      react-dom: 19.1.1(react@19.1.1)

  '@tanstack/router-core@1.132.21':
    dependencies:
      '@tanstack/history': 1.132.21
      '@tanstack/store': 0.7.7
      cookie-es: 2.0.0
      seroval: 1.3.2
      seroval-plugins: 1.3.3(seroval@1.3.2)
      tiny-invariant: 1.3.3
      tiny-warning: 1.0.3

  '@tanstack/store@0.7.7': {}

  '@tanstack/table-core@8.21.3': {}

  '@tanstack/virtual-core@3.13.12': {}

  '@types/babel__core@7.20.5':
    dependencies:
      '@babel/parser': 7.28.4
      '@babel/types': 7.28.4
      '@types/babel__generator': 7.27.0
      '@types/babel__template': 7.4.4
      '@types/babel__traverse': 7.28.0

  '@types/babel__generator@7.27.0':
    dependencies:
      '@babel/types': 7.28.4

  '@types/babel__template@7.4.4':
    dependencies:
      '@babel/parser': 7.28.4
      '@babel/types': 7.28.4

  '@types/babel__traverse@7.28.0':
    dependencies:
      '@babel/types': 7.28.4

  '@types/culori@4.0.1': {}

  '@types/d3-array@3.2.1': {}

  '@types/d3-color@3.1.3': {}

  '@types/d3-ease@3.0.2': {}

  '@types/d3-interpolate@3.0.4':
    dependencies:
      '@types/d3-color': 3.1.3

  '@types/d3-path@3.1.1': {}

  '@types/d3-scale@4.0.9':
    dependencies:
      '@types/d3-time': 3.0.4

  '@types/d3-shape@3.1.7':
    dependencies:
      '@types/d3-path': 3.1.1

  '@types/d3-time@3.0.4': {}

  '@types/d3-timer@3.0.2': {}

  '@types/estree@0.0.39': {}

  '@types/estree@1.0.8': {}

  '@types/json-schema@7.0.15': {}

  '@types/node@24.6.0':
    dependencies:
      undici-types: 7.13.0

  '@types/react-dom@19.1.9(@types/react@19.1.15)':
    dependencies:
      '@types/react': 19.1.15

  '@types/react@19.1.15':
    dependencies:
      csstype: 3.1.3

  '@types/resolve@1.20.2': {}

  '@types/trusted-types@2.0.7': {}

  '@typescript-eslint/eslint-plugin@8.45.0(@typescript-eslint/parser@8.45.0(eslint@9.36.0(jiti@2.6.0))(typescript@5.9.2))(eslint@9.36.0(jiti@2.6.0))(typescript@5.9.2)':
    dependencies:
      '@eslint-community/regexpp': 4.12.1
      '@typescript-eslint/parser': 8.45.0(eslint@9.36.0(jiti@2.6.0))(typescript@5.9.2)
      '@typescript-eslint/scope-manager': 8.45.0
      '@typescript-eslint/type-utils': 8.45.0(eslint@9.36.0(jiti@2.6.0))(typescript@5.9.2)
      '@typescript-eslint/utils': 8.45.0(eslint@9.36.0(jiti@2.6.0))(typescript@5.9.2)
      '@typescript-eslint/visitor-keys': 8.45.0
      eslint: 9.36.0(jiti@2.6.0)
      graphemer: 1.4.0
      ignore: 7.0.5
      natural-compare: 1.4.0
      ts-api-utils: 2.1.0(typescript@5.9.2)
      typescript: 5.9.2
    transitivePeerDependencies:
      - supports-color

  '@typescript-eslint/parser@8.45.0(eslint@9.36.0(jiti@2.6.0))(typescript@5.9.2)':
    dependencies:
      '@typescript-eslint/scope-manager': 8.45.0
      '@typescript-eslint/types': 8.45.0
      '@typescript-eslint/typescript-estree': 8.45.0(typescript@5.9.2)
      '@typescript-eslint/visitor-keys': 8.45.0
      debug: 4.4.3
      eslint: 9.36.0(jiti@2.6.0)
      typescript: 5.9.2
    transitivePeerDependencies:
      - supports-color

  '@typescript-eslint/project-service@8.45.0(typescript@5.9.2)':
    dependencies:
      '@typescript-eslint/tsconfig-utils': 8.45.0(typescript@5.9.2)
      '@typescript-eslint/types': 8.45.0
      debug: 4.4.3
      typescript: 5.9.2
    transitivePeerDependencies:
      - supports-color

  '@typescript-eslint/scope-manager@8.45.0':
    dependencies:
      '@typescript-eslint/types': 8.45.0
      '@typescript-eslint/visitor-keys': 8.45.0

  '@typescript-eslint/tsconfig-utils@8.45.0(typescript@5.9.2)':
    dependencies:
      typescript: 5.9.2

  '@typescript-eslint/type-utils@8.45.0(eslint@9.36.0(jiti@2.6.0))(typescript@5.9.2)':
    dependencies:
      '@typescript-eslint/types': 8.45.0
      '@typescript-eslint/typescript-estree': 8.45.0(typescript@5.9.2)
      '@typescript-eslint/utils': 8.45.0(eslint@9.36.0(jiti@2.6.0))(typescript@5.9.2)
      debug: 4.4.3
      eslint: 9.36.0(jiti@2.6.0)
      ts-api-utils: 2.1.0(typescript@5.9.2)
      typescript: 5.9.2
    transitivePeerDependencies:
      - supports-color

  '@typescript-eslint/types@8.45.0': {}

  '@typescript-eslint/typescript-estree@8.45.0(typescript@5.9.2)':
    dependencies:
      '@typescript-eslint/project-service': 8.45.0(typescript@5.9.2)
      '@typescript-eslint/tsconfig-utils': 8.45.0(typescript@5.9.2)
      '@typescript-eslint/types': 8.45.0
      '@typescript-eslint/visitor-keys': 8.45.0
      debug: 4.4.3
      fast-glob: 3.3.3
      is-glob: 4.0.3
      minimatch: 9.0.5
      semver: 7.7.2
      ts-api-utils: 2.1.0(typescript@5.9.2)
      typescript: 5.9.2
    transitivePeerDependencies:
      - supports-color

  '@typescript-eslint/utils@8.45.0(eslint@9.36.0(jiti@2.6.0))(typescript@5.9.2)':
    dependencies:
      '@eslint-community/eslint-utils': 4.9.0(eslint@9.36.0(jiti@2.6.0))
      '@typescript-eslint/scope-manager': 8.45.0
      '@typescript-eslint/types': 8.45.0
      '@typescript-eslint/typescript-estree': 8.45.0(typescript@5.9.2)
      eslint: 9.36.0(jiti@2.6.0)
      typescript: 5.9.2
    transitivePeerDependencies:
      - supports-color

  '@typescript-eslint/visitor-keys@8.45.0':
    dependencies:
      '@typescript-eslint/types': 8.45.0
      eslint-visitor-keys: 4.2.1

  '@vitejs/plugin-react@5.0.4(vite@7.1.7(@types/node@24.6.0)(jiti@2.6.0)(lightningcss@1.30.1)(terser@5.44.0)(tsx@4.20.3))':
    dependencies:
      '@babel/core': 7.28.4
      '@babel/plugin-transform-react-jsx-self': 7.27.1(@babel/core@7.28.4)
      '@babel/plugin-transform-react-jsx-source': 7.27.1(@babel/core@7.28.4)
      '@rolldown/pluginutils': 1.0.0-beta.38
      '@types/babel__core': 7.20.5
      react-refresh: 0.17.0
      vite: 7.1.7(@types/node@24.6.0)(jiti@2.6.0)(lightningcss@1.30.1)(terser@5.44.0)(tsx@4.20.3)
    transitivePeerDependencies:
      - supports-color

  acorn-jsx@5.3.2(acorn@8.15.0):
    dependencies:
      acorn: 8.15.0

  acorn@8.15.0: {}

  ajv@6.12.6:
    dependencies:
      fast-deep-equal: 3.1.3
      fast-json-stable-stringify: 2.1.0
      json-schema-traverse: 0.4.1
      uri-js: 4.4.1

  ajv@8.17.1:
    dependencies:
      fast-deep-equal: 3.1.3
      fast-uri: 3.1.0
      json-schema-traverse: 1.0.0
      require-from-string: 2.0.2

  ansi-styles@4.3.0:
    dependencies:
      color-convert: 2.0.1

  argparse@2.0.1: {}

  aria-hidden@1.2.6:
    dependencies:
      tslib: 2.8.1

  array-buffer-byte-length@1.0.2:
    dependencies:
      call-bound: 1.0.4
      is-array-buffer: 3.0.5

  arraybuffer.prototype.slice@1.0.4:
    dependencies:
      array-buffer-byte-length: 1.0.2
      call-bind: 1.0.8
      define-properties: 1.2.1
      es-abstract: 1.24.0
      es-errors: 1.3.0
      get-intrinsic: 1.3.0
      is-array-buffer: 3.0.5

  async-function@1.0.0: {}

  async@3.2.6: {}

  at-least-node@1.0.0: {}

  available-typed-arrays@1.0.7:
    dependencies:
      possible-typed-array-names: 1.1.0

  babel-plugin-polyfill-corejs2@0.4.14(@babel/core@7.28.4):
    dependencies:
      '@babel/compat-data': 7.28.4
      '@babel/core': 7.28.4
      '@babel/helper-define-polyfill-provider': 0.6.5(@babel/core@7.28.4)
      semver: 6.3.1
    transitivePeerDependencies:
      - supports-color

  babel-plugin-polyfill-corejs3@0.13.0(@babel/core@7.28.4):
    dependencies:
      '@babel/core': 7.28.4
      '@babel/helper-define-polyfill-provider': 0.6.5(@babel/core@7.28.4)
      core-js-compat: 3.45.1
    transitivePeerDependencies:
      - supports-color

  babel-plugin-polyfill-regenerator@0.6.5(@babel/core@7.28.4):
    dependencies:
      '@babel/core': 7.28.4
      '@babel/helper-define-polyfill-provider': 0.6.5(@babel/core@7.28.4)
    transitivePeerDependencies:
      - supports-color

  balanced-match@1.0.2: {}

  baseline-browser-mapping@2.8.9: {}

  brace-expansion@1.1.12:
    dependencies:
      balanced-match: 1.0.2
      concat-map: 0.0.1

  brace-expansion@2.0.2:
    dependencies:
      balanced-match: 1.0.2

  braces@3.0.3:
    dependencies:
      fill-range: 7.1.1

  browserslist@4.26.2:
    dependencies:
      baseline-browser-mapping: 2.8.9
      caniuse-lite: 1.0.30001745
      electron-to-chromium: 1.5.227
      node-releases: 2.0.21
      update-browserslist-db: 1.1.3(browserslist@4.26.2)

  buffer-from@1.1.2: {}

  call-bind-apply-helpers@1.0.2:
    dependencies:
      es-errors: 1.3.0
      function-bind: 1.1.2

  call-bind@1.0.8:
    dependencies:
      call-bind-apply-helpers: 1.0.2
      es-define-property: 1.0.1
      get-intrinsic: 1.3.0
      set-function-length: 1.2.2

  call-bound@1.0.4:
    dependencies:
      call-bind-apply-helpers: 1.0.2
      get-intrinsic: 1.3.0

  callsites@3.1.0: {}

  caniuse-lite@1.0.30001745: {}

  chalk@4.1.2:
    dependencies:
      ansi-styles: 4.3.0
      supports-color: 7.2.0

  chownr@3.0.0: {}

  class-variance-authority@0.7.1:
    dependencies:
      clsx: 2.1.1

  clsx@2.1.1: {}

  color-convert@2.0.1:
    dependencies:
      color-name: 1.1.4

  color-name@1.1.4: {}

  commander@2.20.3: {}

  common-tags@1.8.2: {}

  concat-map@0.0.1: {}

  convert-source-map@2.0.0: {}

  cookie-es@2.0.0: {}

  core-js-compat@3.45.1:
    dependencies:
      browserslist: 4.26.2

  cross-spawn@7.0.6:
    dependencies:
      path-key: 3.1.1
      shebang-command: 2.0.0
      which: 2.0.2

  crypto-random-string@2.0.0: {}

  csstype@3.1.3: {}

  culori@4.0.2: {}

  d3-array@3.2.4:
    dependencies:
      internmap: 2.0.3

  d3-color@3.1.0: {}

  d3-ease@3.0.1: {}

  d3-format@3.1.0: {}

  d3-interpolate@3.0.1:
    dependencies:
      d3-color: 3.1.0

  d3-path@3.1.0: {}

  d3-scale@4.0.2:
    dependencies:
      d3-array: 3.2.4
      d3-format: 3.1.0
      d3-interpolate: 3.0.1
      d3-time: 3.1.0
      d3-time-format: 4.1.0

  d3-shape@3.2.0:
    dependencies:
      d3-path: 3.1.0

  d3-time-format@4.1.0:
    dependencies:
      d3-time: 3.1.0

  d3-time@3.1.0:
    dependencies:
      d3-array: 3.2.4

  d3-timer@3.0.1: {}

  data-view-buffer@1.0.2:
    dependencies:
      call-bound: 1.0.4
      es-errors: 1.3.0
      is-data-view: 1.0.2

  data-view-byte-length@1.0.2:
    dependencies:
      call-bound: 1.0.4
      es-errors: 1.3.0
      is-data-view: 1.0.2

  data-view-byte-offset@1.0.1:
    dependencies:
      call-bound: 1.0.4
      es-errors: 1.3.0
      is-data-view: 1.0.2

<<<<<<< HEAD
  date-fns-jalali@4.1.0-0: {}

  date-fns@4.1.0: {}

  debug@4.4.1:
=======
  debug@4.4.3:
>>>>>>> 38ba3bee
    dependencies:
      ms: 2.1.3

  decimal.js-light@2.5.1: {}

  decode-formdata@0.9.0: {}

  deep-is@0.1.4: {}

  deepmerge@4.3.1: {}

  define-data-property@1.1.4:
    dependencies:
      es-define-property: 1.0.1
      es-errors: 1.3.0
      gopd: 1.2.0

  define-properties@1.2.1:
    dependencies:
      define-data-property: 1.1.4
      has-property-descriptors: 1.0.2
      object-keys: 1.1.1

  detect-libc@2.1.1: {}

  detect-node-es@1.1.0: {}

  devalue@5.3.2: {}

  dom-helpers@5.2.1:
    dependencies:
      '@babel/runtime': 7.28.3
      csstype: 3.1.3

  dunder-proto@1.0.1:
    dependencies:
      call-bind-apply-helpers: 1.0.2
      es-errors: 1.3.0
      gopd: 1.2.0

  ejs@3.1.10:
    dependencies:
      jake: 10.9.4

  electron-to-chromium@1.5.227: {}

  enhanced-resolve@5.18.3:
    dependencies:
      graceful-fs: 4.2.11
      tapable: 2.2.3

  es-abstract@1.24.0:
    dependencies:
      array-buffer-byte-length: 1.0.2
      arraybuffer.prototype.slice: 1.0.4
      available-typed-arrays: 1.0.7
      call-bind: 1.0.8
      call-bound: 1.0.4
      data-view-buffer: 1.0.2
      data-view-byte-length: 1.0.2
      data-view-byte-offset: 1.0.1
      es-define-property: 1.0.1
      es-errors: 1.3.0
      es-object-atoms: 1.1.1
      es-set-tostringtag: 2.1.0
      es-to-primitive: 1.3.0
      function.prototype.name: 1.1.8
      get-intrinsic: 1.3.0
      get-proto: 1.0.1
      get-symbol-description: 1.1.0
      globalthis: 1.0.4
      gopd: 1.2.0
      has-property-descriptors: 1.0.2
      has-proto: 1.2.0
      has-symbols: 1.1.0
      hasown: 2.0.2
      internal-slot: 1.1.0
      is-array-buffer: 3.0.5
      is-callable: 1.2.7
      is-data-view: 1.0.2
      is-negative-zero: 2.0.3
      is-regex: 1.2.1
      is-set: 2.0.3
      is-shared-array-buffer: 1.0.4
      is-string: 1.1.1
      is-typed-array: 1.1.15
      is-weakref: 1.1.1
      math-intrinsics: 1.1.0
      object-inspect: 1.13.4
      object-keys: 1.1.1
      object.assign: 4.1.7
      own-keys: 1.0.1
      regexp.prototype.flags: 1.5.4
      safe-array-concat: 1.1.3
      safe-push-apply: 1.0.0
      safe-regex-test: 1.1.0
      set-proto: 1.0.0
      stop-iteration-iterator: 1.1.0
      string.prototype.trim: 1.2.10
      string.prototype.trimend: 1.0.9
      string.prototype.trimstart: 1.0.8
      typed-array-buffer: 1.0.3
      typed-array-byte-length: 1.0.3
      typed-array-byte-offset: 1.0.4
      typed-array-length: 1.0.7
      unbox-primitive: 1.1.0
      which-typed-array: 1.1.19

  es-define-property@1.0.1: {}

  es-errors@1.3.0: {}

  es-object-atoms@1.1.1:
    dependencies:
      es-errors: 1.3.0

  es-set-tostringtag@2.1.0:
    dependencies:
      es-errors: 1.3.0
      get-intrinsic: 1.3.0
      has-tostringtag: 1.0.2
      hasown: 2.0.2

  es-to-primitive@1.3.0:
    dependencies:
      is-callable: 1.2.7
      is-date-object: 1.1.0
      is-symbol: 1.1.1

  esbuild@0.25.10:
    optionalDependencies:
      '@esbuild/aix-ppc64': 0.25.10
      '@esbuild/android-arm': 0.25.10
      '@esbuild/android-arm64': 0.25.10
      '@esbuild/android-x64': 0.25.10
      '@esbuild/darwin-arm64': 0.25.10
      '@esbuild/darwin-x64': 0.25.10
      '@esbuild/freebsd-arm64': 0.25.10
      '@esbuild/freebsd-x64': 0.25.10
      '@esbuild/linux-arm': 0.25.10
      '@esbuild/linux-arm64': 0.25.10
      '@esbuild/linux-ia32': 0.25.10
      '@esbuild/linux-loong64': 0.25.10
      '@esbuild/linux-mips64el': 0.25.10
      '@esbuild/linux-ppc64': 0.25.10
      '@esbuild/linux-riscv64': 0.25.10
      '@esbuild/linux-s390x': 0.25.10
      '@esbuild/linux-x64': 0.25.10
      '@esbuild/netbsd-arm64': 0.25.10
      '@esbuild/netbsd-x64': 0.25.10
      '@esbuild/openbsd-arm64': 0.25.10
      '@esbuild/openbsd-x64': 0.25.10
      '@esbuild/openharmony-arm64': 0.25.10
      '@esbuild/sunos-x64': 0.25.10
      '@esbuild/win32-arm64': 0.25.10
      '@esbuild/win32-ia32': 0.25.10
      '@esbuild/win32-x64': 0.25.10

  escalade@3.2.0: {}

  escape-string-regexp@4.0.0: {}

  eslint-plugin-react-hooks@5.2.0(eslint@9.36.0(jiti@2.6.0)):
    dependencies:
      eslint: 9.36.0(jiti@2.6.0)

  eslint-plugin-react-refresh@0.4.22(eslint@9.36.0(jiti@2.6.0)):
    dependencies:
      eslint: 9.36.0(jiti@2.6.0)

  eslint-scope@8.4.0:
    dependencies:
      esrecurse: 4.3.0
      estraverse: 5.3.0

  eslint-visitor-keys@3.4.3: {}

  eslint-visitor-keys@4.2.1: {}

  eslint@9.36.0(jiti@2.6.0):
    dependencies:
      '@eslint-community/eslint-utils': 4.9.0(eslint@9.36.0(jiti@2.6.0))
      '@eslint-community/regexpp': 4.12.1
      '@eslint/config-array': 0.21.0
      '@eslint/config-helpers': 0.3.1
      '@eslint/core': 0.15.2
      '@eslint/eslintrc': 3.3.1
      '@eslint/js': 9.36.0
      '@eslint/plugin-kit': 0.3.5
      '@humanfs/node': 0.16.7
      '@humanwhocodes/module-importer': 1.0.1
      '@humanwhocodes/retry': 0.4.3
      '@types/estree': 1.0.8
      '@types/json-schema': 7.0.15
      ajv: 6.12.6
      chalk: 4.1.2
      cross-spawn: 7.0.6
      debug: 4.4.3
      escape-string-regexp: 4.0.0
      eslint-scope: 8.4.0
      eslint-visitor-keys: 4.2.1
      espree: 10.4.0
      esquery: 1.6.0
      esutils: 2.0.3
      fast-deep-equal: 3.1.3
      file-entry-cache: 8.0.0
      find-up: 5.0.0
      glob-parent: 6.0.2
      ignore: 5.3.2
      imurmurhash: 0.1.4
      is-glob: 4.0.3
      json-stable-stringify-without-jsonify: 1.0.1
      lodash.merge: 4.6.2
      minimatch: 3.1.2
      natural-compare: 1.4.0
      optionator: 0.9.4
    optionalDependencies:
      jiti: 2.6.0
    transitivePeerDependencies:
      - supports-color

  espree@10.4.0:
    dependencies:
      acorn: 8.15.0
      acorn-jsx: 5.3.2(acorn@8.15.0)
      eslint-visitor-keys: 4.2.1

  esquery@1.6.0:
    dependencies:
      estraverse: 5.3.0

  esrecurse@4.3.0:
    dependencies:
      estraverse: 5.3.0

  estraverse@5.3.0: {}

  estree-walker@1.0.1: {}

  estree-walker@2.0.2: {}

  esutils@2.0.3: {}

  eventemitter3@4.0.7: {}

  fast-deep-equal@3.1.3: {}

  fast-equals@5.2.2: {}

  fast-glob@3.3.3:
    dependencies:
      '@nodelib/fs.stat': 2.0.5
      '@nodelib/fs.walk': 1.2.8
      glob-parent: 5.1.2
      merge2: 1.4.1
      micromatch: 4.0.8

  fast-json-stable-stringify@2.1.0: {}

  fast-levenshtein@2.0.6: {}

  fast-uri@3.1.0: {}

  fastq@1.19.1:
    dependencies:
      reusify: 1.1.0

  fdir@6.5.0(picomatch@4.0.3):
    optionalDependencies:
      picomatch: 4.0.3

  file-entry-cache@8.0.0:
    dependencies:
      flat-cache: 4.0.1

  filelist@1.0.4:
    dependencies:
      minimatch: 5.1.6

  fill-range@7.1.1:
    dependencies:
      to-regex-range: 5.0.1

  find-up@5.0.0:
    dependencies:
      locate-path: 6.0.0
      path-exists: 4.0.0

  flag-icons@7.5.0: {}

  flat-cache@4.0.1:
    dependencies:
      flatted: 3.3.3
      keyv: 4.5.4

  flatted@3.3.3: {}

  for-each@0.3.5:
    dependencies:
      is-callable: 1.2.7

  framer-motion@12.23.22(react-dom@19.1.1(react@19.1.1))(react@19.1.1):
    dependencies:
      motion-dom: 12.23.21
      motion-utils: 12.23.6
      tslib: 2.8.1
    optionalDependencies:
      react: 19.1.1
      react-dom: 19.1.1(react@19.1.1)

  fs-extra@9.1.0:
    dependencies:
      at-least-node: 1.0.0
      graceful-fs: 4.2.11
      jsonfile: 6.2.0
      universalify: 2.0.1

  fs.realpath@1.0.0: {}

  fsevents@2.3.3:
    optional: true

  function-bind@1.1.2: {}

  function.prototype.name@1.1.8:
    dependencies:
      call-bind: 1.0.8
      call-bound: 1.0.4
      define-properties: 1.2.1
      functions-have-names: 1.2.3
      hasown: 2.0.2
      is-callable: 1.2.7

  functions-have-names@1.2.3: {}

  generator-function@2.0.0: {}

  gensync@1.0.0-beta.2: {}

  get-intrinsic@1.3.0:
    dependencies:
      call-bind-apply-helpers: 1.0.2
      es-define-property: 1.0.1
      es-errors: 1.3.0
      es-object-atoms: 1.1.1
      function-bind: 1.1.2
      get-proto: 1.0.1
      gopd: 1.2.0
      has-symbols: 1.1.0
      hasown: 2.0.2
      math-intrinsics: 1.1.0

  get-nonce@1.0.1: {}

  get-own-enumerable-property-symbols@3.0.2: {}

  get-proto@1.0.1:
    dependencies:
      dunder-proto: 1.0.1
      es-object-atoms: 1.1.1

  get-symbol-description@1.1.0:
    dependencies:
      call-bound: 1.0.4
      es-errors: 1.3.0
      get-intrinsic: 1.3.0

  get-tsconfig@4.10.1:
    dependencies:
      resolve-pkg-maps: 1.0.0
    optional: true

  glob-parent@5.1.2:
    dependencies:
      is-glob: 4.0.3

  glob-parent@6.0.2:
    dependencies:
      is-glob: 4.0.3

  glob@7.2.3:
    dependencies:
      fs.realpath: 1.0.0
      inflight: 1.0.6
      inherits: 2.0.4
      minimatch: 3.1.2
      once: 1.4.0
      path-is-absolute: 1.0.1

  globals@14.0.0: {}

  globals@16.4.0: {}

  globalthis@1.0.4:
    dependencies:
      define-properties: 1.2.1
      gopd: 1.2.0

  gopd@1.2.0: {}

  graceful-fs@4.2.11: {}

  graphemer@1.4.0: {}

  has-bigints@1.1.0: {}

  has-flag@4.0.0: {}

  has-property-descriptors@1.0.2:
    dependencies:
      es-define-property: 1.0.1

  has-proto@1.2.0:
    dependencies:
      dunder-proto: 1.0.1

  has-symbols@1.1.0: {}

  has-tostringtag@1.0.2:
    dependencies:
      has-symbols: 1.1.0

  hasown@2.0.2:
    dependencies:
      function-bind: 1.1.2

  idb@7.1.1: {}

  ignore@5.3.2: {}

  ignore@7.0.5: {}

  import-fresh@3.3.1:
    dependencies:
      parent-module: 1.0.1
      resolve-from: 4.0.0

  imurmurhash@0.1.4: {}

  inflight@1.0.6:
    dependencies:
      once: 1.4.0
      wrappy: 1.0.2

  inherits@2.0.4: {}

  internal-slot@1.1.0:
    dependencies:
      es-errors: 1.3.0
      hasown: 2.0.2
      side-channel: 1.1.0

  internmap@2.0.3: {}

  is-array-buffer@3.0.5:
    dependencies:
      call-bind: 1.0.8
      call-bound: 1.0.4
      get-intrinsic: 1.3.0

  is-async-function@2.1.1:
    dependencies:
      async-function: 1.0.0
      call-bound: 1.0.4
      get-proto: 1.0.1
      has-tostringtag: 1.0.2
      safe-regex-test: 1.1.0

  is-bigint@1.1.0:
    dependencies:
      has-bigints: 1.1.0

  is-boolean-object@1.2.2:
    dependencies:
      call-bound: 1.0.4
      has-tostringtag: 1.0.2

  is-callable@1.2.7: {}

  is-core-module@2.16.1:
    dependencies:
      hasown: 2.0.2

  is-data-view@1.0.2:
    dependencies:
      call-bound: 1.0.4
      get-intrinsic: 1.3.0
      is-typed-array: 1.1.15

  is-date-object@1.1.0:
    dependencies:
      call-bound: 1.0.4
      has-tostringtag: 1.0.2

  is-extglob@2.1.1: {}

  is-finalizationregistry@1.1.1:
    dependencies:
      call-bound: 1.0.4

  is-generator-function@1.1.1:
    dependencies:
      call-bound: 1.0.4
      generator-function: 2.0.0
      get-proto: 1.0.1
      has-tostringtag: 1.0.2
      safe-regex-test: 1.1.0

  is-glob@4.0.3:
    dependencies:
      is-extglob: 2.1.1

  is-map@2.0.3: {}

  is-module@1.0.0: {}

  is-negative-zero@2.0.3: {}

  is-number-object@1.1.1:
    dependencies:
      call-bound: 1.0.4
      has-tostringtag: 1.0.2

  is-number@7.0.0: {}

  is-obj@1.0.1: {}

  is-regex@1.2.1:
    dependencies:
      call-bound: 1.0.4
      gopd: 1.2.0
      has-tostringtag: 1.0.2
      hasown: 2.0.2

  is-regexp@1.0.0: {}

  is-set@2.0.3: {}

  is-shared-array-buffer@1.0.4:
    dependencies:
      call-bound: 1.0.4

  is-stream@2.0.1: {}

  is-string@1.1.1:
    dependencies:
      call-bound: 1.0.4
      has-tostringtag: 1.0.2

  is-symbol@1.1.1:
    dependencies:
      call-bound: 1.0.4
      has-symbols: 1.1.0
      safe-regex-test: 1.1.0

  is-typed-array@1.1.15:
    dependencies:
      which-typed-array: 1.1.19

  is-weakmap@2.0.2: {}

  is-weakref@1.1.1:
    dependencies:
      call-bound: 1.0.4

  is-weakset@2.0.4:
    dependencies:
      call-bound: 1.0.4
      get-intrinsic: 1.3.0

  isarray@2.0.5: {}

  isbot@5.1.31: {}

  isexe@2.0.0: {}

  jake@10.9.4:
    dependencies:
      async: 3.2.6
      filelist: 1.0.4
      picocolors: 1.1.1

  jiti@2.6.0: {}

  js-tokens@4.0.0: {}

  js-yaml@4.1.0:
    dependencies:
      argparse: 2.0.1

  jsesc@3.1.0: {}

  json-buffer@3.0.1: {}

  json-schema-traverse@0.4.1: {}

  json-schema-traverse@1.0.0: {}

  json-schema@0.4.0: {}

  json-stable-stringify-without-jsonify@1.0.1: {}

  json5@2.2.3: {}

  jsonfile@6.2.0:
    dependencies:
      universalify: 2.0.1
    optionalDependencies:
      graceful-fs: 4.2.11

  jsonpointer@5.0.1: {}

  keyv@4.5.4:
    dependencies:
      json-buffer: 3.0.1

  leven@3.1.0: {}

  levn@0.4.1:
    dependencies:
      prelude-ls: 1.2.1
      type-check: 0.4.0

  lightningcss-darwin-arm64@1.30.1:
    optional: true

  lightningcss-darwin-x64@1.30.1:
    optional: true

  lightningcss-freebsd-x64@1.30.1:
    optional: true

  lightningcss-linux-arm-gnueabihf@1.30.1:
    optional: true

  lightningcss-linux-arm64-gnu@1.30.1:
    optional: true

  lightningcss-linux-arm64-musl@1.30.1:
    optional: true

  lightningcss-linux-x64-gnu@1.30.1:
    optional: true

  lightningcss-linux-x64-musl@1.30.1:
    optional: true

  lightningcss-win32-arm64-msvc@1.30.1:
    optional: true

  lightningcss-win32-x64-msvc@1.30.1:
    optional: true

  lightningcss@1.30.1:
    dependencies:
      detect-libc: 2.1.1
    optionalDependencies:
      lightningcss-darwin-arm64: 1.30.1
      lightningcss-darwin-x64: 1.30.1
      lightningcss-freebsd-x64: 1.30.1
      lightningcss-linux-arm-gnueabihf: 1.30.1
      lightningcss-linux-arm64-gnu: 1.30.1
      lightningcss-linux-arm64-musl: 1.30.1
      lightningcss-linux-x64-gnu: 1.30.1
      lightningcss-linux-x64-musl: 1.30.1
      lightningcss-win32-arm64-msvc: 1.30.1
      lightningcss-win32-x64-msvc: 1.30.1

  locate-path@6.0.0:
    dependencies:
      p-locate: 5.0.0

  lodash.debounce@4.0.8: {}

  lodash.merge@4.6.2: {}

  lodash.sortby@4.7.0: {}

  lodash@4.17.21: {}

  loose-envify@1.4.0:
    dependencies:
      js-tokens: 4.0.0

  lru-cache@5.1.1:
    dependencies:
      yallist: 3.1.1

  lucide-react@0.544.0(react@19.1.1):
    dependencies:
      react: 19.1.1

  magic-string@0.25.9:
    dependencies:
      sourcemap-codec: 1.4.8

  magic-string@0.30.19:
    dependencies:
      '@jridgewell/sourcemap-codec': 1.5.5

  math-intrinsics@1.1.0: {}

  merge2@1.4.1: {}

  micromatch@4.0.8:
    dependencies:
      braces: 3.0.3
      picomatch: 2.3.1

  minimatch@3.1.2:
    dependencies:
      brace-expansion: 1.1.12

  minimatch@5.1.6:
    dependencies:
      brace-expansion: 2.0.2

  minimatch@9.0.5:
    dependencies:
      brace-expansion: 2.0.2

  minipass@7.1.2: {}

  minizlib@3.1.0:
    dependencies:
      minipass: 7.1.2

  motion-dom@12.23.21:
    dependencies:
      motion-utils: 12.23.6

  motion-utils@12.23.6: {}

  motion@12.23.22(react-dom@19.1.1(react@19.1.1))(react@19.1.1):
    dependencies:
      framer-motion: 12.23.22(react-dom@19.1.1(react@19.1.1))(react@19.1.1)
      tslib: 2.8.1
    optionalDependencies:
      react: 19.1.1
      react-dom: 19.1.1(react@19.1.1)

  ms@2.1.3: {}

  nanoid@3.3.11: {}

  natural-compare@1.4.0: {}

  next-themes@0.4.6(react-dom@19.1.1(react@19.1.1))(react@19.1.1):
    dependencies:
      react: 19.1.1
      react-dom: 19.1.1(react@19.1.1)

  node-releases@2.0.21: {}

  object-assign@4.1.1: {}

  object-inspect@1.13.4: {}

  object-keys@1.1.1: {}

  object.assign@4.1.7:
    dependencies:
      call-bind: 1.0.8
      call-bound: 1.0.4
      define-properties: 1.2.1
      es-object-atoms: 1.1.1
      has-symbols: 1.1.0
      object-keys: 1.1.1

  once@1.4.0:
    dependencies:
      wrappy: 1.0.2

  optionator@0.9.4:
    dependencies:
      deep-is: 0.1.4
      fast-levenshtein: 2.0.6
      levn: 0.4.1
      prelude-ls: 1.2.1
      type-check: 0.4.0
      word-wrap: 1.2.5

  own-keys@1.0.1:
    dependencies:
      get-intrinsic: 1.3.0
      object-keys: 1.1.1
      safe-push-apply: 1.0.0

  p-limit@3.1.0:
    dependencies:
      yocto-queue: 0.1.0

  p-locate@5.0.0:
    dependencies:
      p-limit: 3.1.0

  parent-module@1.0.1:
    dependencies:
      callsites: 3.1.0

  path-exists@4.0.0: {}

  path-is-absolute@1.0.1: {}

  path-key@3.1.1: {}

  path-parse@1.0.7: {}

  picocolors@1.1.1: {}

  picomatch@2.3.1: {}

  picomatch@4.0.3: {}

  possible-typed-array-names@1.1.0: {}

  postcss@8.5.6:
    dependencies:
      nanoid: 3.3.11
      picocolors: 1.1.1
      source-map-js: 1.2.1

  prelude-ls@1.2.1: {}

  pretty-bytes@5.6.0: {}

  pretty-bytes@6.1.1: {}

  prop-types@15.8.1:
    dependencies:
      loose-envify: 1.4.0
      object-assign: 4.1.1
      react-is: 16.13.1

  punycode@2.3.1: {}

  queue-microtask@1.2.3: {}

  randombytes@2.1.0:
    dependencies:
      safe-buffer: 5.2.1

  react-day-picker@9.9.0(react@19.1.1):
    dependencies:
      '@date-fns/tz': 1.4.1
      date-fns: 4.1.0
      date-fns-jalali: 4.1.0-0
      react: 19.1.1

  react-dom@19.1.1(react@19.1.1):
    dependencies:
      react: 19.1.1
      scheduler: 0.26.0

  react-hook-form@7.63.0(react@19.1.1):
    dependencies:
      react: 19.1.1

  react-hotkeys-hook@5.1.0(react-dom@19.1.1(react@19.1.1))(react@19.1.1):
    dependencies:
      react: 19.1.1
      react-dom: 19.1.1(react@19.1.1)

  react-is@16.13.1: {}

  react-is@18.3.1: {}

  react-refresh@0.17.0: {}

  react-remove-scroll-bar@2.3.8(@types/react@19.1.15)(react@19.1.1):
    dependencies:
      react: 19.1.1
      react-style-singleton: 2.2.3(@types/react@19.1.15)(react@19.1.1)
      tslib: 2.8.1
    optionalDependencies:
      '@types/react': 19.1.15

  react-remove-scroll@2.7.1(@types/react@19.1.15)(react@19.1.1):
    dependencies:
      react: 19.1.1
      react-remove-scroll-bar: 2.3.8(@types/react@19.1.15)(react@19.1.1)
      react-style-singleton: 2.2.3(@types/react@19.1.15)(react@19.1.1)
      tslib: 2.8.1
      use-callback-ref: 1.3.3(@types/react@19.1.15)(react@19.1.1)
      use-sidecar: 1.1.3(@types/react@19.1.15)(react@19.1.1)
    optionalDependencies:
      '@types/react': 19.1.15

<<<<<<< HEAD
  react-smooth@4.0.4(react-dom@19.1.1(react@19.1.1))(react@19.1.1):
    dependencies:
      fast-equals: 5.2.2
      prop-types: 15.8.1
      react: 19.1.1
      react-dom: 19.1.1(react@19.1.1)
      react-transition-group: 4.4.5(react-dom@19.1.1(react@19.1.1))(react@19.1.1)

  react-style-singleton@2.2.3(@types/react@19.1.10)(react@19.1.1):
=======
  react-style-singleton@2.2.3(@types/react@19.1.15)(react@19.1.1):
>>>>>>> 38ba3bee
    dependencies:
      get-nonce: 1.0.1
      react: 19.1.1
      tslib: 2.8.1
    optionalDependencies:
      '@types/react': 19.1.15

  react-transition-group@4.4.5(react-dom@19.1.1(react@19.1.1))(react@19.1.1):
    dependencies:
      '@babel/runtime': 7.28.3
      dom-helpers: 5.2.1
      loose-envify: 1.4.0
      prop-types: 15.8.1
      react: 19.1.1
      react-dom: 19.1.1(react@19.1.1)

  react@19.1.1: {}

  recharts-scale@0.4.5:
    dependencies:
      decimal.js-light: 2.5.1

  recharts@2.15.4(react-dom@19.1.1(react@19.1.1))(react@19.1.1):
    dependencies:
      clsx: 2.1.1
      eventemitter3: 4.0.7
      lodash: 4.17.21
      react: 19.1.1
      react-dom: 19.1.1(react@19.1.1)
      react-is: 18.3.1
      react-smooth: 4.0.4(react-dom@19.1.1(react@19.1.1))(react@19.1.1)
      recharts-scale: 0.4.5
      tiny-invariant: 1.3.3
      victory-vendor: 36.9.2

  reflect.getprototypeof@1.0.10:
    dependencies:
      call-bind: 1.0.8
      define-properties: 1.2.1
      es-abstract: 1.24.0
      es-errors: 1.3.0
      es-object-atoms: 1.1.1
      get-intrinsic: 1.3.0
      get-proto: 1.0.1
      which-builtin-type: 1.2.1

  regenerate-unicode-properties@10.2.2:
    dependencies:
      regenerate: 1.4.2

  regenerate@1.4.2: {}

  regexp.prototype.flags@1.5.4:
    dependencies:
      call-bind: 1.0.8
      define-properties: 1.2.1
      es-errors: 1.3.0
      get-proto: 1.0.1
      gopd: 1.2.0
      set-function-name: 2.0.2

  regexpu-core@6.4.0:
    dependencies:
      regenerate: 1.4.2
      regenerate-unicode-properties: 10.2.2
      regjsgen: 0.8.0
      regjsparser: 0.13.0
      unicode-match-property-ecmascript: 2.0.0
      unicode-match-property-value-ecmascript: 2.2.1

  regjsgen@0.8.0: {}

  regjsparser@0.13.0:
    dependencies:
      jsesc: 3.1.0

  require-from-string@2.0.2: {}

  resolve-from@4.0.0: {}

  resolve-pkg-maps@1.0.0:
    optional: true

  resolve@1.22.10:
    dependencies:
      is-core-module: 2.16.1
      path-parse: 1.0.7
      supports-preserve-symlinks-flag: 1.0.0

  reusify@1.1.0: {}

  rollup@2.79.2:
    optionalDependencies:
      fsevents: 2.3.3

  rollup@4.52.3:
    dependencies:
      '@types/estree': 1.0.8
    optionalDependencies:
      '@rollup/rollup-android-arm-eabi': 4.52.3
      '@rollup/rollup-android-arm64': 4.52.3
      '@rollup/rollup-darwin-arm64': 4.52.3
      '@rollup/rollup-darwin-x64': 4.52.3
      '@rollup/rollup-freebsd-arm64': 4.52.3
      '@rollup/rollup-freebsd-x64': 4.52.3
      '@rollup/rollup-linux-arm-gnueabihf': 4.52.3
      '@rollup/rollup-linux-arm-musleabihf': 4.52.3
      '@rollup/rollup-linux-arm64-gnu': 4.52.3
      '@rollup/rollup-linux-arm64-musl': 4.52.3
      '@rollup/rollup-linux-loong64-gnu': 4.52.3
      '@rollup/rollup-linux-ppc64-gnu': 4.52.3
      '@rollup/rollup-linux-riscv64-gnu': 4.52.3
      '@rollup/rollup-linux-riscv64-musl': 4.52.3
      '@rollup/rollup-linux-s390x-gnu': 4.52.3
      '@rollup/rollup-linux-x64-gnu': 4.52.3
      '@rollup/rollup-linux-x64-musl': 4.52.3
      '@rollup/rollup-openharmony-arm64': 4.52.3
      '@rollup/rollup-win32-arm64-msvc': 4.52.3
      '@rollup/rollup-win32-ia32-msvc': 4.52.3
      '@rollup/rollup-win32-x64-gnu': 4.52.3
      '@rollup/rollup-win32-x64-msvc': 4.52.3
      fsevents: 2.3.3

  run-parallel@1.2.0:
    dependencies:
      queue-microtask: 1.2.3

  safe-array-concat@1.1.3:
    dependencies:
      call-bind: 1.0.8
      call-bound: 1.0.4
      get-intrinsic: 1.3.0
      has-symbols: 1.1.0
      isarray: 2.0.5

  safe-buffer@5.2.1: {}

  safe-push-apply@1.0.0:
    dependencies:
      es-errors: 1.3.0
      isarray: 2.0.5

  safe-regex-test@1.1.0:
    dependencies:
      call-bound: 1.0.4
      es-errors: 1.3.0
      is-regex: 1.2.1

  scheduler@0.26.0: {}

  semver@6.3.1: {}

  semver@7.7.2: {}

  serialize-javascript@6.0.2:
    dependencies:
      randombytes: 2.1.0

  seroval-plugins@1.3.3(seroval@1.3.2):
    dependencies:
      seroval: 1.3.2

  seroval@1.3.2: {}

  set-function-length@1.2.2:
    dependencies:
      define-data-property: 1.1.4
      es-errors: 1.3.0
      function-bind: 1.1.2
      get-intrinsic: 1.3.0
      gopd: 1.2.0
      has-property-descriptors: 1.0.2

  set-function-name@2.0.2:
    dependencies:
      define-data-property: 1.1.4
      es-errors: 1.3.0
      functions-have-names: 1.2.3
      has-property-descriptors: 1.0.2

  set-proto@1.0.0:
    dependencies:
      dunder-proto: 1.0.1
      es-errors: 1.3.0
      es-object-atoms: 1.1.1

  shebang-command@2.0.0:
    dependencies:
      shebang-regex: 3.0.0

  shebang-regex@3.0.0: {}

  side-channel-list@1.0.0:
    dependencies:
      es-errors: 1.3.0
      object-inspect: 1.13.4

  side-channel-map@1.0.1:
    dependencies:
      call-bound: 1.0.4
      es-errors: 1.3.0
      get-intrinsic: 1.3.0
      object-inspect: 1.13.4

  side-channel-weakmap@1.0.2:
    dependencies:
      call-bound: 1.0.4
      es-errors: 1.3.0
      get-intrinsic: 1.3.0
      object-inspect: 1.13.4
      side-channel-map: 1.0.1

  side-channel@1.1.0:
    dependencies:
      es-errors: 1.3.0
      object-inspect: 1.13.4
      side-channel-list: 1.0.0
      side-channel-map: 1.0.1
      side-channel-weakmap: 1.0.2

  smob@1.5.0: {}

  sonner@2.0.7(react-dom@19.1.1(react@19.1.1))(react@19.1.1):
    dependencies:
      react: 19.1.1
      react-dom: 19.1.1(react@19.1.1)

  source-map-js@1.2.1: {}

  source-map-support@0.5.21:
    dependencies:
      buffer-from: 1.1.2
      source-map: 0.6.1

  source-map@0.6.1: {}

  source-map@0.8.0-beta.0:
    dependencies:
      whatwg-url: 7.1.0

  sourcemap-codec@1.4.8: {}

  stop-iteration-iterator@1.1.0:
    dependencies:
      es-errors: 1.3.0
      internal-slot: 1.1.0

  string.prototype.matchall@4.0.12:
    dependencies:
      call-bind: 1.0.8
      call-bound: 1.0.4
      define-properties: 1.2.1
      es-abstract: 1.24.0
      es-errors: 1.3.0
      es-object-atoms: 1.1.1
      get-intrinsic: 1.3.0
      gopd: 1.2.0
      has-symbols: 1.1.0
      internal-slot: 1.1.0
      regexp.prototype.flags: 1.5.4
      set-function-name: 2.0.2
      side-channel: 1.1.0

  string.prototype.trim@1.2.10:
    dependencies:
      call-bind: 1.0.8
      call-bound: 1.0.4
      define-data-property: 1.1.4
      define-properties: 1.2.1
      es-abstract: 1.24.0
      es-object-atoms: 1.1.1
      has-property-descriptors: 1.0.2

  string.prototype.trimend@1.0.9:
    dependencies:
      call-bind: 1.0.8
      call-bound: 1.0.4
      define-properties: 1.2.1
      es-object-atoms: 1.1.1

  string.prototype.trimstart@1.0.8:
    dependencies:
      call-bind: 1.0.8
      define-properties: 1.2.1
      es-object-atoms: 1.1.1

  stringify-object@3.3.0:
    dependencies:
      get-own-enumerable-property-symbols: 3.0.2
      is-obj: 1.0.1
      is-regexp: 1.0.0

  strip-comments@2.0.1: {}

  strip-json-comments@3.1.1: {}

  supports-color@7.2.0:
    dependencies:
      has-flag: 4.0.0

  supports-preserve-symlinks-flag@1.0.0: {}

  tailwind-merge@3.3.1: {}

  tailwindcss@4.1.13: {}

  tapable@2.2.3: {}

  tar@7.5.1:
    dependencies:
      '@isaacs/fs-minipass': 4.0.1
      chownr: 3.0.0
      minipass: 7.1.2
      minizlib: 3.1.0
      yallist: 5.0.0

  temp-dir@2.0.0: {}

  tempy@0.6.0:
    dependencies:
      is-stream: 2.0.1
      temp-dir: 2.0.0
      type-fest: 0.16.0
      unique-string: 2.0.0

  terser@5.44.0:
    dependencies:
      '@jridgewell/source-map': 0.3.11
      acorn: 8.15.0
      commander: 2.20.3
      source-map-support: 0.5.21

  tiny-invariant@1.3.3: {}

  tiny-warning@1.0.3: {}

  tinyglobby@0.2.15:
    dependencies:
      fdir: 6.5.0(picomatch@4.0.3)
      picomatch: 4.0.3

  to-regex-range@5.0.1:
    dependencies:
      is-number: 7.0.0

  tr46@1.0.1:
    dependencies:
      punycode: 2.3.1

  ts-api-utils@2.1.0(typescript@5.9.2):
    dependencies:
      typescript: 5.9.2

  tslib@2.8.1: {}

  tsx@4.20.3:
    dependencies:
      esbuild: 0.25.10
      get-tsconfig: 4.10.1
    optionalDependencies:
      fsevents: 2.3.3
    optional: true

  tw-animate-css@1.4.0: {}

  type-check@0.4.0:
    dependencies:
      prelude-ls: 1.2.1

  type-fest@0.16.0: {}

  typed-array-buffer@1.0.3:
    dependencies:
      call-bound: 1.0.4
      es-errors: 1.3.0
      is-typed-array: 1.1.15

  typed-array-byte-length@1.0.3:
    dependencies:
      call-bind: 1.0.8
      for-each: 0.3.5
      gopd: 1.2.0
      has-proto: 1.2.0
      is-typed-array: 1.1.15

  typed-array-byte-offset@1.0.4:
    dependencies:
      available-typed-arrays: 1.0.7
      call-bind: 1.0.8
      for-each: 0.3.5
      gopd: 1.2.0
      has-proto: 1.2.0
      is-typed-array: 1.1.15
      reflect.getprototypeof: 1.0.10

  typed-array-length@1.0.7:
    dependencies:
      call-bind: 1.0.8
      for-each: 0.3.5
      gopd: 1.2.0
      is-typed-array: 1.1.15
      possible-typed-array-names: 1.1.0
      reflect.getprototypeof: 1.0.10

  typescript-eslint@8.45.0(eslint@9.36.0(jiti@2.6.0))(typescript@5.9.2):
    dependencies:
      '@typescript-eslint/eslint-plugin': 8.45.0(@typescript-eslint/parser@8.45.0(eslint@9.36.0(jiti@2.6.0))(typescript@5.9.2))(eslint@9.36.0(jiti@2.6.0))(typescript@5.9.2)
      '@typescript-eslint/parser': 8.45.0(eslint@9.36.0(jiti@2.6.0))(typescript@5.9.2)
      '@typescript-eslint/typescript-estree': 8.45.0(typescript@5.9.2)
      '@typescript-eslint/utils': 8.45.0(eslint@9.36.0(jiti@2.6.0))(typescript@5.9.2)
      eslint: 9.36.0(jiti@2.6.0)
      typescript: 5.9.2
    transitivePeerDependencies:
      - supports-color

  typescript@5.9.2: {}

  unbox-primitive@1.1.0:
    dependencies:
      call-bound: 1.0.4
      has-bigints: 1.1.0
      has-symbols: 1.1.0
      which-boxed-primitive: 1.1.1

  undici-types@7.13.0: {}

  unicode-canonical-property-names-ecmascript@2.0.1: {}

  unicode-match-property-ecmascript@2.0.0:
    dependencies:
      unicode-canonical-property-names-ecmascript: 2.0.1
      unicode-property-aliases-ecmascript: 2.2.0

  unicode-match-property-value-ecmascript@2.2.1: {}

  unicode-property-aliases-ecmascript@2.2.0: {}

  unique-string@2.0.0:
    dependencies:
      crypto-random-string: 2.0.0

  universalify@2.0.1: {}

  upath@1.2.0: {}

  update-browserslist-db@1.1.3(browserslist@4.26.2):
    dependencies:
      browserslist: 4.26.2
      escalade: 3.2.0
      picocolors: 1.1.1

  uri-js@4.4.1:
    dependencies:
      punycode: 2.3.1

  use-callback-ref@1.3.3(@types/react@19.1.15)(react@19.1.1):
    dependencies:
      react: 19.1.1
      tslib: 2.8.1
    optionalDependencies:
      '@types/react': 19.1.15

  use-sidecar@1.1.3(@types/react@19.1.15)(react@19.1.1):
    dependencies:
      detect-node-es: 1.1.0
      react: 19.1.1
      tslib: 2.8.1
    optionalDependencies:
      '@types/react': 19.1.15

  use-sync-external-store@1.5.0(react@19.1.1):
    dependencies:
      react: 19.1.1

<<<<<<< HEAD
  victory-vendor@36.9.2:
    dependencies:
      '@types/d3-array': 3.2.1
      '@types/d3-ease': 3.0.2
      '@types/d3-interpolate': 3.0.4
      '@types/d3-scale': 4.0.9
      '@types/d3-shape': 3.1.7
      '@types/d3-time': 3.0.4
      '@types/d3-timer': 3.0.2
      d3-array: 3.2.4
      d3-ease: 3.0.1
      d3-interpolate: 3.0.1
      d3-scale: 4.0.2
      d3-shape: 3.2.0
      d3-time: 3.1.0
      d3-timer: 3.0.1

  vite-plugin-pwa@1.0.2(vite@7.1.2(@types/node@24.3.0)(jiti@2.5.1)(lightningcss@1.30.1)(terser@5.43.1)(tsx@4.20.3))(workbox-build@7.3.0(@types/babel__core@7.20.5))(workbox-window@7.3.0):
=======
  vite-plugin-pwa@1.0.3(vite@7.1.7(@types/node@24.6.0)(jiti@2.6.0)(lightningcss@1.30.1)(terser@5.44.0)(tsx@4.20.3))(workbox-build@7.3.0(@types/babel__core@7.20.5))(workbox-window@7.3.0):
>>>>>>> 38ba3bee
    dependencies:
      debug: 4.4.3
      pretty-bytes: 6.1.1
      tinyglobby: 0.2.15
      vite: 7.1.7(@types/node@24.6.0)(jiti@2.6.0)(lightningcss@1.30.1)(terser@5.44.0)(tsx@4.20.3)
      workbox-build: 7.3.0(@types/babel__core@7.20.5)
      workbox-window: 7.3.0
    transitivePeerDependencies:
      - supports-color

  vite@7.1.7(@types/node@24.6.0)(jiti@2.6.0)(lightningcss@1.30.1)(terser@5.44.0)(tsx@4.20.3):
    dependencies:
      esbuild: 0.25.10
      fdir: 6.5.0(picomatch@4.0.3)
      picomatch: 4.0.3
      postcss: 8.5.6
      rollup: 4.52.3
      tinyglobby: 0.2.15
    optionalDependencies:
      '@types/node': 24.6.0
      fsevents: 2.3.3
      jiti: 2.6.0
      lightningcss: 1.30.1
      terser: 5.44.0
      tsx: 4.20.3

  webidl-conversions@4.0.2: {}

  whatwg-url@7.1.0:
    dependencies:
      lodash.sortby: 4.7.0
      tr46: 1.0.1
      webidl-conversions: 4.0.2

  which-boxed-primitive@1.1.1:
    dependencies:
      is-bigint: 1.1.0
      is-boolean-object: 1.2.2
      is-number-object: 1.1.1
      is-string: 1.1.1
      is-symbol: 1.1.1

  which-builtin-type@1.2.1:
    dependencies:
      call-bound: 1.0.4
      function.prototype.name: 1.1.8
      has-tostringtag: 1.0.2
      is-async-function: 2.1.1
      is-date-object: 1.1.0
      is-finalizationregistry: 1.1.1
      is-generator-function: 1.1.1
      is-regex: 1.2.1
      is-weakref: 1.1.1
      isarray: 2.0.5
      which-boxed-primitive: 1.1.1
      which-collection: 1.0.2
      which-typed-array: 1.1.19

  which-collection@1.0.2:
    dependencies:
      is-map: 2.0.3
      is-set: 2.0.3
      is-weakmap: 2.0.2
      is-weakset: 2.0.4

  which-typed-array@1.1.19:
    dependencies:
      available-typed-arrays: 1.0.7
      call-bind: 1.0.8
      call-bound: 1.0.4
      for-each: 0.3.5
      get-proto: 1.0.1
      gopd: 1.2.0
      has-tostringtag: 1.0.2

  which@2.0.2:
    dependencies:
      isexe: 2.0.0

  word-wrap@1.2.5: {}

  workbox-background-sync@7.3.0:
    dependencies:
      idb: 7.1.1
      workbox-core: 7.3.0

  workbox-broadcast-update@7.3.0:
    dependencies:
      workbox-core: 7.3.0

  workbox-build@7.3.0(@types/babel__core@7.20.5):
    dependencies:
      '@apideck/better-ajv-errors': 0.3.6(ajv@8.17.1)
      '@babel/core': 7.28.4
      '@babel/preset-env': 7.28.3(@babel/core@7.28.4)
      '@babel/runtime': 7.28.4
      '@rollup/plugin-babel': 5.3.1(@babel/core@7.28.4)(@types/babel__core@7.20.5)(rollup@2.79.2)
      '@rollup/plugin-node-resolve': 15.3.1(rollup@2.79.2)
      '@rollup/plugin-replace': 2.4.2(rollup@2.79.2)
      '@rollup/plugin-terser': 0.4.4(rollup@2.79.2)
      '@surma/rollup-plugin-off-main-thread': 2.2.3
      ajv: 8.17.1
      common-tags: 1.8.2
      fast-json-stable-stringify: 2.1.0
      fs-extra: 9.1.0
      glob: 7.2.3
      lodash: 4.17.21
      pretty-bytes: 5.6.0
      rollup: 2.79.2
      source-map: 0.8.0-beta.0
      stringify-object: 3.3.0
      strip-comments: 2.0.1
      tempy: 0.6.0
      upath: 1.2.0
      workbox-background-sync: 7.3.0
      workbox-broadcast-update: 7.3.0
      workbox-cacheable-response: 7.3.0
      workbox-core: 7.3.0
      workbox-expiration: 7.3.0
      workbox-google-analytics: 7.3.0
      workbox-navigation-preload: 7.3.0
      workbox-precaching: 7.3.0
      workbox-range-requests: 7.3.0
      workbox-recipes: 7.3.0
      workbox-routing: 7.3.0
      workbox-strategies: 7.3.0
      workbox-streams: 7.3.0
      workbox-sw: 7.3.0
      workbox-window: 7.3.0
    transitivePeerDependencies:
      - '@types/babel__core'
      - supports-color

  workbox-cacheable-response@7.3.0:
    dependencies:
      workbox-core: 7.3.0

  workbox-core@7.3.0: {}

  workbox-expiration@7.3.0:
    dependencies:
      idb: 7.1.1
      workbox-core: 7.3.0

  workbox-google-analytics@7.3.0:
    dependencies:
      workbox-background-sync: 7.3.0
      workbox-core: 7.3.0
      workbox-routing: 7.3.0
      workbox-strategies: 7.3.0

  workbox-navigation-preload@7.3.0:
    dependencies:
      workbox-core: 7.3.0

  workbox-precaching@7.3.0:
    dependencies:
      workbox-core: 7.3.0
      workbox-routing: 7.3.0
      workbox-strategies: 7.3.0

  workbox-range-requests@7.3.0:
    dependencies:
      workbox-core: 7.3.0

  workbox-recipes@7.3.0:
    dependencies:
      workbox-cacheable-response: 7.3.0
      workbox-core: 7.3.0
      workbox-expiration: 7.3.0
      workbox-precaching: 7.3.0
      workbox-routing: 7.3.0
      workbox-strategies: 7.3.0

  workbox-routing@7.3.0:
    dependencies:
      workbox-core: 7.3.0

  workbox-strategies@7.3.0:
    dependencies:
      workbox-core: 7.3.0

  workbox-streams@7.3.0:
    dependencies:
      workbox-core: 7.3.0
      workbox-routing: 7.3.0

  workbox-sw@7.3.0: {}

  workbox-window@7.3.0:
    dependencies:
      '@types/trusted-types': 2.0.7
      workbox-core: 7.3.0

  wrappy@1.0.2: {}

  yallist@3.1.1: {}

  yallist@5.0.0: {}

  yocto-queue@0.1.0: {}

  zod@4.1.11: {}<|MERGE_RESOLUTION|>--- conflicted
+++ resolved
@@ -46,14 +46,10 @@
         version: 1.1.15(@types/react-dom@19.1.9(@types/react@19.1.15))(@types/react@19.1.15)(react-dom@19.1.1(react@19.1.1))(react@19.1.1)
       '@radix-ui/react-label':
         specifier: ^2.1.7
-<<<<<<< HEAD
-        version: 2.1.7(@types/react-dom@19.1.7(@types/react@19.1.10))(@types/react@19.1.10)(react-dom@19.1.1(react@19.1.1))(react@19.1.1)
+        version: 2.1.7(@types/react-dom@19.1.9(@types/react@19.1.15))(@types/react@19.1.15)(react-dom@19.1.1(react@19.1.1))(react@19.1.1)
       '@radix-ui/react-popover':
         specifier: ^1.1.15
-        version: 1.1.15(@types/react-dom@19.1.7(@types/react@19.1.10))(@types/react@19.1.10)(react-dom@19.1.1(react@19.1.1))(react@19.1.1)
-=======
-        version: 2.1.7(@types/react-dom@19.1.9(@types/react@19.1.15))(@types/react@19.1.15)(react-dom@19.1.1(react@19.1.1))(react@19.1.1)
->>>>>>> 38ba3bee
+        version: 1.1.15(@types/react-dom@19.1.9(@types/react@19.1.15))(@types/react@19.1.15)(react-dom@19.1.1(react@19.1.1))(react@19.1.1)
       '@radix-ui/react-progress':
         specifier: ^1.1.7
         version: 1.1.7(@types/react-dom@19.1.9(@types/react@19.1.15))(@types/react@19.1.15)(react-dom@19.1.1(react@19.1.1))(react@19.1.1)
@@ -2204,19 +2200,14 @@
     resolution: {integrity: sha512-BS8PfmtDGnrgYdOonGZQdLZslWIeCGFP9tpan0hi1Co2Zr2NKADsvGYA8XxuG/4UWgJ6Cjtv+YJnB6MM69QGlQ==}
     engines: {node: '>= 0.4'}
 
-<<<<<<< HEAD
   date-fns-jalali@4.1.0-0:
     resolution: {integrity: sha512-hTIP/z+t+qKwBDcmmsnmjWTduxCg+5KfdqWQvb2X/8C9+knYY6epN/pfxdDuyVlSVeFz0sM5eEfwIUQ70U4ckg==}
 
   date-fns@4.1.0:
     resolution: {integrity: sha512-Ukq0owbQXxa/U3EGtsdVBkR1w7KOQ5gIBqdH2hkvknzZPYvBxb/aa6E8L7tmjFtkwZBu3UXBbjIgPo/Ez4xaNg==}
 
-  debug@4.4.1:
-    resolution: {integrity: sha512-KcKCqiftBJcZr++7ykoDIEwSa3XWowTfNPo92BYxjXiyYEVrUQh2aLyhxBCwww+heortUFxEJYcRzosstTEBYQ==}
-=======
   debug@4.4.3:
     resolution: {integrity: sha512-RGwwWnwQvkVfavKVt22FGLw+xYSdzARwm0ru6DhTVA3umU5hZc28V3kO4stgYryrTlLpuvgI9GiijltAjNbcqA==}
->>>>>>> 38ba3bee
     engines: {node: '>=6.0'}
     peerDependencies:
       supports-color: '*'
@@ -3505,16 +3496,11 @@
     peerDependencies:
       react: ^16.8.0 || ^17.0.0 || ^18.0.0 || ^19.0.0
 
-<<<<<<< HEAD
   victory-vendor@36.9.2:
     resolution: {integrity: sha512-PnpQQMuxlwYdocC8fIJqVXvkeViHYzotI+NJrCuav0ZYFoq912ZHBk3mCeuj+5/VpodOjPe1z0Fk2ihgzlXqjQ==}
 
-  vite-plugin-pwa@1.0.2:
-    resolution: {integrity: sha512-O3UwjsCnoDclgJANoOgzzqW7SFgwXE/th2OmUP/ILxHKwzWxxKDBu+B/Xa9Cv4IgSVSnj2HgRVIJ7F15+vQFkA==}
-=======
   vite-plugin-pwa@1.0.3:
     resolution: {integrity: sha512-/OpqIpUldALGxcsEnv/ekQiQ5xHkQ53wcoN5ewX4jiIDNGs3W+eNcI1WYZeyOLmzoEjg09D7aX0O89YGjen1aw==}
->>>>>>> 38ba3bee
     engines: {node: '>=16.0.0'}
     peerDependencies:
       '@vite-pwa/assets-generator': ^1.0.0
@@ -4805,34 +4791,30 @@
       '@types/react': 19.1.15
       '@types/react-dom': 19.1.9(@types/react@19.1.15)
 
-<<<<<<< HEAD
-  '@radix-ui/react-popover@1.1.15(@types/react-dom@19.1.7(@types/react@19.1.10))(@types/react@19.1.10)(react-dom@19.1.1(react@19.1.1))(react@19.1.1)':
+  '@radix-ui/react-popover@1.1.15(@types/react-dom@19.1.9(@types/react@19.1.15))(@types/react@19.1.15)(react-dom@19.1.1(react@19.1.1))(react@19.1.1)':
     dependencies:
       '@radix-ui/primitive': 1.1.3
-      '@radix-ui/react-compose-refs': 1.1.2(@types/react@19.1.10)(react@19.1.1)
-      '@radix-ui/react-context': 1.1.2(@types/react@19.1.10)(react@19.1.1)
-      '@radix-ui/react-dismissable-layer': 1.1.11(@types/react-dom@19.1.7(@types/react@19.1.10))(@types/react@19.1.10)(react-dom@19.1.1(react@19.1.1))(react@19.1.1)
-      '@radix-ui/react-focus-guards': 1.1.3(@types/react@19.1.10)(react@19.1.1)
-      '@radix-ui/react-focus-scope': 1.1.7(@types/react-dom@19.1.7(@types/react@19.1.10))(@types/react@19.1.10)(react-dom@19.1.1(react@19.1.1))(react@19.1.1)
-      '@radix-ui/react-id': 1.1.1(@types/react@19.1.10)(react@19.1.1)
-      '@radix-ui/react-popper': 1.2.8(@types/react-dom@19.1.7(@types/react@19.1.10))(@types/react@19.1.10)(react-dom@19.1.1(react@19.1.1))(react@19.1.1)
-      '@radix-ui/react-portal': 1.1.9(@types/react-dom@19.1.7(@types/react@19.1.10))(@types/react@19.1.10)(react-dom@19.1.1(react@19.1.1))(react@19.1.1)
-      '@radix-ui/react-presence': 1.1.5(@types/react-dom@19.1.7(@types/react@19.1.10))(@types/react@19.1.10)(react-dom@19.1.1(react@19.1.1))(react@19.1.1)
-      '@radix-ui/react-primitive': 2.1.3(@types/react-dom@19.1.7(@types/react@19.1.10))(@types/react@19.1.10)(react-dom@19.1.1(react@19.1.1))(react@19.1.1)
-      '@radix-ui/react-slot': 1.2.3(@types/react@19.1.10)(react@19.1.1)
-      '@radix-ui/react-use-controllable-state': 1.2.2(@types/react@19.1.10)(react@19.1.1)
+      '@radix-ui/react-compose-refs': 1.1.2(@types/react@19.1.15)(react@19.1.1)
+      '@radix-ui/react-context': 1.1.2(@types/react@19.1.15)(react@19.1.1)
+      '@radix-ui/react-dismissable-layer': 1.1.11(@types/react-dom@19.1.9(@types/react@19.1.15))(@types/react@19.1.15)(react-dom@19.1.1(react@19.1.1))(react@19.1.1)
+      '@radix-ui/react-focus-guards': 1.1.3(@types/react@19.1.15)(react@19.1.1)
+      '@radix-ui/react-focus-scope': 1.1.7(@types/react-dom@19.1.9(@types/react@19.1.15))(@types/react@19.1.15)(react-dom@19.1.1(react@19.1.1))(react@19.1.1)
+      '@radix-ui/react-id': 1.1.1(@types/react@19.1.15)(react@19.1.1)
+      '@radix-ui/react-popper': 1.2.8(@types/react-dom@19.1.9(@types/react@19.1.15))(@types/react@19.1.15)(react-dom@19.1.1(react@19.1.1))(react@19.1.1)
+      '@radix-ui/react-portal': 1.1.9(@types/react-dom@19.1.9(@types/react@19.1.15))(@types/react@19.1.15)(react-dom@19.1.1(react@19.1.1))(react@19.1.1)
+      '@radix-ui/react-presence': 1.1.5(@types/react-dom@19.1.9(@types/react@19.1.15))(@types/react@19.1.15)(react-dom@19.1.1(react@19.1.1))(react@19.1.1)
+      '@radix-ui/react-primitive': 2.1.3(@types/react-dom@19.1.9(@types/react@19.1.15))(@types/react@19.1.15)(react-dom@19.1.1(react@19.1.1))(react@19.1.1)
+      '@radix-ui/react-slot': 1.2.3(@types/react@19.1.15)(react@19.1.1)
+      '@radix-ui/react-use-controllable-state': 1.2.2(@types/react@19.1.15)(react@19.1.1)
       aria-hidden: 1.2.6
       react: 19.1.1
       react-dom: 19.1.1(react@19.1.1)
-      react-remove-scroll: 2.7.1(@types/react@19.1.10)(react@19.1.1)
+      react-remove-scroll: 2.7.1(@types/react@19.1.15)(react@19.1.1)
     optionalDependencies:
-      '@types/react': 19.1.10
-      '@types/react-dom': 19.1.7(@types/react@19.1.10)
-
-  '@radix-ui/react-popper@1.2.8(@types/react-dom@19.1.7(@types/react@19.1.10))(@types/react@19.1.10)(react-dom@19.1.1(react@19.1.1))(react@19.1.1)':
-=======
+      '@types/react': 19.1.15
+      '@types/react-dom': 19.1.9(@types/react@19.1.15)
+
   '@radix-ui/react-popper@1.2.8(@types/react-dom@19.1.9(@types/react@19.1.15))(@types/react@19.1.15)(react-dom@19.1.1(react@19.1.1))(react@19.1.1)':
->>>>>>> 38ba3bee
     dependencies:
       '@floating-ui/react-dom': 2.1.5(react-dom@19.1.1(react@19.1.1))(react@19.1.1)
       '@radix-ui/react-arrow': 1.1.7(@types/react-dom@19.1.9(@types/react@19.1.15))(@types/react@19.1.15)(react-dom@19.1.1(react@19.1.1))(react@19.1.1)
@@ -5783,15 +5765,11 @@
       es-errors: 1.3.0
       is-data-view: 1.0.2
 
-<<<<<<< HEAD
   date-fns-jalali@4.1.0-0: {}
 
   date-fns@4.1.0: {}
 
-  debug@4.4.1:
-=======
   debug@4.4.3:
->>>>>>> 38ba3bee
     dependencies:
       ms: 2.1.3
 
@@ -5823,7 +5801,7 @@
 
   dom-helpers@5.2.1:
     dependencies:
-      '@babel/runtime': 7.28.3
+      '@babel/runtime': 7.28.4
       csstype: 3.1.3
 
   dunder-proto@1.0.1:
@@ -6680,7 +6658,6 @@
     optionalDependencies:
       '@types/react': 19.1.15
 
-<<<<<<< HEAD
   react-smooth@4.0.4(react-dom@19.1.1(react@19.1.1))(react@19.1.1):
     dependencies:
       fast-equals: 5.2.2
@@ -6689,10 +6666,7 @@
       react-dom: 19.1.1(react@19.1.1)
       react-transition-group: 4.4.5(react-dom@19.1.1(react@19.1.1))(react@19.1.1)
 
-  react-style-singleton@2.2.3(@types/react@19.1.10)(react@19.1.1):
-=======
   react-style-singleton@2.2.3(@types/react@19.1.15)(react@19.1.1):
->>>>>>> 38ba3bee
     dependencies:
       get-nonce: 1.0.1
       react: 19.1.1
@@ -6702,7 +6676,7 @@
 
   react-transition-group@4.4.5(react-dom@19.1.1(react@19.1.1))(react@19.1.1):
     dependencies:
-      '@babel/runtime': 7.28.3
+      '@babel/runtime': 7.28.4
       dom-helpers: 5.2.1
       loose-envify: 1.4.0
       prop-types: 15.8.1
@@ -7167,7 +7141,6 @@
     dependencies:
       react: 19.1.1
 
-<<<<<<< HEAD
   victory-vendor@36.9.2:
     dependencies:
       '@types/d3-array': 3.2.1
@@ -7185,10 +7158,7 @@
       d3-time: 3.1.0
       d3-timer: 3.0.1
 
-  vite-plugin-pwa@1.0.2(vite@7.1.2(@types/node@24.3.0)(jiti@2.5.1)(lightningcss@1.30.1)(terser@5.43.1)(tsx@4.20.3))(workbox-build@7.3.0(@types/babel__core@7.20.5))(workbox-window@7.3.0):
-=======
   vite-plugin-pwa@1.0.3(vite@7.1.7(@types/node@24.6.0)(jiti@2.6.0)(lightningcss@1.30.1)(terser@5.44.0)(tsx@4.20.3))(workbox-build@7.3.0(@types/babel__core@7.20.5))(workbox-window@7.3.0):
->>>>>>> 38ba3bee
     dependencies:
       debug: 4.4.3
       pretty-bytes: 6.1.1
