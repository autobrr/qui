--- conflicted
+++ resolved
@@ -31,11 +31,7 @@
 	golang.org/x/crypto v0.43.0
 	golang.org/x/image v0.32.0
 	golang.org/x/net v0.46.0
-<<<<<<< HEAD
-	golang.org/x/oauth2 v0.31.0
-=======
 	golang.org/x/oauth2 v0.32.0
->>>>>>> 7b0b2923
 	golang.org/x/sync v0.17.0
 	golang.org/x/term v0.36.0
 	golang.org/x/text v0.30.0
@@ -100,12 +96,8 @@
 	golang.org/x/sys v0.37.0 // indirect
 	golang.org/x/time v0.13.0 // indirect
 	google.golang.org/protobuf v1.36.8 // indirect
-<<<<<<< HEAD
 	lukechampine.com/blake3 v1.1.6 // indirect
-	modernc.org/libc v1.66.8 // indirect
-=======
 	modernc.org/libc v1.66.10 // indirect
->>>>>>> 7b0b2923
 	modernc.org/mathutil v1.7.1 // indirect
 	modernc.org/memory v1.11.0 // indirect
 )