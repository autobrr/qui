--- conflicted
+++ resolved
@@ -1,24 +1,16 @@
 module github.com/autobrr/qui
 
-<<<<<<< HEAD
-go 1.24.0
-
-toolchain go1.24.3
-=======
 go 1.24.6
->>>>>>> 885d15aa
 
 require (
 	github.com/CAFxX/httpcompression v0.0.9
 	github.com/Masterminds/semver/v3 v3.4.0
-	github.com/andybalholm/brotli v1.2.0
 	github.com/autobrr/go-qbittorrent v1.14.1-0.20250902072934-78bd17881c04
 	github.com/creativeprojects/go-selfupdate v1.5.1
 	github.com/dgraph-io/ristretto v0.2.0
 	github.com/fsnotify/fsnotify v1.9.0
 	github.com/go-chi/chi/v5 v5.2.3
 	github.com/gorilla/sessions v1.4.0
-	github.com/klauspost/compress v1.18.0
 	github.com/lithammer/fuzzysearch v1.1.8
 	github.com/pkg/errors v0.9.1
 	github.com/prometheus/client_golang v1.23.0
@@ -36,26 +28,24 @@
 	code.gitea.io/sdk/gitea v0.22.0 // indirect
 	github.com/42wim/httpsig v1.2.3 // indirect
 	github.com/Masterminds/semver v1.5.0 // indirect
+	github.com/andybalholm/brotli v1.2.0 // indirect
 	github.com/avast/retry-go v3.0.0+incompatible // indirect
 	github.com/beorn7/perks v1.0.1 // indirect
 	github.com/cespare/xxhash/v2 v2.3.0 // indirect
 	github.com/davecgh/go-spew v1.1.1 // indirect
 	github.com/davidmz/go-pageant v1.0.2 // indirect
 	github.com/dustin/go-humanize v1.0.1 // indirect
-<<<<<<< HEAD
+	github.com/go-fed/httpsig v1.1.0 // indirect
 	github.com/go-viper/mapstructure/v2 v2.4.0 // indirect
-=======
-	github.com/go-fed/httpsig v1.1.0 // indirect
-	github.com/go-viper/mapstructure/v2 v2.2.1 // indirect
 	github.com/google/go-github/v30 v30.1.0 // indirect
 	github.com/google/go-querystring v1.1.0 // indirect
->>>>>>> 885d15aa
 	github.com/google/uuid v1.6.0 // indirect
 	github.com/gorilla/securecookie v1.1.2 // indirect
 	github.com/hashicorp/go-cleanhttp v0.5.2 // indirect
 	github.com/hashicorp/go-retryablehttp v0.7.8 // indirect
 	github.com/hashicorp/go-version v1.7.0 // indirect
 	github.com/inconshreveable/mousetrap v1.1.0 // indirect
+	github.com/klauspost/compress v1.18.0 // indirect
 	github.com/kylelemons/godebug v1.1.0 // indirect
 	github.com/mattn/go-colorable v0.1.14 // indirect
 	github.com/mattn/go-isatty v0.0.20 // indirect
@@ -73,27 +63,16 @@
 	github.com/spf13/cast v1.9.2 // indirect
 	github.com/spf13/pflag v1.0.9 // indirect
 	github.com/subosito/gotenv v1.6.0 // indirect
-<<<<<<< HEAD
-	golang.org/x/exp v0.0.0-20250819193227-8b4c13bb791b // indirect
-=======
 	github.com/ulikunitz/xz v0.5.15 // indirect
 	github.com/xanzy/go-gitlab v0.115.0 // indirect
-	go.uber.org/atomic v1.9.0 // indirect
-	go.uber.org/multierr v1.9.0 // indirect
-	golang.org/x/exp v0.0.0-20250620022241-b7579e27df2b // indirect
->>>>>>> 885d15aa
+	golang.org/x/exp v0.0.0-20250819193227-8b4c13bb791b // indirect
 	golang.org/x/net v0.43.0 // indirect
 	golang.org/x/oauth2 v0.30.0 // indirect
 	golang.org/x/sys v0.35.0 // indirect
 	golang.org/x/text v0.28.0 // indirect
-<<<<<<< HEAD
+	golang.org/x/time v0.12.0 // indirect
 	google.golang.org/protobuf v1.36.8 // indirect
 	modernc.org/libc v1.66.8 // indirect
-=======
-	golang.org/x/time v0.12.0 // indirect
-	google.golang.org/protobuf v1.36.1 // indirect
-	modernc.org/libc v1.66.3 // indirect
->>>>>>> 885d15aa
 	modernc.org/mathutil v1.7.1 // indirect
 	modernc.org/memory v1.11.0 // indirect
 )