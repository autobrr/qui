module github.com/autobrr/qui

go 1.24.5

require (
	github.com/autobrr/go-qbittorrent v1.14.0
	github.com/dgraph-io/ristretto v0.2.0
	github.com/fsnotify/fsnotify v1.9.0
	github.com/go-chi/chi/v5 v5.2.2
	github.com/gorilla/sessions v1.4.0
	github.com/lithammer/fuzzysearch v1.1.8
<<<<<<< HEAD
	github.com/polarsource/polar-go v0.7.3
	github.com/prometheus/client_golang v1.20.5
=======
>>>>>>> 34488974
	github.com/rs/zerolog v1.34.0
	github.com/spf13/cobra v1.9.1
	github.com/spf13/viper v1.20.1
	github.com/stretchr/testify v1.10.0
	golang.org/x/crypto v0.41.0
	gopkg.in/yaml.v3 v3.0.1
	modernc.org/sqlite v1.38.2
)

require (
	github.com/Masterminds/semver v1.5.0 // indirect
	github.com/avast/retry-go v3.0.0+incompatible // indirect
	github.com/beorn7/perks v1.0.1 // indirect
	github.com/cespare/xxhash/v2 v2.3.0 // indirect
	github.com/davecgh/go-spew v1.1.1 // indirect
	github.com/dustin/go-humanize v1.0.1 // indirect
	github.com/go-viper/mapstructure/v2 v2.2.1 // indirect
	github.com/google/uuid v1.6.0 // indirect
	github.com/gorilla/securecookie v1.1.2 // indirect
	github.com/inconshreveable/mousetrap v1.1.0 // indirect
	github.com/klauspost/compress v1.17.9 // indirect
	github.com/kylelemons/godebug v1.1.0 // indirect
	github.com/mattn/go-colorable v0.1.13 // indirect
	github.com/mattn/go-isatty v0.0.20 // indirect
	github.com/munnerz/goautoneg v0.0.0-20191010083416-a7dc8b61c822 // indirect
	github.com/ncruces/go-strftime v0.1.9 // indirect
	github.com/pelletier/go-toml/v2 v2.2.3 // indirect
	github.com/pkg/errors v0.9.1 // indirect
	github.com/pmezard/go-difflib v1.0.0 // indirect
	github.com/prometheus/client_model v0.6.1 // indirect
	github.com/prometheus/common v0.55.0 // indirect
	github.com/prometheus/procfs v0.15.1 // indirect
	github.com/remyoudompheng/bigfft v0.0.0-20230129092748-24d4a6f8daec // indirect
	github.com/sagikazarmark/locafero v0.7.0 // indirect
	github.com/sourcegraph/conc v0.3.0 // indirect
	github.com/spf13/afero v1.12.0 // indirect
	github.com/spf13/cast v1.7.1 // indirect
	github.com/spf13/pflag v1.0.6 // indirect
	github.com/subosito/gotenv v1.6.0 // indirect
	go.uber.org/atomic v1.9.0 // indirect
	go.uber.org/multierr v1.9.0 // indirect
	golang.org/x/exp v0.0.0-20250620022241-b7579e27df2b // indirect
<<<<<<< HEAD
	golang.org/x/net v0.39.0 // indirect
	golang.org/x/sys v0.34.0 // indirect
	golang.org/x/text v0.24.0 // indirect
	google.golang.org/protobuf v1.36.1 // indirect
=======
	golang.org/x/net v0.42.0 // indirect
	golang.org/x/sys v0.35.0 // indirect
	golang.org/x/text v0.28.0 // indirect
>>>>>>> 34488974
	modernc.org/libc v1.66.3 // indirect
	modernc.org/mathutil v1.7.1 // indirect
	modernc.org/memory v1.11.0 // indirect
)<|MERGE_RESOLUTION|>--- conflicted
+++ resolved
@@ -9,11 +9,8 @@
 	github.com/go-chi/chi/v5 v5.2.2
 	github.com/gorilla/sessions v1.4.0
 	github.com/lithammer/fuzzysearch v1.1.8
-<<<<<<< HEAD
-	github.com/polarsource/polar-go v0.7.3
 	github.com/prometheus/client_golang v1.20.5
-=======
->>>>>>> 34488974
+	github.com/panjf2000/ants/v2 v2.11.3
 	github.com/rs/zerolog v1.34.0
 	github.com/spf13/cobra v1.9.1
 	github.com/spf13/viper v1.20.1
@@ -56,16 +53,9 @@
 	go.uber.org/atomic v1.9.0 // indirect
 	go.uber.org/multierr v1.9.0 // indirect
 	golang.org/x/exp v0.0.0-20250620022241-b7579e27df2b // indirect
-<<<<<<< HEAD
-	golang.org/x/net v0.39.0 // indirect
-	golang.org/x/sys v0.34.0 // indirect
-	golang.org/x/text v0.24.0 // indirect
-	google.golang.org/protobuf v1.36.1 // indirect
-=======
 	golang.org/x/net v0.42.0 // indirect
 	golang.org/x/sys v0.35.0 // indirect
 	golang.org/x/text v0.28.0 // indirect
->>>>>>> 34488974
 	modernc.org/libc v1.66.3 // indirect
 	modernc.org/mathutil v1.7.1 // indirect
 	modernc.org/memory v1.11.0 // indirect
