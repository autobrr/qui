module github.com/autobrr/qui

go 1.25

require (
	github.com/CAFxX/httpcompression v0.0.9
	github.com/Hellseher/go-shellquote v0.1.0
	github.com/Masterminds/semver/v3 v3.4.0
	github.com/alexedwards/scs/v2 v2.9.0
	github.com/anacrolix/torrent v1.59.1
	github.com/andybalholm/brotli v1.2.0
	github.com/autobrr/autobrr v1.70.0
	github.com/autobrr/go-qbittorrent v1.15.0-rc1.0.20251123070056-da58b6063850
	github.com/avast/retry-go v3.0.0+incompatible
	github.com/cespare/xxhash/v2 v2.3.0
	github.com/coreos/go-oidc/v3 v3.17.0
	github.com/creativeprojects/go-selfupdate v1.5.1
	github.com/expr-lang/expr v1.17.6
	github.com/fsnotify/fsnotify v1.9.0
	github.com/go-chi/chi/v5 v5.2.3
	github.com/hashicorp/go-version v1.8.0
	github.com/keygen-sh/machineid v1.1.1
	github.com/klauspost/compress v1.18.2
	github.com/lithammer/fuzzysearch v1.1.8
	github.com/mat/besticon/v3 v3.21.0
	github.com/moistari/rls v0.6.0
	github.com/pkg/errors v0.9.1
	github.com/prometheus/client_golang v1.23.2
	github.com/rs/cors v1.11.1
	github.com/rs/zerolog v1.34.0
	github.com/spf13/cobra v1.10.1
	github.com/spf13/viper v1.21.0
	github.com/stretchr/testify v1.11.1
<<<<<<< HEAD
	github.com/tmaxmax/go-sse v0.11.0
	github.com/zeebo/bencode v1.0.0
	golang.org/x/crypto v0.43.0
	golang.org/x/image v0.32.0
	golang.org/x/net v0.46.0
	golang.org/x/oauth2 v0.32.0
	golang.org/x/sync v0.17.0
	golang.org/x/term v0.36.0
	golang.org/x/text v0.30.0
=======
	github.com/ulikunitz/xz v0.5.15
	golang.org/x/crypto v0.45.0
	golang.org/x/image v0.33.0
	golang.org/x/net v0.47.0
	golang.org/x/oauth2 v0.33.0
	golang.org/x/sync v0.18.0
	golang.org/x/term v0.37.0
	golang.org/x/text v0.31.0
>>>>>>> 1aa73604
	gopkg.in/natefinch/lumberjack.v2 v2.2.1
	gopkg.in/yaml.v3 v3.0.1
	modernc.org/sqlite v1.40.1
)

require (
	code.gitea.io/sdk/gitea v0.22.0 // indirect
	github.com/42wim/httpsig v1.2.3 // indirect
	github.com/Masterminds/semver v1.5.0 // indirect
	github.com/anacrolix/generics v0.1.0 // indirect
	github.com/anacrolix/missinggo v1.3.0 // indirect
	github.com/anacrolix/missinggo/v2 v2.10.0 // indirect
	github.com/beorn7/perks v1.0.1 // indirect
	github.com/davecgh/go-spew v1.1.2-0.20180830191138-d8f796af33cc // indirect
	github.com/davidmz/go-pageant v1.0.2 // indirect
	github.com/dustin/go-humanize v1.0.1 // indirect
	github.com/go-fed/httpsig v1.1.0 // indirect
	github.com/go-jose/go-jose/v4 v4.1.3 // indirect
	github.com/go-viper/mapstructure/v2 v2.4.0 // indirect
	github.com/google/go-github/v30 v30.1.0 // indirect
	github.com/google/go-querystring v1.1.0 // indirect
	github.com/google/uuid v1.6.0 // indirect
	github.com/hashicorp/go-cleanhttp v0.5.2 // indirect
	github.com/hashicorp/go-retryablehttp v0.7.8 // indirect
	github.com/huandu/xstrings v1.5.0 // indirect
	github.com/inconshreveable/mousetrap v1.1.0 // indirect
	github.com/klauspost/cpuid/v2 v2.2.7 // indirect
	github.com/kylelemons/godebug v1.1.0 // indirect
	github.com/mattn/go-colorable v0.1.14 // indirect
	github.com/mattn/go-isatty v0.0.20 // indirect
	github.com/minio/sha256-simd v1.0.0 // indirect
	github.com/mr-tron/base58 v1.2.0 // indirect
	github.com/multiformats/go-multihash v0.2.3 // indirect
	github.com/multiformats/go-varint v0.0.6 // indirect
	github.com/munnerz/goautoneg v0.0.0-20191010083416-a7dc8b61c822 // indirect
	github.com/ncruces/go-strftime v0.1.9 // indirect
	github.com/pelletier/go-toml/v2 v2.2.4 // indirect
	github.com/pmezard/go-difflib v1.0.1-0.20181226105442-5d4384ee4fb2 // indirect
	github.com/prometheus/client_model v0.6.2 // indirect
	github.com/prometheus/common v0.66.1 // indirect
	github.com/prometheus/procfs v0.17.0 // indirect
	github.com/remyoudompheng/bigfft v0.0.0-20230129092748-24d4a6f8daec // indirect
	github.com/sagikazarmark/locafero v0.11.0 // indirect
	github.com/sourcegraph/conc v0.3.1-0.20240121214520-5f936abd7ae8 // indirect
	github.com/spaolacci/murmur3 v1.1.0 // indirect
	github.com/spf13/afero v1.15.0 // indirect
	github.com/spf13/cast v1.10.0 // indirect
	github.com/spf13/pflag v1.0.10 // indirect
	github.com/subosito/gotenv v1.6.0 // indirect
	github.com/xanzy/go-gitlab v0.115.0 // indirect
	go.yaml.in/yaml/v2 v2.4.2 // indirect
	go.yaml.in/yaml/v3 v3.0.4 // indirect
	golang.org/x/exp v0.0.0-20250819193227-8b4c13bb791b // indirect
	golang.org/x/sys v0.38.0 // indirect
	golang.org/x/time v0.14.0 // indirect
	google.golang.org/protobuf v1.36.8 // indirect
	lukechampine.com/blake3 v1.1.6 // indirect
	modernc.org/libc v1.66.10 // indirect
	modernc.org/mathutil v1.7.1 // indirect
	modernc.org/memory v1.11.0 // indirect
)<|MERGE_RESOLUTION|>--- conflicted
+++ resolved
@@ -31,17 +31,7 @@
 	github.com/spf13/cobra v1.10.1
 	github.com/spf13/viper v1.21.0
 	github.com/stretchr/testify v1.11.1
-<<<<<<< HEAD
 	github.com/tmaxmax/go-sse v0.11.0
-	github.com/zeebo/bencode v1.0.0
-	golang.org/x/crypto v0.43.0
-	golang.org/x/image v0.32.0
-	golang.org/x/net v0.46.0
-	golang.org/x/oauth2 v0.32.0
-	golang.org/x/sync v0.17.0
-	golang.org/x/term v0.36.0
-	golang.org/x/text v0.30.0
-=======
 	github.com/ulikunitz/xz v0.5.15
 	golang.org/x/crypto v0.45.0
 	golang.org/x/image v0.33.0
@@ -50,7 +40,6 @@
 	golang.org/x/sync v0.18.0
 	golang.org/x/term v0.37.0
 	golang.org/x/text v0.31.0
->>>>>>> 1aa73604
 	gopkg.in/natefinch/lumberjack.v2 v2.2.1
 	gopkg.in/yaml.v3 v3.0.1
 	modernc.org/sqlite v1.40.1
