module github.com/autobrr/qui

go 1.25

require (
	github.com/CAFxX/httpcompression v0.0.9
	github.com/Masterminds/semver/v3 v3.4.0
	github.com/alexedwards/scs/v2 v2.9.0
	github.com/autobrr/autobrr v1.68.0
	github.com/autobrr/go-qbittorrent v1.15.0-rc1.0.20251007112633-10647ad0ce4d
	github.com/coreos/go-oidc/v3 v3.16.0
	github.com/creativeprojects/go-selfupdate v1.5.1
	github.com/expr-lang/expr v1.17.6
	github.com/fsnotify/fsnotify v1.9.0
	github.com/go-chi/chi/v5 v5.2.3
	github.com/hashicorp/go-version v1.7.0
	github.com/keygen-sh/machineid v1.1.1
	github.com/lithammer/fuzzysearch v1.1.8
	github.com/mat/besticon/v3 v3.21.0
	github.com/pkg/errors v0.9.1
	github.com/prometheus/client_golang v1.23.2
	github.com/rs/cors v1.11.1
	github.com/rs/zerolog v1.34.0
	github.com/spf13/cobra v1.10.1
	github.com/spf13/viper v1.21.0
	github.com/stretchr/testify v1.11.1
<<<<<<< HEAD
	github.com/zeebo/bencode v1.0.0
	golang.org/x/crypto v0.42.0
	golang.org/x/image v0.31.0
	golang.org/x/net v0.43.0
	golang.org/x/oauth2 v0.30.0
=======
	golang.org/x/crypto v0.43.0
	golang.org/x/image v0.32.0
	golang.org/x/net v0.45.0
	golang.org/x/oauth2 v0.31.0
>>>>>>> 269a7a1d
	golang.org/x/sync v0.17.0
	golang.org/x/term v0.36.0
	golang.org/x/text v0.30.0
	gopkg.in/natefinch/lumberjack.v2 v2.2.1
	gopkg.in/yaml.v3 v3.0.1
	modernc.org/sqlite v1.39.0
)

require (
	code.gitea.io/sdk/gitea v0.22.0 // indirect
	github.com/42wim/httpsig v1.2.3 // indirect
	github.com/Masterminds/semver v1.5.0 // indirect
	github.com/andybalholm/brotli v1.2.0 // indirect
	github.com/avast/retry-go v3.0.0+incompatible // indirect
	github.com/beorn7/perks v1.0.1 // indirect
	github.com/cespare/xxhash/v2 v2.3.0 // indirect
	github.com/davecgh/go-spew v1.1.2-0.20180830191138-d8f796af33cc // indirect
	github.com/davidmz/go-pageant v1.0.2 // indirect
	github.com/dustin/go-humanize v1.0.1 // indirect
	github.com/go-fed/httpsig v1.1.0 // indirect
	github.com/go-jose/go-jose/v4 v4.1.3 // indirect
	github.com/go-viper/mapstructure/v2 v2.4.0 // indirect
	github.com/google/go-github/v30 v30.1.0 // indirect
	github.com/google/go-querystring v1.1.0 // indirect
	github.com/google/uuid v1.6.0 // indirect
	github.com/hashicorp/go-cleanhttp v0.5.2 // indirect
	github.com/hashicorp/go-retryablehttp v0.7.8 // indirect
	github.com/inconshreveable/mousetrap v1.1.0 // indirect
	github.com/klauspost/compress v1.18.0 // indirect
	github.com/kylelemons/godebug v1.1.0 // indirect
	github.com/mattn/go-colorable v0.1.14 // indirect
	github.com/mattn/go-isatty v0.0.20 // indirect
	github.com/munnerz/goautoneg v0.0.0-20191010083416-a7dc8b61c822 // indirect
	github.com/ncruces/go-strftime v0.1.9 // indirect
	github.com/pelletier/go-toml/v2 v2.2.4 // indirect
	github.com/pmezard/go-difflib v1.0.1-0.20181226105442-5d4384ee4fb2 // indirect
	github.com/prometheus/client_model v0.6.2 // indirect
	github.com/prometheus/common v0.66.1 // indirect
	github.com/prometheus/procfs v0.17.0 // indirect
	github.com/remyoudompheng/bigfft v0.0.0-20230129092748-24d4a6f8daec // indirect
	github.com/sagikazarmark/locafero v0.11.0 // indirect
	github.com/sourcegraph/conc v0.3.1-0.20240121214520-5f936abd7ae8 // indirect
	github.com/spf13/afero v1.15.0 // indirect
	github.com/spf13/cast v1.10.0 // indirect
	github.com/spf13/pflag v1.0.10 // indirect
	github.com/subosito/gotenv v1.6.0 // indirect
	github.com/ulikunitz/xz v0.5.15 // indirect
	github.com/xanzy/go-gitlab v0.115.0 // indirect
	go.yaml.in/yaml/v2 v2.4.2 // indirect
	go.yaml.in/yaml/v3 v3.0.4 // indirect
	golang.org/x/exp v0.0.0-20250819193227-8b4c13bb791b // indirect
	golang.org/x/sys v0.37.0 // indirect
	golang.org/x/time v0.13.0 // indirect
	google.golang.org/protobuf v1.36.8 // indirect
	modernc.org/libc v1.66.8 // indirect
	modernc.org/mathutil v1.7.1 // indirect
	modernc.org/memory v1.11.0 // indirect
)<|MERGE_RESOLUTION|>--- conflicted
+++ resolved
@@ -24,18 +24,11 @@
 	github.com/spf13/cobra v1.10.1
 	github.com/spf13/viper v1.21.0
 	github.com/stretchr/testify v1.11.1
-<<<<<<< HEAD
 	github.com/zeebo/bencode v1.0.0
-	golang.org/x/crypto v0.42.0
-	golang.org/x/image v0.31.0
-	golang.org/x/net v0.43.0
-	golang.org/x/oauth2 v0.30.0
-=======
 	golang.org/x/crypto v0.43.0
 	golang.org/x/image v0.32.0
 	golang.org/x/net v0.45.0
 	golang.org/x/oauth2 v0.31.0
->>>>>>> 269a7a1d
 	golang.org/x/sync v0.17.0
 	golang.org/x/term v0.36.0
 	golang.org/x/text v0.30.0
