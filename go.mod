module github.com/autobrr/qui

go 1.25

require (
	github.com/CAFxX/httpcompression v0.0.9
	github.com/Masterminds/semver/v3 v3.4.0
	github.com/alexedwards/scs/v2 v2.9.0
	github.com/autobrr/autobrr v1.66.1
	github.com/autobrr/go-qbittorrent v1.15.0-rc1.0.20250929195222-590593359982
	github.com/coreos/go-oidc/v3 v3.15.0
	github.com/creativeprojects/go-selfupdate v1.5.1
	github.com/fsnotify/fsnotify v1.9.0
	github.com/go-chi/chi/v5 v5.2.3
	github.com/hashicorp/go-version v1.7.0
	github.com/keygen-sh/machineid v1.1.1
	github.com/lithammer/fuzzysearch v1.1.8
	github.com/mat/besticon/v3 v3.21.0
	github.com/pkg/errors v0.9.1
	github.com/prometheus/client_golang v1.23.2
	github.com/rs/zerolog v1.34.0
	github.com/spf13/cobra v1.10.1
	github.com/spf13/viper v1.21.0
	github.com/stretchr/testify v1.11.1
	golang.org/x/crypto v0.42.0
	golang.org/x/image v0.31.0
	golang.org/x/net v0.43.0
<<<<<<< HEAD
	golang.org/x/oauth2 v0.30.0
=======
	golang.org/x/sync v0.17.0
>>>>>>> 38ba3bee
	golang.org/x/term v0.35.0
	golang.org/x/text v0.29.0
	gopkg.in/natefinch/lumberjack.v2 v2.2.1
	gopkg.in/yaml.v3 v3.0.1
	modernc.org/sqlite v1.39.0
)

require (
	code.gitea.io/sdk/gitea v0.22.0 // indirect
	github.com/42wim/httpsig v1.2.3 // indirect
	github.com/Masterminds/semver v1.5.0 // indirect
	github.com/andybalholm/brotli v1.2.0 // indirect
	github.com/avast/retry-go v3.0.0+incompatible // indirect
	github.com/beorn7/perks v1.0.1 // indirect
	github.com/cespare/xxhash/v2 v2.3.0 // indirect
	github.com/davecgh/go-spew v1.1.2-0.20180830191138-d8f796af33cc // indirect
	github.com/davidmz/go-pageant v1.0.2 // indirect
	github.com/dustin/go-humanize v1.0.1 // indirect
	github.com/go-fed/httpsig v1.1.0 // indirect
	github.com/go-jose/go-jose/v4 v4.0.5 // indirect
	github.com/go-viper/mapstructure/v2 v2.4.0 // indirect
	github.com/google/go-github/v30 v30.1.0 // indirect
	github.com/google/go-querystring v1.1.0 // indirect
	github.com/google/uuid v1.6.0 // indirect
	github.com/hashicorp/go-cleanhttp v0.5.2 // indirect
	github.com/hashicorp/go-retryablehttp v0.7.8 // indirect
	github.com/inconshreveable/mousetrap v1.1.0 // indirect
	github.com/klauspost/compress v1.18.0 // indirect
	github.com/kylelemons/godebug v1.1.0 // indirect
	github.com/mattn/go-colorable v0.1.14 // indirect
	github.com/mattn/go-isatty v0.0.20 // indirect
	github.com/munnerz/goautoneg v0.0.0-20191010083416-a7dc8b61c822 // indirect
	github.com/ncruces/go-strftime v0.1.9 // indirect
	github.com/pelletier/go-toml/v2 v2.2.4 // indirect
	github.com/pmezard/go-difflib v1.0.1-0.20181226105442-5d4384ee4fb2 // indirect
	github.com/prometheus/client_model v0.6.2 // indirect
	github.com/prometheus/common v0.66.1 // indirect
	github.com/prometheus/procfs v0.17.0 // indirect
	github.com/remyoudompheng/bigfft v0.0.0-20230129092748-24d4a6f8daec // indirect
	github.com/sagikazarmark/locafero v0.11.0 // indirect
	github.com/sourcegraph/conc v0.3.1-0.20240121214520-5f936abd7ae8 // indirect
	github.com/spf13/afero v1.15.0 // indirect
	github.com/spf13/cast v1.10.0 // indirect
	github.com/spf13/pflag v1.0.10 // indirect
	github.com/subosito/gotenv v1.6.0 // indirect
	github.com/ulikunitz/xz v0.5.15 // indirect
	github.com/xanzy/go-gitlab v0.115.0 // indirect
	go.yaml.in/yaml/v2 v2.4.2 // indirect
	go.yaml.in/yaml/v3 v3.0.4 // indirect
	golang.org/x/exp v0.0.0-20250819193227-8b4c13bb791b // indirect
	golang.org/x/sys v0.36.0 // indirect
	golang.org/x/time v0.12.0 // indirect
	google.golang.org/protobuf v1.36.8 // indirect
	modernc.org/libc v1.66.8 // indirect
	modernc.org/mathutil v1.7.1 // indirect
	modernc.org/memory v1.11.0 // indirect
)<|MERGE_RESOLUTION|>--- conflicted
+++ resolved
@@ -25,11 +25,8 @@
 	golang.org/x/crypto v0.42.0
 	golang.org/x/image v0.31.0
 	golang.org/x/net v0.43.0
-<<<<<<< HEAD
 	golang.org/x/oauth2 v0.30.0
-=======
 	golang.org/x/sync v0.17.0
->>>>>>> 38ba3bee
 	golang.org/x/term v0.35.0
 	golang.org/x/text v0.29.0
 	gopkg.in/natefinch/lumberjack.v2 v2.2.1
