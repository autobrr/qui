--- conflicted
+++ resolved
@@ -11,11 +11,8 @@
 	SessionSecret string       `toml:"sessionSecret" mapstructure:"sessionSecret"`
 	LogLevel      string       `toml:"logLevel" mapstructure:"logLevel"`
 	LogPath       string       `toml:"logPath" mapstructure:"logPath"`
-<<<<<<< HEAD
 	DataDir       string       `toml:"dataDir" mapstructure:"dataDir"`
-=======
 	PprofEnabled  bool         `toml:"pprofEnabled" mapstructure:"pprofEnabled"`
->>>>>>> 7d9c8163
 	Polar         PolarConfig  `toml:"polar" mapstructure:"polar"`
 	HTTPTimeouts  HTTPTimeouts `toml:"httpTimeouts" mapstructure:"httpTimeouts"`
 }
