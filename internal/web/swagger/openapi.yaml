--- conflicted
+++ resolved
@@ -3255,15 +3255,6 @@
         '500':
           description: Failed to retrieve torrent file
 
-<<<<<<< HEAD
-  # Orphan File Scanning
-  /api/instances/{instanceID}/orphan-scan/settings:
-    get:
-      tags:
-        - Orphan Scan
-      summary: Get orphan scan settings
-      description: Get orphan file scanning settings for an instance. Requires local filesystem access.
-=======
   # RSS Feed Management
   /api/instances/{instanceID}/rss/events:
     get:
@@ -3271,27 +3262,10 @@
         - RSS
       summary: RSS events stream (SSE)
       description: Server-Sent Events stream for real-time RSS feed updates
->>>>>>> ca1cbe99
-      parameters:
-        - $ref: '#/components/parameters/instanceID'
-      responses:
-        '200':
-<<<<<<< HEAD
-          description: Orphan scan settings
-          content:
-            application/json:
-              schema:
-                $ref: '#/components/schemas/OrphanScanSettings'
-        '403':
-          description: Instance does not have local filesystem access enabled
-        '404':
-          description: Instance not found
-    put:
-      tags:
-        - Orphan Scan
-      summary: Update orphan scan settings
-      description: Update orphan file scanning settings for an instance. Requires local filesystem access.
-=======
+      parameters:
+        - $ref: '#/components/parameters/instanceID'
+      responses:
+        '200':
           description: SSE stream established
           content:
             text/event-stream:
@@ -3338,7 +3312,6 @@
         - RSS
       summary: Remove RSS item
       description: Remove an RSS feed or folder
->>>>>>> ca1cbe99
       parameters:
         - $ref: '#/components/parameters/instanceID'
       requestBody:
@@ -3346,7 +3319,420 @@
         content:
           application/json:
             schema:
-<<<<<<< HEAD
+              type: object
+              required:
+                - path
+              properties:
+                path:
+                  type: string
+                  description: Path of the item to remove
+      responses:
+        '200':
+          description: Item removed successfully
+        '400':
+          description: Invalid request
+        '409':
+          description: Instance is disabled
+        '500':
+          description: Failed to remove RSS item
+
+  /api/instances/{instanceID}/rss/items/move:
+    post:
+      tags:
+        - RSS
+      summary: Move RSS item
+      description: Move an RSS feed or folder to a new location
+      parameters:
+        - $ref: '#/components/parameters/instanceID'
+      requestBody:
+        required: true
+        content:
+          application/json:
+            schema:
+              type: object
+              required:
+                - itemPath
+              properties:
+                itemPath:
+                  type: string
+                  description: Current path of the item
+                destPath:
+                  type: string
+                  description: Destination path (empty for root)
+      responses:
+        '200':
+          description: Item moved successfully
+        '400':
+          description: Invalid request
+        '409':
+          description: Instance is disabled
+        '500':
+          description: Failed to move RSS item
+
+  /api/instances/{instanceID}/rss/items/refresh:
+    post:
+      tags:
+        - RSS
+      summary: Refresh RSS item
+      description: Trigger a manual refresh of an RSS feed or folder
+      parameters:
+        - $ref: '#/components/parameters/instanceID'
+      requestBody:
+        required: true
+        content:
+          application/json:
+            schema:
+              type: object
+              required:
+                - itemPath
+              properties:
+                itemPath:
+                  type: string
+                  description: Path of the item to refresh
+      responses:
+        '200':
+          description: Refresh triggered successfully
+        '400':
+          description: Invalid request
+        '409':
+          description: Instance is disabled
+        '500':
+          description: Failed to refresh RSS item
+
+  /api/instances/{instanceID}/rss/folders:
+    post:
+      tags:
+        - RSS
+      summary: Create RSS folder
+      description: Create a new RSS folder
+      parameters:
+        - $ref: '#/components/parameters/instanceID'
+      requestBody:
+        required: true
+        content:
+          application/json:
+            schema:
+              type: object
+              required:
+                - path
+              properties:
+                path:
+                  type: string
+                  description: Path for the new folder
+      responses:
+        '201':
+          description: Folder created successfully
+        '400':
+          description: Invalid request
+        '409':
+          description: Instance is disabled
+        '500':
+          description: Failed to create RSS folder
+
+  /api/instances/{instanceID}/rss/feeds:
+    post:
+      tags:
+        - RSS
+      summary: Add RSS feed
+      description: Add a new RSS feed
+      parameters:
+        - $ref: '#/components/parameters/instanceID'
+      requestBody:
+        required: true
+        content:
+          application/json:
+            schema:
+              type: object
+              required:
+                - url
+              properties:
+                url:
+                  type: string
+                  format: uri
+                  description: URL of the RSS feed
+                path:
+                  type: string
+                  description: Optional folder path to add the feed to
+      responses:
+        '201':
+          description: Feed added successfully
+          content:
+            application/json:
+              schema:
+                $ref: '#/components/schemas/WarningResponse'
+        '400':
+          description: Invalid request
+        '409':
+          description: Instance is disabled
+        '500':
+          description: Failed to add RSS feed
+
+  /api/instances/{instanceID}/rss/feeds/url:
+    put:
+      tags:
+        - RSS
+      summary: Set feed URL
+      description: Change the URL of an existing RSS feed
+      parameters:
+        - $ref: '#/components/parameters/instanceID'
+      requestBody:
+        required: true
+        content:
+          application/json:
+            schema:
+              type: object
+              required:
+                - path
+                - url
+              properties:
+                path:
+                  type: string
+                  description: Path of the feed
+                url:
+                  type: string
+                  format: uri
+                  description: New URL for the feed
+      responses:
+        '200':
+          description: Feed URL updated successfully
+        '400':
+          description: Invalid request
+        '409':
+          description: Instance is disabled
+        '500':
+          description: Failed to set RSS feed URL
+
+  /api/instances/{instanceID}/rss/articles/read:
+    post:
+      tags:
+        - RSS
+      summary: Mark articles as read
+      description: Mark RSS articles as read
+      parameters:
+        - $ref: '#/components/parameters/instanceID'
+      requestBody:
+        required: true
+        content:
+          application/json:
+            schema:
+              type: object
+              required:
+                - itemPath
+              properties:
+                itemPath:
+                  type: string
+                  description: Path of the feed
+                articleId:
+                  type: string
+                  description: Optional specific article ID (omit to mark all as read)
+      responses:
+        '200':
+          description: Articles marked as read successfully
+        '400':
+          description: Invalid request
+        '409':
+          description: Instance is disabled
+        '500':
+          description: Failed to mark RSS item as read
+
+  # RSS Rules Management
+  /api/instances/{instanceID}/rss/rules:
+    get:
+      tags:
+        - RSS
+      summary: Get RSS rules
+      description: Retrieve all RSS auto-download rules
+      parameters:
+        - $ref: '#/components/parameters/instanceID'
+      responses:
+        '200':
+          description: Rules retrieved successfully
+          content:
+            application/json:
+              schema:
+                type: object
+                additionalProperties:
+                  $ref: '#/components/schemas/RSSAutoDownloadRule'
+        '400':
+          description: Invalid instance ID
+        '409':
+          description: Instance is disabled
+        '500':
+          description: Failed to get RSS rules
+    post:
+      tags:
+        - RSS
+      summary: Create or update RSS rule
+      description: Create a new rule or update an existing one
+      parameters:
+        - $ref: '#/components/parameters/instanceID'
+      requestBody:
+        required: true
+        content:
+          application/json:
+            schema:
+              type: object
+              required:
+                - name
+                - rule
+              properties:
+                name:
+                  type: string
+                  description: Name of the rule
+                rule:
+                  $ref: '#/components/schemas/RSSAutoDownloadRule'
+      responses:
+        '201':
+          description: Rule created/updated successfully
+        '400':
+          description: Invalid request
+        '409':
+          description: Instance is disabled
+        '500':
+          description: Failed to set RSS rule
+
+  /api/instances/{instanceID}/rss/rules/reprocess:
+    post:
+      tags:
+        - RSS
+      summary: Reprocess RSS rules
+      description: Trigger qBittorrent to reprocess all unread articles against rules
+      parameters:
+        - $ref: '#/components/parameters/instanceID'
+      responses:
+        '200':
+          description: Reprocessing triggered successfully
+        '400':
+          description: Invalid instance ID
+        '409':
+          description: Instance is disabled
+        '500':
+          description: Failed to reprocess RSS rules
+
+  /api/instances/{instanceID}/rss/rules/{ruleName}:
+    delete:
+      tags:
+        - RSS
+      summary: Delete RSS rule
+      description: Delete an RSS auto-download rule
+      parameters:
+        - $ref: '#/components/parameters/instanceID'
+        - name: ruleName
+          in: path
+          required: true
+          schema:
+            type: string
+          description: Name of the rule to delete
+      responses:
+        '200':
+          description: Rule deleted successfully
+        '400':
+          description: Invalid request
+        '409':
+          description: Instance is disabled
+        '500':
+          description: Failed to remove RSS rule
+
+  /api/instances/{instanceID}/rss/rules/{ruleName}/rename:
+    put:
+      tags:
+        - RSS
+      summary: Rename RSS rule
+      description: Rename an existing RSS auto-download rule
+      parameters:
+        - $ref: '#/components/parameters/instanceID'
+        - name: ruleName
+          in: path
+          required: true
+          schema:
+            type: string
+          description: Current name of the rule
+      requestBody:
+        required: true
+        content:
+          application/json:
+            schema:
+              type: object
+              required:
+                - newName
+              properties:
+                newName:
+                  type: string
+                  description: New name for the rule
+      responses:
+        '200':
+          description: Rule renamed successfully
+        '400':
+          description: Invalid request
+        '409':
+          description: Instance is disabled
+        '500':
+          description: Failed to rename RSS rule
+
+  /api/instances/{instanceID}/rss/rules/{ruleName}/preview:
+    get:
+      tags:
+        - RSS
+      summary: Preview RSS rule matches
+      description: Get articles that would match an RSS rule
+      parameters:
+        - $ref: '#/components/parameters/instanceID'
+        - name: ruleName
+          in: path
+          required: true
+          schema:
+            type: string
+          description: Name of the rule to preview
+      responses:
+        '200':
+          description: Matching articles retrieved successfully
+          content:
+            application/json:
+              schema:
+                type: object
+                additionalProperties:
+                  type: array
+                  items:
+                    type: string
+        '400':
+          description: Invalid request
+        '409':
+          description: Instance is disabled
+        '500':
+          description: Failed to get RSS matching articles
+
+  # Orphan File Scanning
+  /api/instances/{instanceID}/orphan-scan/settings:
+    get:
+      tags:
+        - Orphan Scan
+      summary: Get orphan scan settings
+      description: Get orphan file scanning settings for an instance. Requires local filesystem access.
+      parameters:
+        - $ref: '#/components/parameters/instanceID'
+      responses:
+        '200':
+          description: Orphan scan settings
+          content:
+            application/json:
+              schema:
+                $ref: '#/components/schemas/OrphanScanSettings'
+        '403':
+          description: Instance does not have local filesystem access enabled
+        '404':
+          description: Instance not found
+    put:
+      tags:
+        - Orphan Scan
+      summary: Update orphan scan settings
+      description: Update orphan file scanning settings for an instance. Requires local filesystem access.
+      parameters:
+        - $ref: '#/components/parameters/instanceID'
+      requestBody:
+        required: true
+        content:
+          application/json:
+            schema:
               $ref: '#/components/schemas/OrphanScanSettingsUpdate'
       responses:
         '200':
@@ -3512,380 +3898,10 @@
       responses:
         '202':
           description: Deletion started
-=======
-              type: object
-              required:
-                - path
-              properties:
-                path:
-                  type: string
-                  description: Path of the item to remove
-      responses:
-        '200':
-          description: Item removed successfully
-        '400':
-          description: Invalid request
-        '409':
-          description: Instance is disabled
-        '500':
-          description: Failed to remove RSS item
-
-  /api/instances/{instanceID}/rss/items/move:
-    post:
-      tags:
-        - RSS
-      summary: Move RSS item
-      description: Move an RSS feed or folder to a new location
-      parameters:
-        - $ref: '#/components/parameters/instanceID'
-      requestBody:
-        required: true
-        content:
-          application/json:
-            schema:
-              type: object
-              required:
-                - itemPath
-              properties:
-                itemPath:
-                  type: string
-                  description: Current path of the item
-                destPath:
-                  type: string
-                  description: Destination path (empty for root)
-      responses:
-        '200':
-          description: Item moved successfully
-        '400':
-          description: Invalid request
-        '409':
-          description: Instance is disabled
-        '500':
-          description: Failed to move RSS item
-
-  /api/instances/{instanceID}/rss/items/refresh:
-    post:
-      tags:
-        - RSS
-      summary: Refresh RSS item
-      description: Trigger a manual refresh of an RSS feed or folder
-      parameters:
-        - $ref: '#/components/parameters/instanceID'
-      requestBody:
-        required: true
-        content:
-          application/json:
-            schema:
-              type: object
-              required:
-                - itemPath
-              properties:
-                itemPath:
-                  type: string
-                  description: Path of the item to refresh
-      responses:
-        '200':
-          description: Refresh triggered successfully
-        '400':
-          description: Invalid request
-        '409':
-          description: Instance is disabled
-        '500':
-          description: Failed to refresh RSS item
-
-  /api/instances/{instanceID}/rss/folders:
-    post:
-      tags:
-        - RSS
-      summary: Create RSS folder
-      description: Create a new RSS folder
-      parameters:
-        - $ref: '#/components/parameters/instanceID'
-      requestBody:
-        required: true
-        content:
-          application/json:
-            schema:
-              type: object
-              required:
-                - path
-              properties:
-                path:
-                  type: string
-                  description: Path for the new folder
-      responses:
-        '201':
-          description: Folder created successfully
-        '400':
-          description: Invalid request
-        '409':
-          description: Instance is disabled
-        '500':
-          description: Failed to create RSS folder
-
-  /api/instances/{instanceID}/rss/feeds:
-    post:
-      tags:
-        - RSS
-      summary: Add RSS feed
-      description: Add a new RSS feed
-      parameters:
-        - $ref: '#/components/parameters/instanceID'
-      requestBody:
-        required: true
-        content:
-          application/json:
-            schema:
-              type: object
-              required:
-                - url
-              properties:
-                url:
-                  type: string
-                  format: uri
-                  description: URL of the RSS feed
-                path:
-                  type: string
-                  description: Optional folder path to add the feed to
-      responses:
-        '201':
-          description: Feed added successfully
-          content:
-            application/json:
-              schema:
-                $ref: '#/components/schemas/WarningResponse'
-        '400':
-          description: Invalid request
-        '409':
-          description: Instance is disabled
-        '500':
-          description: Failed to add RSS feed
-
-  /api/instances/{instanceID}/rss/feeds/url:
-    put:
-      tags:
-        - RSS
-      summary: Set feed URL
-      description: Change the URL of an existing RSS feed
-      parameters:
-        - $ref: '#/components/parameters/instanceID'
-      requestBody:
-        required: true
-        content:
-          application/json:
-            schema:
-              type: object
-              required:
-                - path
-                - url
-              properties:
-                path:
-                  type: string
-                  description: Path of the feed
-                url:
-                  type: string
-                  format: uri
-                  description: New URL for the feed
-      responses:
-        '200':
-          description: Feed URL updated successfully
-        '400':
-          description: Invalid request
-        '409':
-          description: Instance is disabled
-        '500':
-          description: Failed to set RSS feed URL
-
-  /api/instances/{instanceID}/rss/articles/read:
-    post:
-      tags:
-        - RSS
-      summary: Mark articles as read
-      description: Mark RSS articles as read
-      parameters:
-        - $ref: '#/components/parameters/instanceID'
-      requestBody:
-        required: true
-        content:
-          application/json:
-            schema:
-              type: object
-              required:
-                - itemPath
-              properties:
-                itemPath:
-                  type: string
-                  description: Path of the feed
-                articleId:
-                  type: string
-                  description: Optional specific article ID (omit to mark all as read)
-      responses:
-        '200':
-          description: Articles marked as read successfully
-        '400':
-          description: Invalid request
-        '409':
-          description: Instance is disabled
-        '500':
-          description: Failed to mark RSS item as read
-
-  # RSS Rules Management
-  /api/instances/{instanceID}/rss/rules:
-    get:
-      tags:
-        - RSS
-      summary: Get RSS rules
-      description: Retrieve all RSS auto-download rules
-      parameters:
-        - $ref: '#/components/parameters/instanceID'
-      responses:
-        '200':
-          description: Rules retrieved successfully
           content:
             application/json:
               schema:
                 type: object
-                additionalProperties:
-                  $ref: '#/components/schemas/RSSAutoDownloadRule'
-        '400':
-          description: Invalid instance ID
-        '409':
-          description: Instance is disabled
-        '500':
-          description: Failed to get RSS rules
-    post:
-      tags:
-        - RSS
-      summary: Create or update RSS rule
-      description: Create a new rule or update an existing one
-      parameters:
-        - $ref: '#/components/parameters/instanceID'
-      requestBody:
-        required: true
-        content:
-          application/json:
-            schema:
-              type: object
-              required:
-                - name
-                - rule
-              properties:
-                name:
-                  type: string
-                  description: Name of the rule
-                rule:
-                  $ref: '#/components/schemas/RSSAutoDownloadRule'
-      responses:
-        '201':
-          description: Rule created/updated successfully
-        '400':
-          description: Invalid request
-        '409':
-          description: Instance is disabled
-        '500':
-          description: Failed to set RSS rule
-
-  /api/instances/{instanceID}/rss/rules/reprocess:
-    post:
-      tags:
-        - RSS
-      summary: Reprocess RSS rules
-      description: Trigger qBittorrent to reprocess all unread articles against rules
-      parameters:
-        - $ref: '#/components/parameters/instanceID'
-      responses:
-        '200':
-          description: Reprocessing triggered successfully
-        '400':
-          description: Invalid instance ID
-        '409':
-          description: Instance is disabled
-        '500':
-          description: Failed to reprocess RSS rules
-
-  /api/instances/{instanceID}/rss/rules/{ruleName}:
-    delete:
-      tags:
-        - RSS
-      summary: Delete RSS rule
-      description: Delete an RSS auto-download rule
-      parameters:
-        - $ref: '#/components/parameters/instanceID'
-        - name: ruleName
-          in: path
-          required: true
-          schema:
-            type: string
-          description: Name of the rule to delete
-      responses:
-        '200':
-          description: Rule deleted successfully
-        '400':
-          description: Invalid request
-        '409':
-          description: Instance is disabled
-        '500':
-          description: Failed to remove RSS rule
-
-  /api/instances/{instanceID}/rss/rules/{ruleName}/rename:
-    put:
-      tags:
-        - RSS
-      summary: Rename RSS rule
-      description: Rename an existing RSS auto-download rule
-      parameters:
-        - $ref: '#/components/parameters/instanceID'
-        - name: ruleName
-          in: path
-          required: true
-          schema:
-            type: string
-          description: Current name of the rule
-      requestBody:
-        required: true
-        content:
-          application/json:
-            schema:
-              type: object
-              required:
-                - newName
-              properties:
-                newName:
-                  type: string
-                  description: New name for the rule
-      responses:
-        '200':
-          description: Rule renamed successfully
-        '400':
-          description: Invalid request
-        '409':
-          description: Instance is disabled
-        '500':
-          description: Failed to rename RSS rule
-
-  /api/instances/{instanceID}/rss/rules/{ruleName}/preview:
-    get:
-      tags:
-        - RSS
-      summary: Preview RSS rule matches
-      description: Get articles that would match an RSS rule
-      parameters:
-        - $ref: '#/components/parameters/instanceID'
-        - name: ruleName
-          in: path
-          required: true
-          schema:
-            type: string
-          description: Name of the rule to preview
-      responses:
-        '200':
-          description: Matching articles retrieved successfully
->>>>>>> ca1cbe99
-          content:
-            application/json:
-              schema:
-                type: object
-<<<<<<< HEAD
                 properties:
                   status:
                     type: string
@@ -3898,18 +3914,6 @@
           description: Instance does not have local filesystem access enabled
         '404':
           description: Run not found
-=======
-                additionalProperties:
-                  type: array
-                  items:
-                    type: string
-        '400':
-          description: Invalid request
-        '409':
-          description: Instance is disabled
-        '500':
-          description: Failed to get RSS matching articles
->>>>>>> ca1cbe99
 
   /health:
     get:
@@ -5180,41 +5184,6 @@
         savePath:
           type: string
 
-<<<<<<< HEAD
-    OrphanScanSettings:
-      type: object
-      properties:
-        id:
-          type: integer
-          format: int64
-        instanceId:
-          type: integer
-        enabled:
-          type: boolean
-          description: Whether scheduled orphan scanning is enabled
-        gracePeriodMinutes:
-          type: integer
-          description: Skip files modified within this many minutes
-        ignorePaths:
-          type: array
-          items:
-            type: string
-          description: Absolute paths to exclude from scanning
-        scanIntervalHours:
-          type: integer
-          description: Hours between scheduled scans
-        maxFilesPerRun:
-          type: integer
-          description: Maximum orphan files to record per run (prevents DB bloat)
-        createdAt:
-          type: string
-          format: date-time
-        updatedAt:
-          type: string
-          format: date-time
-
-    OrphanScanSettingsUpdate:
-=======
     WarningResponse:
       type: object
       properties:
@@ -5271,12 +5240,127 @@
           type: boolean
 
     RSSAutoDownloadRule:
->>>>>>> ca1cbe99
       type: object
       properties:
         enabled:
           type: boolean
-<<<<<<< HEAD
+        priority:
+          type: integer
+        mustContain:
+          type: string
+        mustNotContain:
+          type: string
+        episodeFilter:
+          type: string
+        useRegex:
+          type: boolean
+        affectedFeeds:
+          type: array
+          items:
+            type: string
+        ignoreDays:
+          type: integer
+        lastMatch:
+          type: string
+        smartFilter:
+          type: boolean
+        previouslyMatchedEpisodes:
+          type: array
+          items:
+            type: string
+        torrentParams:
+          $ref: '#/components/schemas/RSSRuleTorrentParams'
+        savePath:
+          type: string
+          description: Legacy field
+        assignedCategory:
+          type: string
+          description: Legacy field
+        addPaused:
+          type: boolean
+          nullable: true
+          description: Legacy field
+
+    RSSRuleTorrentParams:
+      type: object
+      properties:
+        category:
+          type: string
+        tags:
+          type: array
+          items:
+            type: string
+        save_path:
+          type: string
+        download_path:
+          type: string
+        content_layout:
+          type: string
+        operating_mode:
+          type: string
+        skip_checking:
+          type: boolean
+        upload_limit:
+          type: integer
+        download_limit:
+          type: integer
+        seeding_time_limit:
+          type: integer
+        inactive_seeding_time_limit:
+          type: integer
+        share_limit_action:
+          type: string
+        ratio_limit:
+          type: number
+          format: double
+        stopped:
+          type: boolean
+        stop_condition:
+          type: string
+        use_auto_tmm:
+          type: boolean
+        use_download_path:
+          type: boolean
+        add_to_top_of_queue:
+          type: boolean
+
+    OrphanScanSettings:
+      type: object
+      properties:
+        id:
+          type: integer
+          format: int64
+        instanceId:
+          type: integer
+        enabled:
+          type: boolean
+          description: Whether scheduled orphan scanning is enabled
+        gracePeriodMinutes:
+          type: integer
+          description: Skip files modified within this many minutes
+        ignorePaths:
+          type: array
+          items:
+            type: string
+          description: Absolute paths to exclude from scanning
+        scanIntervalHours:
+          type: integer
+          description: Hours between scheduled scans
+        maxFilesPerRun:
+          type: integer
+          description: Maximum orphan files to record per run (prevents DB bloat)
+        createdAt:
+          type: string
+          format: date-time
+        updatedAt:
+          type: string
+          format: date-time
+
+    OrphanScanSettingsUpdate:
+      type: object
+      properties:
+        enabled:
+          type: boolean
         gracePeriodMinutes:
           type: integer
           minimum: 0
@@ -5373,87 +5457,6 @@
               type: array
               items:
                 $ref: '#/components/schemas/OrphanScanFile'
-=======
-        priority:
-          type: integer
-        mustContain:
-          type: string
-        mustNotContain:
-          type: string
-        episodeFilter:
-          type: string
-        useRegex:
-          type: boolean
-        affectedFeeds:
-          type: array
-          items:
-            type: string
-        ignoreDays:
-          type: integer
-        lastMatch:
-          type: string
-        smartFilter:
-          type: boolean
-        previouslyMatchedEpisodes:
-          type: array
-          items:
-            type: string
-        torrentParams:
-          $ref: '#/components/schemas/RSSRuleTorrentParams'
-        savePath:
-          type: string
-          description: Legacy field
-        assignedCategory:
-          type: string
-          description: Legacy field
-        addPaused:
-          type: boolean
-          nullable: true
-          description: Legacy field
-
-    RSSRuleTorrentParams:
-      type: object
-      properties:
-        category:
-          type: string
-        tags:
-          type: array
-          items:
-            type: string
-        save_path:
-          type: string
-        download_path:
-          type: string
-        content_layout:
-          type: string
-        operating_mode:
-          type: string
-        skip_checking:
-          type: boolean
-        upload_limit:
-          type: integer
-        download_limit:
-          type: integer
-        seeding_time_limit:
-          type: integer
-        inactive_seeding_time_limit:
-          type: integer
-        share_limit_action:
-          type: string
-        ratio_limit:
-          type: number
-          format: double
-        stopped:
-          type: boolean
-        stop_condition:
-          type: string
-        use_auto_tmm:
-          type: boolean
-        use_download_path:
-          type: boolean
-        add_to_top_of_queue:
-          type: boolean
->>>>>>> ca1cbe99
 
 tags:
   - name: Authentication
@@ -5476,12 +5479,9 @@
     description: Tag management
   - name: Cross-Seed
     description: Cross-seeding operations for finding and adding duplicate torrents
-<<<<<<< HEAD
+  - name: RSS
+    description: RSS feed and auto-download rule management
   - name: Orphan Scan
     description: Orphan file scanning and cleanup (files on disk not associated with any torrent)
-=======
-  - name: RSS
-    description: RSS feed and auto-download rule management
->>>>>>> ca1cbe99
   - name: Theme Licenses
     description: Theme license management (optional feature)