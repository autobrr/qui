--- conflicted
+++ resolved
@@ -1069,30 +1069,6 @@
         '200':
           description: Peers banned successfully
 
-<<<<<<< HEAD
-  /api/instances/{instanceId}/torrents/economy:
-    get:
-      tags:
-        - Economy
-      summary: Get economy analysis
-      description: Get complete economy analysis for an instance
-      parameters:
-        - $ref: '#/components/parameters/instanceId'
-      responses:
-        '200':
-          description: Economy analysis
-          content:
-            application/json:
-              schema:
-                $ref: '#/components/schemas/EconomyAnalysis'
-
-  /api/instances/{instanceId}/torrents/economy/stats:
-    get:
-      tags:
-        - Economy
-      summary: Get economy statistics
-      description: Get aggregated economy statistics for an instance
-=======
   /api/instances/{instanceId}/torrent-creator:
     post:
       tags:
@@ -1230,12 +1206,99 @@
         - Torrents
       summary: Get active torrent creation task count
       description: Get the number of active (running or queued) torrent creation tasks.
->>>>>>> f57ca769
-      parameters:
-        - $ref: '#/components/parameters/instanceId'
-      responses:
-        '200':
-<<<<<<< HEAD
+      parameters:
+        - $ref: '#/components/parameters/instanceId'
+      responses:
+        '200':
+          description: Active torrent creation task count
+          content:
+            application/json:
+              schema:
+                type: object
+                properties:
+                  count:
+                    type: integer
+                    description: Number of active torrent creation tasks
+        '400':
+          description: Invalid instance ID
+
+  /api/instances/{instanceId}/torrent-creator/{taskID}:
+    delete:
+      tags:
+        - Torrents
+      summary: Delete torrent creation task
+      description: Delete a torrent creation task
+      parameters:
+        - $ref: '#/components/parameters/instanceId'
+        - name: taskID
+          in: path
+          required: true
+          schema:
+            type: string
+          description: Task ID to delete
+      responses:
+        '200':
+          description: Torrent creation task deleted successfully
+        '400':
+          description: Invalid request or unsupported qBittorrent version
+        '404':
+          description: Torrent creation task not found
+
+  /api/instances/{instanceId}/torrent-creator/{taskID}/file:
+    get:
+      tags:
+        - Torrents
+      summary: Download created torrent file
+      description: Download the torrent file for a completed torrent creation task
+      parameters:
+        - $ref: '#/components/parameters/instanceId'
+        - name: taskID
+          in: path
+          required: true
+          schema:
+            type: string
+          description: Task ID of the completed torrent
+      responses:
+        '200':
+          description: Torrent file downloaded successfully
+          content:
+            application/x-bittorrent:
+              schema:
+                type: string
+                format: binary
+        '400':
+          description: Invalid request or unsupported qBittorrent version
+        '404':
+          description: Torrent creation task not found
+        '409':
+          description: Torrent creation is still in progress or failed
+
+  /api/instances/{instanceId}/torrents/economy:
+    get:
+      tags:
+        - Economy
+      summary: Get economy analysis
+      description: Get complete economy analysis for an instance
+      parameters:
+        - $ref: '#/components/parameters/instanceId'
+      responses:
+        '200':
+          description: Economy analysis
+          content:
+            application/json:
+              schema:
+                $ref: '#/components/schemas/EconomyAnalysis'
+
+  /api/instances/{instanceId}/torrents/economy/stats:
+    get:
+      tags:
+        - Economy
+      summary: Get economy statistics
+      description: Get aggregated economy statistics for an instance
+      parameters:
+        - $ref: '#/components/parameters/instanceId'
+      responses:
+        '200':
           description: Economy statistics
           content:
             application/json:
@@ -1268,70 +1331,6 @@
                 type: array
                 items:
                   $ref: '#/components/schemas/EconomyScore'
-=======
-          description: Active torrent creation task count
-          content:
-            application/json:
-              schema:
-                type: object
-                properties:
-                  count:
-                    type: integer
-                    description: Number of active torrent creation tasks
-        '400':
-          description: Invalid instance ID
-
-  /api/instances/{instanceId}/torrent-creator/{taskID}:
-    delete:
-      tags:
-        - Torrents
-      summary: Delete torrent creation task
-      description: Delete a torrent creation task
-      parameters:
-        - $ref: '#/components/parameters/instanceId'
-        - name: taskID
-          in: path
-          required: true
-          schema:
-            type: string
-          description: Task ID to delete
-      responses:
-        '200':
-          description: Torrent creation task deleted successfully
-        '400':
-          description: Invalid request or unsupported qBittorrent version
-        '404':
-          description: Torrent creation task not found
-
-  /api/instances/{instanceId}/torrent-creator/{taskID}/file:
-    get:
-      tags:
-        - Torrents
-      summary: Download created torrent file
-      description: Download the torrent file for a completed torrent creation task
-      parameters:
-        - $ref: '#/components/parameters/instanceId'
-        - name: taskID
-          in: path
-          required: true
-          schema:
-            type: string
-          description: Task ID of the completed torrent
-      responses:
-        '200':
-          description: Torrent file downloaded successfully
-          content:
-            application/x-bittorrent:
-              schema:
-                type: string
-                format: binary
-        '400':
-          description: Invalid request or unsupported qBittorrent version
-        '404':
-          description: Torrent creation task not found
-        '409':
-          description: Torrent creation is still in progress or failed
->>>>>>> f57ca769
 
   /api/instances/{instanceId}/categories:
     get:
@@ -2126,7 +2125,56 @@
           description: When the release was published
           example: "2025-09-23T10:30:00Z"
 
-<<<<<<< HEAD
+    QBittorrentBuildInfo:
+      type: object
+      description: qBittorrent build information
+      properties:
+        qt:
+          type: string
+          description: Qt framework version
+          example: "5.15.2"
+        libtorrent:
+          type: string
+          description: libtorrent library version
+          example: "2.0.8"
+        boost:
+          type: string
+          description: Boost library version
+          example: "1.76.0"
+        openssl:
+          type: string
+          description: OpenSSL library version
+          example: "1.1.1k"
+        zlib:
+          type: string
+          description: zlib library version
+          example: "1.2.11"
+        bitness:
+          type: integer
+          description: Architecture bitness (32 or 64)
+          example: 64
+        platform:
+          type: string
+          description: Operating system platform
+          example: "linux"
+
+    QBittorrentAppInfo:
+      type: object
+      description: qBittorrent application information
+      required:
+        - version
+      properties:
+        version:
+          type: string
+          description: qBittorrent version
+          example: "4.6.0"
+        webAPIVersion:
+          type: string
+          description: qBittorrent Web API version
+          example: "2.11.4"
+        buildInfo:
+          $ref: '#/components/schemas/QBittorrentBuildInfo'
+
     EconomyScore:
       type: object
       properties:
@@ -2229,57 +2277,6 @@
             items:
               type: string
           description: Map of content hash to duplicate torrent hashes
-=======
-    QBittorrentBuildInfo:
-      type: object
-      description: qBittorrent build information
-      properties:
-        qt:
-          type: string
-          description: Qt framework version
-          example: "5.15.2"
-        libtorrent:
-          type: string
-          description: libtorrent library version
-          example: "2.0.8"
-        boost:
-          type: string
-          description: Boost library version
-          example: "1.76.0"
-        openssl:
-          type: string
-          description: OpenSSL library version
-          example: "1.1.1k"
-        zlib:
-          type: string
-          description: zlib library version
-          example: "1.2.11"
-        bitness:
-          type: integer
-          description: Architecture bitness (32 or 64)
-          example: 64
-        platform:
-          type: string
-          description: Operating system platform
-          example: "linux"
-
-    QBittorrentAppInfo:
-      type: object
-      description: qBittorrent application information
-      required:
-        - version
-      properties:
-        version:
-          type: string
-          description: qBittorrent version
-          example: "4.6.0"
-        webAPIVersion:
-          type: string
-          description: qBittorrent Web API version
-          example: "2.11.4"
-        buildInfo:
-          $ref: '#/components/schemas/QBittorrentBuildInfo'
->>>>>>> f57ca769
 
 tags:
   - name: Authentication
