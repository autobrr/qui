openapi: 3.1.0
info:
  title: qui API
  description: qui API for managing multiple qBittorrent instances
  version: 1.0.0
  license:
    name: GPL-2.0-or-later
    url: https://opensource.org/licenses/GPL-2.0

servers:
  - url: http://localhost:7476
    description: Local development server
  - url: /
    description: Current server

security:
  - ApiKeyAuth: []
  - SessionAuth: []

paths:
  /api/auth/setup:
    post:
      tags:
        - Authentication
      summary: Initial setup
      description: Create the initial admin user (only available before first user is created)
      security: []
      requestBody:
        required: true
        content:
          application/json:
            schema:
              type: object
              required:
                - username
                - password
              properties:
                username:
                  type: string
                  minLength: 1
                password:
                  type: string
                  minLength: 8
                  writeOnly: true
                  description: Password will be hashed and never returned in responses
      responses:
        '201':
          description: Setup completed successfully
          content:
            application/json:
              schema:
                type: object
                properties:
                  message:
                    type: string
                  user:
                    $ref: '#/components/schemas/User'
        '400':
          description: Setup already completed

  /api/auth/login:
    post:
      tags:
        - Authentication
      summary: Login
      description: Authenticate with username and password
      security: []
      requestBody:
        required: true
        content:
          application/json:
            schema:
              type: object
              required:
                - username
                - password
              properties:
                username:
                  type: string
                password:
                  type: string
                  writeOnly: true
                  description: Password will be hashed and never returned in responses
      responses:
        '200':
          description: Login successful
          content:
            application/json:
              schema:
                type: object
                properties:
                  message:
                    type: string
                  user:
                    $ref: '#/components/schemas/User'
        '401':
          description: Invalid credentials

  /api/auth/check-setup:
    get:
      tags:
        - Authentication
      summary: Check setup status
      description: Check if initial setup is required
      security: []
      responses:
        '200':
          description: Setup status
          content:
            application/json:
              schema:
                type: object
                properties:
                  setupRequired:
                    type: boolean

  /api/auth/logout:
    post:
      tags:
        - Authentication
      summary: Logout
      description: End the current session
      responses:
        '200':
          description: Logged out successfully

  /api/auth/me:
    get:
      tags:
        - Authentication
      summary: Get current user
      description: Get information about the authenticated user
      responses:
        '200':
          description: Current user information
          content:
            application/json:
              schema:
                $ref: '#/components/schemas/User'

  /api/auth/change-password:
    put:
      tags:
        - Authentication
      summary: Change password
      description: Change the current user's password
      requestBody:
        required: true
        content:
          application/json:
            schema:
              type: object
              required:
                - currentPassword
                - newPassword
              properties:
                currentPassword:
                  type: string
                  writeOnly: true
                  description: Current password for verification
                newPassword:
                  type: string
                  minLength: 8
                  writeOnly: true
                  description: New password will be hashed and never returned in responses
      responses:
        '200':
          description: Password changed successfully
        '401':
          description: Invalid current password

  /api/api-keys:
    get:
      tags:
        - API Keys
      summary: List API keys
      description: Get all API keys for the current user
      responses:
        '200':
          description: List of API keys
          content:
            application/json:
              schema:
                type: array
                items:
                  $ref: '#/components/schemas/ApiKey'
    post:
      tags:
        - API Keys
      summary: Create API key
      description: Generate a new API key
      requestBody:
        required: true
        content:
          application/json:
            schema:
              type: object
              required:
                - name
              properties:
                name:
                  type: string
                  description: Descriptive name for the API key
      responses:
        '201':
          description: API key created
          content:
            application/json:
              schema:
                type: object
                properties:
                  id:
                    type: integer
                  name:
                    type: string
                  key:
                    type: string
                    description: The API key (only shown once)
                  createdAt:
                    type: string
                    format: date-time
                  message:
                    type: string

  /api/api-keys/{id}:
    delete:
      tags:
        - API Keys
      summary: Delete API key
      description: Revoke an API key
      parameters:
        - name: id
          in: path
          required: true
          schema:
            type: integer
      responses:
        '200':
          description: API key deleted successfully
        '404':
          description: API key not found

  /api/client-api-keys:
    get:
      tags:
        - Client API Keys
      summary: List client API keys
      description: Get all client API keys for external applications
      responses:
        '200':
          description: List of client API keys
          content:
            application/json:
              schema:
                type: array
                items:
                  $ref: '#/components/schemas/ClientApiKey'
    post:
      tags:
        - Client API Keys
      summary: Create client API key
      description: Generate a new client API key for external applications
      requestBody:
        required: true
        content:
          application/json:
            schema:
              type: object
              required:
                - clientName
                - instanceId
              properties:
                clientName:
                  type: string
                  description: Name of the client application (e.g., "Sonarr")
                instanceId:
                  type: integer
                  description: ID of the qBittorrent instance to proxy to
      responses:
        '201':
          description: Client API key created
          content:
            application/json:
              schema:
                type: object
                properties:
                  id:
                    type: integer
                  clientName:
                    type: string
                  instanceId:
                    type: integer
                  key:
                    type: string
                    description: The client API key (only shown once)
                  createdAt:
                    type: string
                    format: date-time
                  message:
                    type: string

  /api/client-api-keys/{id}:
    delete:
      tags:
        - Client API Keys
      summary: Delete client API key
      description: Revoke a client API key
      parameters:
        - name: id
          in: path
          required: true
          schema:
            type: integer
      responses:
        '200':
          description: Client API key deleted successfully
        '404':
          description: Client API key not found

  /api/instances:
    get:
      tags:
        - Instances
      summary: List instances
      description: Get all configured qBittorrent instances
      responses:
        '200':
          description: List of instances
          content:
            application/json:
              schema:
                type: array
                items:
                  $ref: '#/components/schemas/Instance'
    post:
      tags:
        - Instances
      summary: Add instance
      description: Add a new qBittorrent instance
      requestBody:
        required: true
        content:
          application/json:
            schema:
              type: object
              required:
                - name
                - host
                - username
                - password
              properties:
                name:
                  type: string
                host:
                  type: string
                  format: uri
                username:
                  type: string
                password:
                  type: string
                  writeOnly: true
                  description: Password for qBittorrent instance. Will be encrypted and never returned in responses.
                basicUsername:
                  type: string
                  nullable: true
                  description: Optional basic auth username
                basicPassword:
                  type: string
                  nullable: true
                  writeOnly: true
                  description: Optional basic auth password. Will be encrypted and never returned in responses.
                tlsSkipVerify:
                  type: boolean
                  description: Set to true to disable TLS certificate verification (for trusted self-signed certificates).
      responses:
        '201':
          description: Instance created
          content:
            application/json:
              schema:
                $ref: '#/components/schemas/Instance'

  /api/instances/{instanceId}:
    put:
      tags:
        - Instances
      summary: Update instance
      description: Update instance configuration
      parameters:
        - $ref: '#/components/parameters/instanceId'
      requestBody:
        required: true
        content:
          application/json:
            schema:
              type: object
              properties:
                name:
                  type: string
                host:
                  type: string
                  format: uri
                username:
                  type: string
                password:
                  type: string
                  writeOnly: true
                  description: Password for qBittorrent instance. Optional for updates - only updates if provided and not masked.
                basicUsername:
                  type: string
                  nullable: true
                  description: Optional basic auth username
                basicPassword:
                  type: string
                  nullable: true
                  writeOnly: true
                  description: Optional basic auth password. For updates - provide new password to update, omit field to keep existing, or empty string to remove basic auth.
                tlsSkipVerify:
                  type: boolean
                  description: Set to true to disable TLS certificate verification (for trusted self-signed certificates).
      responses:
        '200':
          description: Instance updated
    delete:
      tags:
        - Instances
      summary: Delete instance
      description: Remove a qBittorrent instance
      parameters:
        - $ref: '#/components/parameters/instanceId'
      responses:
        '204':
          description: Instance deleted
        '404':
          description: Instance not found

  /api/instances/{instanceId}/test:
    post:
      tags:
        - Instances
      summary: Test connection
      description: Test connection to a qBittorrent instance
      parameters:
        - $ref: '#/components/parameters/instanceId'
      responses:
        '200':
          description: Connection successful
        '503':
          description: Connection failed


  /api/instances/{instanceId}/torrents:
    get:
      tags:
        - Torrents
      summary: List torrents
      description: Get paginated list of torrents
      parameters:
        - $ref: '#/components/parameters/instanceId'
        - name: page
          in: query
          schema:
            type: integer
            default: 0
        - name: limit
          in: query
          schema:
            type: integer
            default: 500
            maximum: 2000
        - name: sort
          in: query
          schema:
            type: string
            enum: [name, size, progress, priority, added_on]
        - name: order
          in: query
          schema:
            type: string
            enum: [asc, desc]
            default: desc
        - name: search
          in: query
          schema:
            type: string
        - name: filters
          in: query
          schema:
            type: string
            description: JSON object with filter criteria
      responses:
        '200':
          description: Paginated torrent list
          content:
            application/json:
              schema:
                type: object
                properties:
                  torrents:
                    type: array
                    items:
                      $ref: '#/components/schemas/Torrent'
                  total:
                    type: integer
                  page:
                    type: integer
                  limit:
                    type: integer
    post:
      tags:
        - Torrents
      summary: Add torrent
      description: Add a new torrent via file upload or magnet link
      parameters:
        - $ref: '#/components/parameters/instanceId'
      requestBody:
        required: true
        content:
          multipart/form-data:
            schema:
              type: object
              properties:
                torrentFile:
                  type: string
                  format: binary
                urls:
                  type: array
                  items:
                    type: string
                category:
                  type: string
                tags:
                  type: array
                  items:
                    type: string
                startPaused:
                  type: boolean
                savePath:
                  type: string
      responses:
        '201':
          description: Torrent added successfully


  /api/instances/{instanceId}/torrents/racing:
    get:
      tags:
        - Torrents
      summary: Get racing dashboard
      description: Get racing dashboard data showing fastest completed torrents, best ratios, and tracker statistics
      parameters:
        - $ref: '#/components/parameters/instanceId'
        - name: limit
          in: query
          schema:
            type: integer
            default: 5
            maximum: 50
          description: Number of torrents to show in each category
        - name: trackers
          in: query
          schema:
            type: string
          description: Comma-separated list of trackers to filter by
        - name: minRatio
          in: query
          schema:
            type: number
            minimum: 0
          description: Minimum ratio to include
        - name: minSize
          in: query
          schema:
            type: integer
            minimum: 0
          description: Minimum size in bytes
        - name: maxSize
          in: query
          schema:
            type: integer
            minimum: 0
          description: Maximum size in bytes
        - name: categories
          in: query
          schema:
            type: string
          description: Comma-separated list of categories to filter by
      responses:
        '200':
          description: Racing dashboard data
          content:
            application/json:
              schema:
                $ref: '#/components/schemas/RacingDashboard'
        '400':
          description: Invalid request parameters
        '500':
          description: Internal server error


  /api/instances/{instanceId}/torrents/bulk-action:
    post:
      tags:
        - Torrents
      summary: Bulk torrent action
      description: Perform bulk actions on multiple torrents
      parameters:
        - $ref: '#/components/parameters/instanceId'
      requestBody:
        required: true
        content:
          application/json:
            schema:
              type: object
              required:
                - action
              properties:
                hashes:
                  type: array
                  items:
                    type: string
                  description: Specific torrent hashes to target. Required unless selectAll is true.
                selectAll:
                  type: boolean
                  description: Apply the action to all torrents matching the provided filters.
                filters:
                  type: object
                  description: Filter criteria used when selectAll is true.
                  properties:
                    status:
                      type: array
                      items:
                        type: string
                    categories:
                      type: array
                      items:
                        type: string
                    tags:
                      type: array
                      items:
                        type: string
                    trackers:
                      type: array
                      items:
                        type: string
                search:
                  type: string
                  description: Optional search query applied when selectAll is true.
                excludeHashes:
                  type: array
                  items:
                    type: string
                  description: Hashes to exclude when selectAll is true.
                action:
                  type: string
                  description: Bulk action to perform on the selected torrents.
                  enum:
                    - pause
                    - resume
                    - delete
                    - deleteWithFiles
                    - recheck
                    - reannounce
                    - increasePriority
                    - decreasePriority
                    - topPriority
                    - bottomPriority
                    - addTags
                    - removeTags
                    - setTags
                    - setCategory
                    - toggleAutoTMM
                    - setShareLimit
                    - setUploadLimit
                    - setDownloadLimit
                    - setLocation
                    - editTrackers
                    - addTrackers
                    - removeTrackers
                deleteFiles:
                  type: boolean
                  description: Only for delete action
                tags:
                  type: string
                  description: Comma-separated list of tags for tag-related actions.
                category:
                  type: string
                  description: Category name for setCategory action.
                enable:
                  type: boolean
                  description: Enable or disable Automatic Torrent Management for toggleAutoTMM.
                ratioLimit:
                  type: number
                  format: float
                  description: Ratio limit for setShareLimit action.
                seedingTimeLimit:
                  type: integer
                  format: int64
                  description: Seeding time limit (minutes) for setShareLimit action.
                inactiveSeedingTimeLimit:
                  type: integer
                  format: int64
                  description: Inactive seeding time limit (minutes) for setShareLimit action.
                uploadLimit:
                  type: integer
                  format: int64
                  description: Upload speed limit in KB/s for setUploadLimit action.
                downloadLimit:
                  type: integer
                  format: int64
                  description: Download speed limit in KB/s for setDownloadLimit action.
                location:
                  type: string
                  description: Destination path for setLocation action.
                trackerOldURL:
                  type: string
                  description: Existing tracker URL to replace for editTrackers action.
                trackerNewURL:
                  type: string
                  description: Replacement tracker URL for editTrackers action.
                trackerURLs:
                  type: string
                  description: Newline-separated tracker URLs for addTrackers/removeTrackers actions.
      responses:
        '200':
          description: Action performed successfully


  /api/instances/{instanceId}/torrents/{hash}/export:
    get:
      tags:
        - Torrent Details
      summary: Export torrent file
      description: Download the .torrent file for a specific torrent
      parameters:
        - $ref: '#/components/parameters/instanceId'
        - $ref: '#/components/parameters/hash'
      responses:
        '200':
          description: Torrent file
          content:
            application/x-bittorrent:
              schema:
                type: string
                format: binary
        '400':
          description: Invalid request
        '500':
          description: Failed to export torrent

  /api/instances/{instanceId}/torrents/{hash}/properties:
    get:
      tags:
        - Torrent Details
      summary: Get torrent properties
      description: Get detailed properties of a torrent
      parameters:
        - $ref: '#/components/parameters/instanceId'
        - $ref: '#/components/parameters/hash'
      responses:
        '200':
          description: Torrent properties
          content:
            application/json:
              schema:
                $ref: '#/components/schemas/TorrentProperties'

  /api/instances/{instanceId}/torrents/{hash}/trackers:
    get:
      tags:
        - Torrent Details
      summary: Get torrent trackers
      description: Get list of trackers for a torrent
      parameters:
        - $ref: '#/components/parameters/instanceId'
        - $ref: '#/components/parameters/hash'
      responses:
        '200':
          description: List of trackers
          content:
            application/json:
              schema:
                type: array
                items:
                  $ref: '#/components/schemas/Tracker'
    put:
      tags:
        - Torrent Details
      summary: Edit torrent tracker
      description: Edit a tracker URL for a torrent
      parameters:
        - $ref: '#/components/parameters/instanceId'
        - $ref: '#/components/parameters/hash'
      requestBody:
        required: true
        content:
          application/json:
            schema:
              type: object
              required:
                - oldURL
                - newURL
              properties:
                oldURL:
                  type: string
                  description: The current tracker URL to replace
                newURL:
                  type: string
                  description: The new tracker URL
      responses:
        '200':
          description: Tracker edited successfully
        '400':
          description: Invalid request
        '500':
          description: Failed to edit tracker
    post:
      tags:
        - Torrent Details
      summary: Add torrent trackers
      description: Add new trackers to a torrent
      parameters:
        - $ref: '#/components/parameters/instanceId'
        - $ref: '#/components/parameters/hash'
      requestBody:
        required: true
        content:
          application/json:
            schema:
              type: object
              required:
                - urls
              properties:
                urls:
                  type: string
                  description: Newline-separated list of tracker URLs to add
      responses:
        '200':
          description: Trackers added successfully
        '400':
          description: Invalid request
        '500':
          description: Failed to add trackers
    delete:
      tags:
        - Torrent Details
      summary: Remove torrent trackers
      description: Remove trackers from a torrent
      parameters:
        - $ref: '#/components/parameters/instanceId'
        - $ref: '#/components/parameters/hash'
      requestBody:
        required: true
        content:
          application/json:
            schema:
              type: object
              required:
                - urls
              properties:
                urls:
                  type: string
                  description: Newline-separated list of tracker URLs to remove
      responses:
        '200':
          description: Trackers removed successfully
        '400':
          description: Invalid request
        '500':
          description: Failed to remove trackers

  /api/instances/{instanceId}/torrents/{hash}/files:
    get:
      tags:
        - Torrent Details
      summary: Get torrent files
      description: Get list of files in a torrent
      parameters:
        - $ref: '#/components/parameters/instanceId'
        - $ref: '#/components/parameters/hash'
      responses:
        '200':
          description: List of files
          content:
            application/json:
              schema:
                type: array
                items:
                  $ref: '#/components/schemas/TorrentFile'

  /api/instances/{instanceId}/torrents/{hash}/peers:
    get:
      tags:
        - Torrent Details
      summary: Get torrent peers
      description: Get list of peers for a torrent
      parameters:
        - $ref: '#/components/parameters/instanceId'
        - $ref: '#/components/parameters/hash'
      responses:
        '200':
          description: List of peers
          content:
            application/json:
              schema:
                type: array
                items:
                  type: object
                  properties:
                    ip:
                      type: string
                    port:
                      type: integer
                    client:
                      type: string
                    progress:
                      type: number
                    dlSpeed:
                      type: integer
                    upSpeed:
                      type: integer
                    downloaded:
                      type: integer
                    uploaded:
                      type: integer
                    connection:
                      type: string
                    flags:
                      type: string
                    flagsDesc:
                      type: string
                    relevance:
                      type: number

  /api/instances/{instanceId}/torrents/add-peers:
    post:
      tags:
        - Torrents
      summary: Add peers to torrents
      description: Add peers to one or more torrents
      parameters:
        - $ref: '#/components/parameters/instanceId'
      requestBody:
        required: true
        content:
          application/json:
            schema:
              type: object
              required:
                - hashes
                - peers
              properties:
                hashes:
                  type: array
                  items:
                    type: string
                  description: List of torrent hashes
                peers:
                  type: array
                  items:
                    type: string
                  description: List of peers in host:port format
      responses:
        '200':
          description: Peers added successfully

  /api/instances/{instanceId}/torrents/ban-peers:
    post:
      tags:
        - Torrents
      summary: Ban peers permanently
      description: Ban peers from connecting to the client
      parameters:
        - $ref: '#/components/parameters/instanceId'
      requestBody:
        required: true
        content:
          application/json:
            schema:
              type: object
              required:
                - peers
              properties:
                peers:
                  type: array
                  items:
                    type: string
                  description: List of peer IPs to ban
      responses:
        '200':
          description: Peers banned successfully

  /api/instances/{instanceId}/categories:
    get:
      tags:
        - Categories
      summary: List categories
      description: Get all categories
      parameters:
        - $ref: '#/components/parameters/instanceId'
      responses:
        '200':
          description: List of categories
          content:
            application/json:
              schema:
                type: array
                items:
                  $ref: '#/components/schemas/Category'
    post:
      tags:
        - Categories
      summary: Create category
      description: Create a new category
      parameters:
        - $ref: '#/components/parameters/instanceId'
      requestBody:
        required: true
        content:
          application/json:
            schema:
              type: object
              required:
                - name
              properties:
                name:
                  type: string
                savePath:
                  type: string
      responses:
        '201':
          description: Category created
    put:
      tags:
        - Categories
      summary: Edit category
      description: Edit an existing category
      parameters:
        - $ref: '#/components/parameters/instanceId'
      requestBody:
        required: true
        content:
          application/json:
            schema:
              type: object
              required:
                - name
              properties:
                name:
                  type: string
                savePath:
                  type: string
      responses:
        '200':
          description: Category updated
    delete:
      tags:
        - Categories
      summary: Delete categories
      description: Delete one or more categories
      parameters:
        - $ref: '#/components/parameters/instanceId'
      requestBody:
        required: true
        content:
          application/json:
            schema:
              type: object
              required:
                - categories
              properties:
                categories:
                  type: array
                  items:
                    type: string
      responses:
        '200':
          description: Categories deleted

  /api/instances/{instanceId}/tags:
    get:
      tags:
        - Tags
      summary: List tags
      description: Get all tags
      parameters:
        - $ref: '#/components/parameters/instanceId'
      responses:
        '200':
          description: List of tags
          content:
            application/json:
              schema:
                type: array
                items:
                  type: string
    post:
      tags:
        - Tags
      summary: Create tags
      description: Create new tags
      parameters:
        - $ref: '#/components/parameters/instanceId'
      requestBody:
        required: true
        content:
          application/json:
            schema:
              type: object
              required:
                - tags
              properties:
                tags:
                  type: array
                  items:
                    type: string
      responses:
        '201':
          description: Tags created
    delete:
      tags:
        - Tags
      summary: Delete tags
      description: Delete one or more tags
      parameters:
        - $ref: '#/components/parameters/instanceId'
      requestBody:
        required: true
        content:
          application/json:
            schema:
              type: object
              required:
                - tags
              properties:
                tags:
                  type: array
                  items:
                    type: string
      responses:
        '200':
          description: Tags deleted

  /api/instances/{instanceId}/preferences:
    get:
      tags:
        - Instances
      summary: Get instance preferences
      description: Get qBittorrent instance preferences/settings
      parameters:
        - $ref: '#/components/parameters/instanceId'
      responses:
        '200':
          description: Instance preferences
          content:
            application/json:
              schema:
                type: object
                description: qBittorrent preferences object with various settings
    patch:
      tags:
        - Instances
      summary: Update instance preferences
      description: Update qBittorrent instance preferences/settings
      parameters:
        - $ref: '#/components/parameters/instanceId'
      requestBody:
        required: true
        content:
          application/json:
            schema:
              type: object
              description: Partial preferences object with settings to update
      responses:
        '200':
          description: Preferences updated successfully

  /api/instances/{instanceId}/alternative-speed-limits:
    get:
      tags:
        - Instances
      summary: Get alternative speed limits status
      description: Get current status of alternative speed limits (turtle mode)
      parameters:
        - $ref: '#/components/parameters/instanceId'
      responses:
        '200':
          description: Alternative speed limits status
          content:
            application/json:
              schema:
                type: object
                properties:
                  enabled:
                    type: boolean
                    description: Whether alternative speed limits are currently enabled

  /api/instances/{instanceId}/alternative-speed-limits/toggle:
    post:
      tags:
        - Instances
      summary: Toggle alternative speed limits
      description: Toggle alternative speed limits (turtle mode) on/off
      parameters:
        - $ref: '#/components/parameters/instanceId'
      responses:
        '200':
          description: Alternative speed limits toggled successfully
          content:
            application/json:
              schema:
                type: object
                properties:
                  enabled:
                    type: boolean
                    description: New status of alternative speed limits

  /api/license/activate:
    post:
      tags:
        - Licenses
      summary: Activate license
      description: Activate a license key and store it for the current user
      requestBody:
        required: true
        content:
          application/json:
            schema:
              type: object
              required:
                - licenseKey
              properties:
                licenseKey:
                  type: string
      responses:
        '200':
          description: License activated successfully
          content:
            application/json:
              schema:
                type: object
                properties:
                  valid:
                    type: boolean
                  productName:
                    type: string
                  expiresAt:
                    type: string
                    format: date-time
                  message:
                    type: string
                  error:
                    type: string
                    nullable: true
        '400':
          description: Invalid request payload
        '403':
          description: License activation failed

  /api/license/validate:
    post:
      tags:
        - Licenses
      summary: Validate license
      description: Validate a license key and ensure it remains active
      requestBody:
        required: true
        content:
          application/json:
            schema:
              type: object
              required:
                - licenseKey
              properties:
                licenseKey:
                  type: string
      responses:
        '200':
          description: License validated successfully
          content:
            application/json:
              schema:
                type: object
                properties:
                  valid:
                    type: boolean
                  productName:
                    type: string
                  expiresAt:
                    type: string
                    format: date-time
                  message:
                    type: string
                  error:
                    type: string
                    nullable: true
        '400':
          description: Invalid request payload
        '403':
          description: License validation failed
        '404':
          description: License not found

  /api/license/licensed:
    get:
      tags:
        - Licenses
      summary: Check premium access
      description: Check if any active licenses grant premium access
      responses:
        '200':
          description: Premium access status
          content:
            application/json:
              schema:
                type: object
                properties:
                  hasPremiumAccess:
                    type: boolean

  /api/license/licenses:
    get:
      tags:
        - Licenses
      summary: List licenses
      description: List all stored licenses
      responses:
        '200':
          description: Licenses retrieved
          content:
            application/json:
              schema:
                type: array
                items:
                  type: object
                  properties:
                    licenseKey:
                      type: string
                    productName:
                      type: string
                    status:
                      type: string
                    createdAt:
                      type: string
                      format: date-time

  /api/license/{licenseKey}:
    delete:
      tags:
        - Licenses
      summary: Delete license
      description: Remove a stored license
      parameters:
        - name: licenseKey
          in: path
          required: true
          schema:
            type: string
      responses:
        '200':
          description: License deleted successfully
        '400':
          description: Invalid license key

  /api/license/refresh:
    post:
      tags:
        - Licenses
      summary: Refresh licenses
      description: Refresh all stored licenses from the licensing service
      responses:
        '200':
          description: Licenses refreshed successfully
          content:
            application/json:
              schema:
                type: object
                properties:
                  message:
                    type: string
        '500':
          description: Failed to refresh licenses

  /api/tracker-icons:
    get:
      tags:
        - Tracker Icons
      summary: List tracker icons
      description: Retrieve cached tracker favicons as data URLs keyed by tracker hostname
      responses:
        '200':
          description: Cached tracker icons
          content:
            application/json:
              schema:
                type: object
                additionalProperties:
                  type: string
                  description: Base64-encoded PNG data URL for the tracker favicon
        '500':
          description: Failed to list tracker icons

  /api/version/latest:
    get:
      tags:
        - System
      summary: Check for latest version
      description: Check if a newer version of qui is available
      responses:
        '200':
          description: Update available - newer version found
          content:
            application/json:
              schema:
                $ref: '#/components/schemas/LatestVersionResponse'
        '204':
          description: No update available - current version is latest

  /health:
    get:
      tags:
        - System
      summary: Health check
      description: Check if the API is healthy and responding
      security: []
      responses:
        '200':
          description: Service is healthy
          content:
            application/json:
              schema:
                type: object
                properties:
                  status:
                    type: string
                    example: "ok"

  /healthz/readiness:
    get:
      tags:
        - System
      summary: Readiness probe
      description: Check if the service and its dependencies are ready to receive traffic
      security: []
      responses:
        '200':
          description: Service ready
        '503':
          description: Service not ready

  /healthz/liveness:
    get:
      tags:
        - System
      summary: Liveness probe
      description: Simple liveness check to confirm the service is running
      security: []
      responses:
        '200':
          description: Service is alive


components:
  securitySchemes:
    ApiKeyAuth:
      type: apiKey
      in: header
      name: X-API-Key
      description: API key for authentication
    SessionAuth:
      type: apiKey
      in: cookie
      name: user_session
      description: Session cookie authentication

  parameters:
    instanceId:
      name: instanceId
      in: path
      required: true
      schema:
        type: integer
      description: qBittorrent instance ID
    hash:
      name: hash
      in: path
      required: true
      schema:
        type: string
      description: Torrent hash

  schemas:
    User:
      type: object
      properties:
        id:
          type: integer
        username:
          type: string

    ApiKey:
      type: object
      properties:
        id:
          type: integer
        name:
          type: string
        createdAt:
          type: string
          format: date-time
        lastUsedAt:
          type: string
          format: date-time
          nullable: true

    ClientApiKey:
      type: object
      properties:
        id:
          type: integer
        clientName:
          type: string
          description: Name of the client application
        instanceId:
          type: integer
          description: ID of the qBittorrent instance
        instanceName:
          type: string
          description: Name of the qBittorrent instance
        createdAt:
          type: string
          format: date-time
        lastUsedAt:
          type: string
          format: date-time
          nullable: true

    Instance:
      type: object
      properties:
        id:
          type: integer
        name:
          type: string
        host:
          type: string
          format: uri
        username:
          type: string
        password:
          type: string
          description: Always masked with asterisks in responses. Only used for input.
          readOnly: true
        basic_username:
          type: string
          nullable: true
        basic_password:
          type: string
          description: Always masked with asterisks in responses. Only used for input.
          readOnly: true
          nullable: true
        is_active:
          type: boolean
        last_connected_at:
          type: string
          format: date-time
          nullable: true
        created_at:
          type: string
          format: date-time
        updated_at:
          type: string
          format: date-time
        connected:
          type: boolean
          description: Current connection status
        connectionError:
          type: string
          description: Error message if connection failed
        hasDecryptionError:
          type: boolean
          description: Whether there's a password decryption error
        tlsSkipVerify:
          type: boolean
          description: When true, TLS certificate errors from the upstream qBittorrent instance are ignored.


    Torrent:
      type: object
      properties:
        hash:
          type: string
        name:
          type: string
        size:
          type: integer
        progress:
          type: number
        dlSpeed:
          type: integer
        upSpeed:
          type: integer
        priority:
          type: integer
        numSeeds:
          type: integer
        numLeechs:
          type: integer
        ratio:
          type: number
        eta:
          type: integer
        state:
          type: string
        category:
          type: string
        tags:
          type: array
          items:
            type: string
        addedOn:
          type: integer
        completedOn:
          type: integer
        savePath:
          type: string

    TorrentProperties:
      type: object
      properties:
        totalDownloaded:
          type: integer
        totalUploaded:
          type: integer
        downloadSpeed:
          type: integer
        uploadSpeed:
          type: integer
        eta:
          type: integer
        seedsActual:
          type: integer
        peersActual:
          type: integer
        shareRatio:
          type: number
        uploadLimit:
          type: integer
        downloadLimit:
          type: integer
        totalSize:
          type: integer
        completedSize:
          type: integer
        additionDate:
          type: integer
        completionDate:
          type: integer
        createdBy:
          type: string
        comment:
          type: string

    Tracker:
      type: object
      properties:
        url:
          type: string
        status:
          type: integer
        tier:
          type: integer
        numPeers:
          type: integer
        numSeeds:
          type: integer
        numLeeches:
          type: integer
        msg:
          type: string

    TorrentFile:
      type: object
      properties:
        name:
          type: string
        size:
          type: integer
        progress:
          type: number
        priority:
          type: integer
        isSeed:
          type: boolean
        availability:
          type: number

    Category:
      type: object
      properties:
        name:
          type: string
        savePath:
          type: string

<<<<<<< HEAD
    RacingTorrent:
      type: object
      properties:
        hash:
          type: string
        name:
          type: string
        size:
          type: integer
          format: int64
        tracker:
          type: string
        trackerDomain:
          type: string
        ratio:
          type: number
          format: float
        completionTime:
          type: integer
          format: int64
          nullable: true
          description: Time to complete in seconds
        addedOn:
          type: string
          format: date-time
        completedOn:
          type: string
          format: date-time
          nullable: true
        state:
          type: string
        category:
          type: string
        tags:
          type: string

    TrackerData:
      type: object
      properties:
        totalTorrents:
          type: integer
        completedTorrents:
          type: integer
        averageRatio:
          type: number
          format: float
        averageCompletionTime:
          type: integer
          format: int64
          nullable: true

    TrackerStats:
      type: object
      properties:
        totalTorrents:
          type: integer
        completedTorrents:
          type: integer
        averageRatio:
          type: number
          format: float
        averageCompletionTime:
          type: integer
          format: int64
          nullable: true
        byTracker:
          type: object
          additionalProperties:
            $ref: '#/components/schemas/TrackerData'

    RacingDashboard:
      type: object
      properties:
        topFastest:
          type: array
          items:
            $ref: '#/components/schemas/RacingTorrent'
          description: Torrents that completed quickest
        topRatios:
          type: array
          items:
            $ref: '#/components/schemas/RacingTorrent'
          description: Torrents with highest ratio
        bottomRatios:
          type: array
          items:
            $ref: '#/components/schemas/RacingTorrent'
          description: Torrents with lowest ratio
        trackerStats:
          $ref: '#/components/schemas/TrackerStats'
        lastUpdated:
          type: string
          format: date-time
=======
    LatestVersionResponse:
      type: object
      description: Information about the latest available version when an update is available
      required:
        - tag_name
        - html_url
        - published_at
      properties:
        tag_name:
          type: string
          description: The version tag (e.g., "v1.2.3")
          example: "v1.2.3"
        name:
          type: string
          nullable: true
          description: The release name/title
          example: "qui v1.2.3 - Bug fixes and improvements"
        html_url:
          type: string
          format: uri
          description: URL to the GitHub release page
          example: "https://github.com/autobrr/qui/releases/tag/v1.2.3"
        published_at:
          type: string
          format: date-time
          description: When the release was published
          example: "2025-09-23T10:30:00Z"
>>>>>>> 38ba3bee

tags:
  - name: Authentication
    description: User authentication and session management
  - name: API Keys
    description: API key management
  - name: Client API Keys
    description: Client API key management for external applications
  - name: Instances
    description: qBittorrent instance management
  - name: Torrents
    description: Torrent operations
  - name: Torrent Details
    description: Individual torrent information
  - name: Categories
    description: Category management
  - name: Tags
    description: Tag management
  - name: Theme Licenses
    description: Theme license management (optional feature)<|MERGE_RESOLUTION|>--- conflicted
+++ resolved
@@ -1703,7 +1703,34 @@
         savePath:
           type: string
 
-<<<<<<< HEAD
+    LatestVersionResponse:
+      type: object
+      description: Information about the latest available version when an update is available
+      required:
+        - tag_name
+        - html_url
+        - published_at
+      properties:
+        tag_name:
+          type: string
+          description: The version tag (e.g., "v1.2.3")
+          example: "v1.2.3"
+        name:
+          type: string
+          nullable: true
+          description: The release name/title
+          example: "qui v1.2.3 - Bug fixes and improvements"
+        html_url:
+          type: string
+          format: uri
+          description: URL to the GitHub release page
+          example: "https://github.com/autobrr/qui/releases/tag/v1.2.3"
+        published_at:
+          type: string
+          format: date-time
+          description: When the release was published
+          example: "2025-09-23T10:30:00Z"
+
     RacingTorrent:
       type: object
       properties:
@@ -1797,35 +1824,6 @@
         lastUpdated:
           type: string
           format: date-time
-=======
-    LatestVersionResponse:
-      type: object
-      description: Information about the latest available version when an update is available
-      required:
-        - tag_name
-        - html_url
-        - published_at
-      properties:
-        tag_name:
-          type: string
-          description: The version tag (e.g., "v1.2.3")
-          example: "v1.2.3"
-        name:
-          type: string
-          nullable: true
-          description: The release name/title
-          example: "qui v1.2.3 - Bug fixes and improvements"
-        html_url:
-          type: string
-          format: uri
-          description: URL to the GitHub release page
-          example: "https://github.com/autobrr/qui/releases/tag/v1.2.3"
-        published_at:
-          type: string
-          format: date-time
-          description: When the release was published
-          example: "2025-09-23T10:30:00Z"
->>>>>>> 38ba3bee
 
 tags:
   - name: Authentication
