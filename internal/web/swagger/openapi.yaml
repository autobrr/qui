--- conflicted
+++ resolved
@@ -832,66 +832,6 @@
                 items:
                   $ref: '#/components/schemas/TorrentFile'
 
-<<<<<<< HEAD
-  /api/instances/{instanceId}/torrents/economy:
-    get:
-      tags:
-        - Economy
-      summary: Get economy analysis
-      description: Get complete economy analysis for an instance
-      parameters:
-        - $ref: '#/components/parameters/instanceId'
-      responses:
-        '200':
-          description: Economy analysis
-          content:
-            application/json:
-              schema:
-                $ref: '#/components/schemas/EconomyAnalysis'
-
-  /api/instances/{instanceId}/torrents/economy/stats:
-    get:
-      tags:
-        - Economy
-      summary: Get economy statistics
-      description: Get aggregated economy statistics for an instance
-      parameters:
-        - $ref: '#/components/parameters/instanceId'
-      responses:
-        '200':
-          description: Economy statistics
-          content:
-            application/json:
-              schema:
-                $ref: '#/components/schemas/EconomyStats'
-
-  /api/instances/{instanceId}/torrents/economy/top-valuable:
-    get:
-      tags:
-        - Economy
-      summary: Get top valuable torrents
-      description: Get the most valuable torrents by economy score
-      parameters:
-        - $ref: '#/components/parameters/instanceId'
-        - name: limit
-          in: query
-          description: Maximum number of torrents to return
-          required: false
-          schema:
-            type: integer
-            minimum: 1
-            maximum: 100
-            default: 20
-      responses:
-        '200':
-          description: List of top valuable torrents
-          content:
-            application/json:
-              schema:
-                type: array
-                items:
-                  $ref: '#/components/schemas/EconomyScore'
-=======
   /api/instances/{instanceId}/torrents/{hash}/peers:
     get:
       tags:
@@ -993,7 +933,65 @@
       responses:
         '200':
           description: Peers banned successfully
->>>>>>> 38ba3bee
+
+  /api/instances/{instanceId}/torrents/economy:
+    get:
+      tags:
+        - Economy
+      summary: Get economy analysis
+      description: Get complete economy analysis for an instance
+      parameters:
+        - $ref: '#/components/parameters/instanceId'
+      responses:
+        '200':
+          description: Economy analysis
+          content:
+            application/json:
+              schema:
+                $ref: '#/components/schemas/EconomyAnalysis'
+
+  /api/instances/{instanceId}/torrents/economy/stats:
+    get:
+      tags:
+        - Economy
+      summary: Get economy statistics
+      description: Get aggregated economy statistics for an instance
+      parameters:
+        - $ref: '#/components/parameters/instanceId'
+      responses:
+        '200':
+          description: Economy statistics
+          content:
+            application/json:
+              schema:
+                $ref: '#/components/schemas/EconomyStats'
+
+  /api/instances/{instanceId}/torrents/economy/top-valuable:
+    get:
+      tags:
+        - Economy
+      summary: Get top valuable torrents
+      description: Get the most valuable torrents by economy score
+      parameters:
+        - $ref: '#/components/parameters/instanceId'
+        - name: limit
+          in: query
+          description: Maximum number of torrents to return
+          required: false
+          schema:
+            type: integer
+            minimum: 1
+            maximum: 100
+            default: 20
+      responses:
+        '200':
+          description: List of top valuable torrents
+          content:
+            application/json:
+              schema:
+                type: array
+                items:
+                  $ref: '#/components/schemas/EconomyScore'
 
   /api/instances/{instanceId}/categories:
     get:
@@ -1708,7 +1706,34 @@
         savePath:
           type: string
 
-<<<<<<< HEAD
+    LatestVersionResponse:
+      type: object
+      description: Information about the latest available version when an update is available
+      required:
+        - tag_name
+        - html_url
+        - published_at
+      properties:
+        tag_name:
+          type: string
+          description: The version tag (e.g., "v1.2.3")
+          example: "v1.2.3"
+        name:
+          type: string
+          nullable: true
+          description: The release name/title
+          example: "qui v1.2.3 - Bug fixes and improvements"
+        html_url:
+          type: string
+          format: uri
+          description: URL to the GitHub release page
+          example: "https://github.com/autobrr/qui/releases/tag/v1.2.3"
+        published_at:
+          type: string
+          format: date-time
+          description: When the release was published
+          example: "2025-09-23T10:30:00Z"
+
     EconomyScore:
       type: object
       properties:
@@ -1811,35 +1836,6 @@
             items:
               type: string
           description: Map of content hash to duplicate torrent hashes
-=======
-    LatestVersionResponse:
-      type: object
-      description: Information about the latest available version when an update is available
-      required:
-        - tag_name
-        - html_url
-        - published_at
-      properties:
-        tag_name:
-          type: string
-          description: The version tag (e.g., "v1.2.3")
-          example: "v1.2.3"
-        name:
-          type: string
-          nullable: true
-          description: The release name/title
-          example: "qui v1.2.3 - Bug fixes and improvements"
-        html_url:
-          type: string
-          format: uri
-          description: URL to the GitHub release page
-          example: "https://github.com/autobrr/qui/releases/tag/v1.2.3"
-        published_at:
-          type: string
-          format: date-time
-          description: When the release was published
-          example: "2025-09-23T10:30:00Z"
->>>>>>> 38ba3bee
 
 tags:
   - name: Authentication
@@ -1860,5 +1856,6 @@
     description: Tag management
   - name: Theme Licenses
     description: Theme license management (optional feature)
+
   - name: Economy
     description: Torrent economy analysis and scoring