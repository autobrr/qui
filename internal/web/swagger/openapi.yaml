openapi: 3.1.0
info:
  title: qui API
  description: qui API for managing multiple qBittorrent instances
  version: 1.0.0
  license:
    name: GPL-2.0-or-later
    url: https://opensource.org/licenses/GPL-2.0

servers:
  - url: http://localhost:7476
    description: Local development server
  - url: /
    description: Current server

security:
  - ApiKeyAuth: []
  - SessionAuth: []

paths:
  /api/auth/setup:
    post:
      tags:
        - Authentication
      summary: Initial setup
      description: Create the initial admin user (only available before first user is created)
      security: []
      requestBody:
        required: true
        content:
          application/json:
            schema:
              type: object
              required:
                - username
                - password
              properties:
                username:
                  type: string
                  minLength: 1
                password:
                  type: string
                  minLength: 8
                  writeOnly: true
                  description: Password will be hashed and never returned in responses
      responses:
        '201':
          description: Setup completed successfully
          content:
            application/json:
              schema:
                type: object
                properties:
                  message:
                    type: string
                  user:
                    $ref: '#/components/schemas/User'
        '400':
          description: Setup already completed

  /api/auth/login:
    post:
      tags:
        - Authentication
      summary: Login
      description: Authenticate with username and password
      security: []
      requestBody:
        required: true
        content:
          application/json:
            schema:
              type: object
              required:
                - username
                - password
              properties:
                username:
                  type: string
                password:
                  type: string
                  writeOnly: true
                  description: Password will be hashed and never returned in responses
      responses:
        '200':
          description: Login successful
          content:
            application/json:
              schema:
                type: object
                properties:
                  message:
                    type: string
                  user:
                    $ref: '#/components/schemas/User'
        '401':
          description: Invalid credentials

  /api/auth/check-setup:
    get:
      tags:
        - Authentication
      summary: Check setup status
      description: Check if initial setup is required
      security: []
      responses:
        '200':
          description: Setup status
          content:
            application/json:
              schema:
                type: object
                properties:
                  setupRequired:
                    type: boolean

  /api/auth/logout:
    post:
      tags:
        - Authentication
      summary: Logout
      description: End the current session
      responses:
        '200':
          description: Logged out successfully

  /api/auth/me:
    get:
      tags:
        - Authentication
      summary: Get current user
      description: Get information about the authenticated user
      responses:
        '200':
          description: Current user information
          content:
            application/json:
              schema:
                $ref: '#/components/schemas/User'

  /api/auth/change-password:
    put:
      tags:
        - Authentication
      summary: Change password
      description: Change the current user's password
      requestBody:
        required: true
        content:
          application/json:
            schema:
              type: object
              required:
                - currentPassword
                - newPassword
              properties:
                currentPassword:
                  type: string
                  writeOnly: true
                  description: Current password for verification
                newPassword:
                  type: string
                  minLength: 8
                  writeOnly: true
                  description: New password will be hashed and never returned in responses
      responses:
        '200':
          description: Password changed successfully
        '401':
          description: Invalid current password

  /api/api-keys:
    get:
      tags:
        - API Keys
      summary: List API keys
      description: Get all API keys for the current user
      responses:
        '200':
          description: List of API keys
          content:
            application/json:
              schema:
                type: array
                items:
                  $ref: '#/components/schemas/ApiKey'
    post:
      tags:
        - API Keys
      summary: Create API key
      description: Generate a new API key
      requestBody:
        required: true
        content:
          application/json:
            schema:
              type: object
              required:
                - name
              properties:
                name:
                  type: string
                  description: Descriptive name for the API key
      responses:
        '201':
          description: API key created
          content:
            application/json:
              schema:
                type: object
                properties:
                  id:
                    type: integer
                  name:
                    type: string
                  key:
                    type: string
                    description: The API key (only shown once)
                  createdAt:
                    type: string
                    format: date-time
                  message:
                    type: string

  /api/api-keys/{id}:
    delete:
      tags:
        - API Keys
      summary: Delete API key
      description: Revoke an API key
      parameters:
        - name: id
          in: path
          required: true
          schema:
            type: integer
      responses:
        '200':
          description: API key deleted successfully
        '404':
          description: API key not found

  /api/client-api-keys:
    get:
      tags:
        - Client API Keys
      summary: List client API keys
      description: Get all client API keys for external applications
      responses:
        '200':
          description: List of client API keys
          content:
            application/json:
              schema:
                type: array
                items:
                  $ref: '#/components/schemas/ClientApiKey'
    post:
      tags:
        - Client API Keys
      summary: Create client API key
      description: Generate a new client API key for external applications
      requestBody:
        required: true
        content:
          application/json:
            schema:
              type: object
              required:
                - clientName
                - instanceId
              properties:
                clientName:
                  type: string
                  description: Name of the client application (e.g., "Sonarr")
                instanceId:
                  type: integer
                  description: ID of the qBittorrent instance to proxy to
      responses:
        '201':
          description: Client API key created
          content:
            application/json:
              schema:
                type: object
                properties:
                  id:
                    type: integer
                  clientName:
                    type: string
                  instanceId:
                    type: integer
                  key:
                    type: string
                    description: The client API key (only shown once)
                  createdAt:
                    type: string
                    format: date-time
                  message:
                    type: string

  /api/client-api-keys/{id}:
    delete:
      tags:
        - Client API Keys
      summary: Delete client API key
      description: Revoke a client API key
      parameters:
        - name: id
          in: path
          required: true
          schema:
            type: integer
      responses:
        '200':
          description: Client API key deleted successfully
        '404':
          description: Client API key not found

  /api/instances:
    get:
      tags:
        - Instances
      summary: List instances
      description: Get all configured qBittorrent instances
      responses:
        '200':
          description: List of instances
          content:
            application/json:
              schema:
                type: array
                items:
                  $ref: '#/components/schemas/Instance'
    post:
      tags:
        - Instances
      summary: Add instance
      description: Add a new qBittorrent instance
      requestBody:
        required: true
        content:
          application/json:
            schema:
              type: object
              required:
                - name
                - host
                - username
                - password
              properties:
                name:
                  type: string
                host:
                  type: string
                  format: uri
                username:
                  type: string
                password:
                  type: string
                  writeOnly: true
                  description: Password for qBittorrent instance. Will be encrypted and never returned in responses.
                basicUsername:
                  type: string
                  nullable: true
                  description: Optional basic auth username
                basicPassword:
                  type: string
                  nullable: true
                  writeOnly: true
                  description: Optional basic auth password. Will be encrypted and never returned in responses.
                tlsSkipVerify:
                  type: boolean
                  description: Set to true to disable TLS certificate verification (for trusted self-signed certificates).
      responses:
        '201':
          description: Instance created
          content:
            application/json:
              schema:
                $ref: '#/components/schemas/Instance'

  /api/instances/{instanceId}:
    put:
      tags:
        - Instances
      summary: Update instance
      description: Update instance configuration
      parameters:
        - $ref: '#/components/parameters/instanceId'
      requestBody:
        required: true
        content:
          application/json:
            schema:
              type: object
              properties:
                name:
                  type: string
                host:
                  type: string
                  format: uri
                username:
                  type: string
                password:
                  type: string
                  writeOnly: true
                  description: Password for qBittorrent instance. Optional for updates - only updates if provided and not masked.
                basicUsername:
                  type: string
                  nullable: true
                  description: Optional basic auth username
                basicPassword:
                  type: string
                  nullable: true
                  writeOnly: true
                  description: Optional basic auth password. For updates - provide new password to update, omit field to keep existing, or empty string to remove basic auth.
                tlsSkipVerify:
                  type: boolean
                  description: Set to true to disable TLS certificate verification (for trusted self-signed certificates).
      responses:
        '200':
          description: Instance updated
    delete:
      tags:
        - Instances
      summary: Delete instance
      description: Remove a qBittorrent instance
      parameters:
        - $ref: '#/components/parameters/instanceId'
      responses:
        '204':
          description: Instance deleted
        '404':
          description: Instance not found

  /api/instances/{instanceId}/test:
    post:
      tags:
        - Instances
      summary: Test connection
      description: Test connection to a qBittorrent instance
      parameters:
        - $ref: '#/components/parameters/instanceId'
      responses:
        '200':
          description: Connection successful
        '503':
          description: Connection failed


  /api/instances/{instanceId}/capabilities:
    get:
      tags:
        - Instances
      summary: Get instance capabilities
      description: Retrieve lightweight capability metadata for a qBittorrent instance.
      parameters:
        - $ref: '#/components/parameters/instanceId'
      responses:
        '200':
          description: Instance capabilities
          content:
            application/json:
              schema:
                $ref: '#/components/schemas/InstanceCapabilities'
        '400':
          description: Invalid instance ID
        '503':
          description: Instance unavailable


  /api/instances/{instanceId}/torrents:
    get:
      tags:
        - Torrents
      summary: List torrents
      description: Get paginated list of torrents
      parameters:
        - $ref: '#/components/parameters/instanceId'
        - name: page
          in: query
          schema:
            type: integer
            default: 0
        - name: limit
          in: query
          schema:
            type: integer
            default: 500
            maximum: 2000
        - name: sort
          in: query
          schema:
            type: string
            enum: [name, size, progress, priority, added_on]
        - name: order
          in: query
          schema:
            type: string
            enum: [asc, desc]
            default: desc
        - name: search
          in: query
          schema:
            type: string
        - name: filters
          in: query
          schema:
            type: string
            description: JSON object with filter criteria
      responses:
        '200':
          description: Paginated torrent list
          content:
            application/json:
              schema:
                type: object
                properties:
                  torrents:
                    type: array
                    items:
                      $ref: '#/components/schemas/Torrent'
                  total:
                    type: integer
                  page:
                    type: integer
                  limit:
                    type: integer
    post:
      tags:
        - Torrents
      summary: Add torrent
      description: Add a new torrent via file upload or magnet link
      parameters:
        - $ref: '#/components/parameters/instanceId'
      requestBody:
        required: true
        content:
          multipart/form-data:
            schema:
              type: object
              properties:
                torrentFile:
                  type: string
                  format: binary
                urls:
                  type: array
                  items:
                    type: string
                category:
                  type: string
                tags:
                  type: array
                  items:
                    type: string
                startPaused:
                  type: boolean
                savePath:
                  type: string
      responses:
        '201':
          description: Torrent added successfully


  /api/instances/{instanceId}/torrents/bulk-action:
    post:
      tags:
        - Torrents
      summary: Bulk torrent action
      description: Perform bulk actions on multiple torrents
      parameters:
        - $ref: '#/components/parameters/instanceId'
      requestBody:
        required: true
        content:
          application/json:
            schema:
              type: object
              required:
                - action
              properties:
                hashes:
                  type: array
                  items:
                    type: string
                  description: Specific torrent hashes to target. Required unless selectAll is true.
                selectAll:
                  type: boolean
                  description: Apply the action to all torrents matching the provided filters.
                filters:
                  type: object
                  description: Filter criteria used when selectAll is true.
                  properties:
                    status:
                      type: array
                      items:
                        type: string
                    categories:
                      type: array
                      items:
                        type: string
                    tags:
                      type: array
                      items:
                        type: string
                    trackers:
                      type: array
                      items:
                        type: string
                search:
                  type: string
                  description: Optional search query applied when selectAll is true.
                excludeHashes:
                  type: array
                  items:
                    type: string
                  description: Hashes to exclude when selectAll is true.
                action:
                  type: string
                  description: Bulk action to perform on the selected torrents.
                  enum:
                    - pause
                    - resume
                    - delete
                    - deleteWithFiles
                    - recheck
                    - reannounce
                    - increasePriority
                    - decreasePriority
                    - topPriority
                    - bottomPriority
                    - addTags
                    - removeTags
                    - setTags
                    - setCategory
                    - toggleAutoTMM
                    - setShareLimit
                    - setUploadLimit
                    - setDownloadLimit
                    - setLocation
                    - editTrackers
                    - addTrackers
                    - removeTrackers
                deleteFiles:
                  type: boolean
                  description: Only for delete action
                tags:
                  type: string
                  description: Comma-separated list of tags for tag-related actions.
                category:
                  type: string
                  description: Category name for setCategory action.
                enable:
                  type: boolean
                  description: Enable or disable Automatic Torrent Management for toggleAutoTMM.
                ratioLimit:
                  type: number
                  format: float
                  description: Ratio limit for setShareLimit action.
                seedingTimeLimit:
                  type: integer
                  format: int64
                  description: Seeding time limit (minutes) for setShareLimit action.
                inactiveSeedingTimeLimit:
                  type: integer
                  format: int64
                  description: Inactive seeding time limit (minutes) for setShareLimit action.
                uploadLimit:
                  type: integer
                  format: int64
                  description: Upload speed limit in KB/s for setUploadLimit action.
                downloadLimit:
                  type: integer
                  format: int64
                  description: Download speed limit in KB/s for setDownloadLimit action.
                location:
                  type: string
                  description: Destination path for setLocation action.
                trackerOldURL:
                  type: string
                  description: Existing tracker URL to replace for editTrackers action.
                trackerNewURL:
                  type: string
                  description: Replacement tracker URL for editTrackers action.
                trackerURLs:
                  type: string
                  description: Newline-separated tracker URLs for addTrackers/removeTrackers actions.
      responses:
        '200':
          description: Action performed successfully


  /api/instances/{instanceId}/torrents/{hash}/export:
    get:
      tags:
        - Torrent Details
      summary: Export torrent file
      description: Download the .torrent file for a specific torrent
      parameters:
        - $ref: '#/components/parameters/instanceId'
        - $ref: '#/components/parameters/hash'
      responses:
        '200':
          description: Torrent file
          content:
            application/x-bittorrent:
              schema:
                type: string
                format: binary
        '400':
          description: Invalid request
        '500':
          description: Failed to export torrent

  /api/instances/{instanceId}/torrents/{hash}/properties:
    get:
      tags:
        - Torrent Details
      summary: Get torrent properties
      description: Get detailed properties of a torrent
      parameters:
        - $ref: '#/components/parameters/instanceId'
        - $ref: '#/components/parameters/hash'
      responses:
        '200':
          description: Torrent properties
          content:
            application/json:
              schema:
                $ref: '#/components/schemas/TorrentProperties'

  /api/instances/{instanceId}/torrents/{hash}/trackers:
    get:
      tags:
        - Torrent Details
      summary: Get torrent trackers
      description: Get list of trackers for a torrent
      parameters:
        - $ref: '#/components/parameters/instanceId'
        - $ref: '#/components/parameters/hash'
      responses:
        '200':
          description: List of trackers
          content:
            application/json:
              schema:
                type: array
                items:
                  $ref: '#/components/schemas/Tracker'
    put:
      tags:
        - Torrent Details
      summary: Edit torrent tracker
      description: Edit a tracker URL for a torrent
      parameters:
        - $ref: '#/components/parameters/instanceId'
        - $ref: '#/components/parameters/hash'
      requestBody:
        required: true
        content:
          application/json:
            schema:
              type: object
              required:
                - oldURL
                - newURL
              properties:
                oldURL:
                  type: string
                  description: The current tracker URL to replace
                newURL:
                  type: string
                  description: The new tracker URL
      responses:
        '200':
          description: Tracker edited successfully
        '400':
          description: Invalid request
        '500':
          description: Failed to edit tracker
    post:
      tags:
        - Torrent Details
      summary: Add torrent trackers
      description: Add new trackers to a torrent
      parameters:
        - $ref: '#/components/parameters/instanceId'
        - $ref: '#/components/parameters/hash'
      requestBody:
        required: true
        content:
          application/json:
            schema:
              type: object
              required:
                - urls
              properties:
                urls:
                  type: string
                  description: Newline-separated list of tracker URLs to add
      responses:
        '200':
          description: Trackers added successfully
        '400':
          description: Invalid request
        '500':
          description: Failed to add trackers
    delete:
      tags:
        - Torrent Details
      summary: Remove torrent trackers
      description: Remove trackers from a torrent
      parameters:
        - $ref: '#/components/parameters/instanceId'
        - $ref: '#/components/parameters/hash'
      requestBody:
        required: true
        content:
          application/json:
            schema:
              type: object
              required:
                - urls
              properties:
                urls:
                  type: string
                  description: Newline-separated list of tracker URLs to remove
      responses:
        '200':
          description: Trackers removed successfully
        '400':
          description: Invalid request
        '500':
          description: Failed to remove trackers

  /api/instances/{instanceId}/torrents/{hash}/files:
    get:
      tags:
        - Torrent Details
      summary: Get torrent files
      description: Get list of files in a torrent
      parameters:
        - $ref: '#/components/parameters/instanceId'
        - $ref: '#/components/parameters/hash'
      responses:
        '200':
          description: List of files
          content:
            application/json:
              schema:
                type: array
                items:
                  $ref: '#/components/schemas/TorrentFile'

  /api/instances/{instanceId}/torrents/{hash}/rename:
    put:
      tags:
        - Torrent Details
      summary: Rename torrent
      description: Update the display name for a torrent
      parameters:
        - $ref: '#/components/parameters/instanceId'
        - $ref: '#/components/parameters/hash'
      requestBody:
        required: true
        content:
          application/json:
            schema:
              type: object
              required:
                - name
              properties:
                name:
                  type: string
                  description: New name to assign to the torrent
      responses:
        '200':
          description: Torrent renamed successfully
        '400':
          description: Invalid request
        '500':
          description: Failed to rename torrent

  /api/instances/{instanceId}/torrents/{hash}/rename-file:
    put:
      tags:
        - Torrent Details
      summary: Rename torrent file
      description: Rename a specific file within a torrent
      parameters:
        - $ref: '#/components/parameters/instanceId'
        - $ref: '#/components/parameters/hash'
      requestBody:
        required: true
        content:
          application/json:
            schema:
              type: object
              required:
                - oldPath
                - newPath
              properties:
                oldPath:
                  type: string
                  description: Existing relative path of the file inside the torrent
                newPath:
                  type: string
                  description: New relative path (including file name) to apply
      responses:
        '200':
          description: Torrent file renamed successfully
        '400':
          description: Invalid request
        '500':
          description: Failed to rename torrent file

  /api/instances/{instanceId}/torrents/{hash}/rename-folder:
    put:
      tags:
        - Torrent Details
      summary: Rename torrent folder
      description: Rename a folder within a torrent
      parameters:
        - $ref: '#/components/parameters/instanceId'
        - $ref: '#/components/parameters/hash'
      requestBody:
        required: true
        content:
          application/json:
            schema:
              type: object
              required:
                - oldPath
                - newPath
              properties:
                oldPath:
                  type: string
                  description: Existing folder path relative to the torrent root
                newPath:
                  type: string
                  description: New folder path (relative) to apply
      responses:
        '200':
          description: Torrent folder renamed successfully
        '400':
          description: Invalid request
        '500':
          description: Failed to rename torrent folder

  /api/instances/{instanceId}/torrents/{hash}/peers:
    get:
      tags:
        - Torrent Details
      summary: Get torrent peers
      description: Get list of peers for a torrent
      parameters:
        - $ref: '#/components/parameters/instanceId'
        - $ref: '#/components/parameters/hash'
      responses:
        '200':
          description: List of peers
          content:
            application/json:
              schema:
                type: array
                items:
                  type: object
                  properties:
                    ip:
                      type: string
                    port:
                      type: integer
                    client:
                      type: string
                    progress:
                      type: number
                    dlSpeed:
                      type: integer
                    upSpeed:
                      type: integer
                    downloaded:
                      type: integer
                    uploaded:
                      type: integer
                    connection:
                      type: string
                    flags:
                      type: string
                    flagsDesc:
                      type: string
                    relevance:
                      type: number

  /api/instances/{instanceId}/torrents/add-peers:
    post:
      tags:
        - Torrents
      summary: Add peers to torrents
      description: Add peers to one or more torrents
      parameters:
        - $ref: '#/components/parameters/instanceId'
      requestBody:
        required: true
        content:
          application/json:
            schema:
              type: object
              required:
                - hashes
                - peers
              properties:
                hashes:
                  type: array
                  items:
                    type: string
                  description: List of torrent hashes
                peers:
                  type: array
                  items:
                    type: string
                  description: List of peers in host:port format
      responses:
        '200':
          description: Peers added successfully

  /api/instances/{instanceId}/torrents/ban-peers:
    post:
      tags:
        - Torrents
      summary: Ban peers permanently
      description: Ban peers from connecting to the client
      parameters:
        - $ref: '#/components/parameters/instanceId'
      requestBody:
        required: true
        content:
          application/json:
            schema:
              type: object
              required:
                - peers
              properties:
                peers:
                  type: array
                  items:
                    type: string
                  description: List of peer IPs to ban
      responses:
        '200':
          description: Peers banned successfully

  /api/instances/{instanceId}/torrent-creator:
    post:
      tags:
        - Torrents
      summary: Create torrent
      description: Create a new torrent file from a source path. Requires qBittorrent v5.0.0 or later.
      parameters:
        - $ref: '#/components/parameters/instanceId'
      requestBody:
        required: true
        content:
          application/json:
            schema:
              type: object
              required:
                - sourcePath
              properties:
                sourcePath:
                  type: string
                  description: Path to the source file or directory
                torrentFilePath:
                  type: string
                  description: Custom path for saving the torrent file
                private:
                  type: boolean
                  description: Create a private torrent
                format:
                  type: string
                  enum: [v1, v2, hybrid]
                  description: Torrent format
                optimizeAlignment:
                  type: boolean
                  description: Optimize piece alignment
                paddedFileSizeLimit:
                  type: integer
                  description: Padded file size limit
                pieceSize:
                  type: integer
                  description: Piece size in bytes
                comment:
                  type: string
                  description: Comment for the torrent
                source:
                  type: string
                  description: Source string for the torrent
                trackers:
                  type: array
                  items:
                    type: string
                  description: List of tracker URLs
                urlSeeds:
                  type: array
                  items:
                    type: string
                  description: List of URL seeds
                startSeeding:
                  type: boolean
                  description: Start seeding after creation
      responses:
        '201':
          description: Torrent creation task created successfully
          content:
            application/json:
              schema:
                type: object
                properties:
                  taskID:
                    type: string
                  sourcePath:
                    type: string
                  status:
                    type: string
                  timeAdded:
                    type: string
        '400':
          description: Invalid request or unsupported qBittorrent version
        '409':
          description: Too many active torrent creation tasks

  /api/instances/{instanceId}/torrent-creator/status:
    get:
      tags:
        - Torrents
      summary: Get torrent creation status
      description: Get status of torrent creation tasks. Query parameter taskID can be used to filter by specific task.
      parameters:
        - $ref: '#/components/parameters/instanceId'
        - name: taskID
          in: query
          schema:
            type: string
          description: Optional task ID to filter by
      responses:
        '200':
          description: List of torrent creation tasks
          content:
            application/json:
              schema:
                type: array
                items:
                  type: object
                  properties:
                    taskID:
                      type: string
                    sourcePath:
                      type: string
                    torrentFilePath:
                      type: string
                    pieceSize:
                      type: integer
                    private:
                      type: boolean
                    format:
                      type: string
                    status:
                      type: string
                    timeAdded:
                      type: string
                    timeStarted:
                      type: string
                    timeFinished:
                      type: string
                    progress:
                      type: number
                    errorMessage:
                      type: string
        '400':
          description: Invalid request or unsupported qBittorrent version
        '404':
          description: Torrent creation task not found

  /api/instances/{instanceId}/torrent-creator/count:
    get:
      tags:
        - Torrents
      summary: Get active torrent creation task count
      description: Get the number of active (running or queued) torrent creation tasks.
      parameters:
        - $ref: '#/components/parameters/instanceId'
      responses:
        '200':
          description: Active torrent creation task count
          content:
            application/json:
              schema:
                type: object
                properties:
                  count:
                    type: integer
                    description: Number of active torrent creation tasks
        '400':
          description: Invalid instance ID

  /api/instances/{instanceId}/torrent-creator/{taskID}:
    delete:
      tags:
        - Torrents
      summary: Delete torrent creation task
      description: Delete a torrent creation task
      parameters:
        - $ref: '#/components/parameters/instanceId'
        - name: taskID
          in: path
          required: true
          schema:
            type: string
          description: Task ID to delete
      responses:
        '200':
          description: Torrent creation task deleted successfully
        '400':
          description: Invalid request or unsupported qBittorrent version
        '404':
          description: Torrent creation task not found

  /api/instances/{instanceId}/torrent-creator/{taskID}/file:
    get:
      tags:
        - Torrents
      summary: Download created torrent file
      description: Download the torrent file for a completed torrent creation task
      parameters:
        - $ref: '#/components/parameters/instanceId'
        - name: taskID
          in: path
          required: true
          schema:
            type: string
          description: Task ID of the completed torrent
      responses:
        '200':
          description: Torrent file downloaded successfully
          content:
            application/x-bittorrent:
              schema:
                type: string
                format: binary
        '400':
          description: Invalid request or unsupported qBittorrent version
        '404':
          description: Torrent creation task not found
        '409':
          description: Torrent creation is still in progress or failed

  /api/instances/{instanceId}/categories:
    get:
      tags:
        - Categories
      summary: List categories
      description: Get all categories
      parameters:
        - $ref: '#/components/parameters/instanceId'
      responses:
        '200':
          description: List of categories
          content:
            application/json:
              schema:
                type: array
                items:
                  $ref: '#/components/schemas/Category'
    post:
      tags:
        - Categories
      summary: Create category
      description: Create a new category
      parameters:
        - $ref: '#/components/parameters/instanceId'
      requestBody:
        required: true
        content:
          application/json:
            schema:
              type: object
              required:
                - name
              properties:
                name:
                  type: string
                savePath:
                  type: string
      responses:
        '201':
          description: Category created
    put:
      tags:
        - Categories
      summary: Edit category
      description: Edit an existing category
      parameters:
        - $ref: '#/components/parameters/instanceId'
      requestBody:
        required: true
        content:
          application/json:
            schema:
              type: object
              required:
                - name
              properties:
                name:
                  type: string
                savePath:
                  type: string
      responses:
        '200':
          description: Category updated
    delete:
      tags:
        - Categories
      summary: Delete categories
      description: Delete one or more categories
      parameters:
        - $ref: '#/components/parameters/instanceId'
      requestBody:
        required: true
        content:
          application/json:
            schema:
              type: object
              required:
                - categories
              properties:
                categories:
                  type: array
                  items:
                    type: string
      responses:
        '200':
          description: Categories deleted

  /api/instances/{instanceId}/tags:
    get:
      tags:
        - Tags
      summary: List tags
      description: Get all tags
      parameters:
        - $ref: '#/components/parameters/instanceId'
      responses:
        '200':
          description: List of tags
          content:
            application/json:
              schema:
                type: array
                items:
                  type: string
    post:
      tags:
        - Tags
      summary: Create tags
      description: Create new tags
      parameters:
        - $ref: '#/components/parameters/instanceId'
      requestBody:
        required: true
        content:
          application/json:
            schema:
              type: object
              required:
                - tags
              properties:
                tags:
                  type: array
                  items:
                    type: string
      responses:
        '201':
          description: Tags created
    delete:
      tags:
        - Tags
      summary: Delete tags
      description: Delete one or more tags
      parameters:
        - $ref: '#/components/parameters/instanceId'
      requestBody:
        required: true
        content:
          application/json:
            schema:
              type: object
              required:
                - tags
              properties:
                tags:
                  type: array
                  items:
                    type: string
      responses:
        '200':
          description: Tags deleted

  /api/instances/{instanceId}/trackers:
    get:
      tags:
        - Trackers
      summary: List active trackers
      description: Get active tracker domains and representative tracker URLs for an instance
      parameters:
        - $ref: '#/components/parameters/instanceId'
      responses:
        '200':
          description: Active tracker domains mapped to a tracker URL
          content:
            application/json:
              schema:
                type: object
                additionalProperties:
                  type: string
        '400':
          description: Invalid instance ID
        '500':
          description: Failed to get active trackers

  /api/instances/{instanceId}/preferences:
    get:
      tags:
        - Instances
      summary: Get instance preferences
      description: Get qBittorrent instance preferences/settings
      parameters:
        - $ref: '#/components/parameters/instanceId'
      responses:
        '200':
          description: Instance preferences
          content:
            application/json:
              schema:
                type: object
                description: qBittorrent preferences object with various settings
    patch:
      tags:
        - Instances
      summary: Update instance preferences
      description: Update qBittorrent instance preferences/settings
      parameters:
        - $ref: '#/components/parameters/instanceId'
      requestBody:
        required: true
        content:
          application/json:
            schema:
              type: object
              description: Partial preferences object with settings to update
      responses:
        '200':
          description: Preferences updated successfully

  /api/instances/{instanceId}/alternative-speed-limits:
    get:
      tags:
        - Instances
      summary: Get alternative speed limits status
      description: Get current status of alternative speed limits (turtle mode)
      parameters:
        - $ref: '#/components/parameters/instanceId'
      responses:
        '200':
          description: Alternative speed limits status
          content:
            application/json:
              schema:
                type: object
                properties:
                  enabled:
                    type: boolean
                    description: Whether alternative speed limits are currently enabled

  /api/instances/{instanceId}/alternative-speed-limits/toggle:
    post:
      tags:
        - Instances
      summary: Toggle alternative speed limits
      description: Toggle alternative speed limits (turtle mode) on/off
      parameters:
        - $ref: '#/components/parameters/instanceId'
      responses:
        '200':
          description: Alternative speed limits toggled successfully
          content:
            application/json:
              schema:
                type: object
                properties:
                  enabled:
                    type: boolean
                    description: New status of alternative speed limits

  /api/license/activate:
    post:
      tags:
        - Licenses
      summary: Activate license
      description: Activate a license key and store it for the current user
      requestBody:
        required: true
        content:
          application/json:
            schema:
              type: object
              required:
                - licenseKey
              properties:
                licenseKey:
                  type: string
      responses:
        '200':
          description: License activated successfully
          content:
            application/json:
              schema:
                type: object
                properties:
                  valid:
                    type: boolean
                  productName:
                    type: string
                  expiresAt:
                    type: string
                    format: date-time
                  message:
                    type: string
                  error:
                    type: string
                    nullable: true
        '400':
          description: Invalid request payload
        '403':
          description: License activation failed

  /api/license/validate:
    post:
      tags:
        - Licenses
      summary: Validate license
      description: Validate a license key and ensure it remains active
      requestBody:
        required: true
        content:
          application/json:
            schema:
              type: object
              required:
                - licenseKey
              properties:
                licenseKey:
                  type: string
      responses:
        '200':
          description: License validated successfully
          content:
            application/json:
              schema:
                type: object
                properties:
                  valid:
                    type: boolean
                  productName:
                    type: string
                  expiresAt:
                    type: string
                    format: date-time
                  message:
                    type: string
                  error:
                    type: string
                    nullable: true
        '400':
          description: Invalid request payload
        '403':
          description: License validation failed
        '404':
          description: License not found

  /api/license/licensed:
    get:
      tags:
        - Licenses
      summary: Check premium access
      description: Check if any active licenses grant premium access
      responses:
        '200':
          description: Premium access status
          content:
            application/json:
              schema:
                type: object
                properties:
                  hasPremiumAccess:
                    type: boolean

  /api/license/licenses:
    get:
      tags:
        - Licenses
      summary: List licenses
      description: List all stored licenses
      responses:
        '200':
          description: Licenses retrieved
          content:
            application/json:
              schema:
                type: array
                items:
                  type: object
                  properties:
                    licenseKey:
                      type: string
                    productName:
                      type: string
                    status:
                      type: string
                    createdAt:
                      type: string
                      format: date-time

  /api/license/{licenseKey}:
    delete:
      tags:
        - Licenses
      summary: Delete license
      description: Remove a stored license
      parameters:
        - name: licenseKey
          in: path
          required: true
          schema:
            type: string
      responses:
        '200':
          description: License deleted successfully
        '400':
          description: Invalid license key

  /api/license/refresh:
    post:
      tags:
        - Licenses
      summary: Refresh licenses
      description: Refresh all stored licenses from the licensing service
      responses:
        '200':
          description: Licenses refreshed successfully
          content:
            application/json:
              schema:
                type: object
                properties:
                  message:
                    type: string
        '500':
          description: Failed to refresh licenses

  /api/tracker-icons:
    get:
      tags:
        - Tracker Icons
      summary: List tracker icons
      description: Retrieve cached tracker favicons as data URLs keyed by tracker hostname
      responses:
        '200':
          description: Cached tracker icons
          content:
            application/json:
              schema:
                type: object
                additionalProperties:
                  type: string
                  description: Base64-encoded PNG data URL for the tracker favicon
        '500':
          description: Failed to list tracker icons

  /api/version/latest:
    get:
      tags:
        - System
      summary: Check for latest version
      description: Check if a newer version of qui is available
      responses:
        '200':
          description: Update available - newer version found
          content:
            application/json:
              schema:
                $ref: '#/components/schemas/LatestVersionResponse'
        '204':
          description: No update available - current version is latest

  /health:
    get:
      tags:
        - System
      summary: Health check
      description: Check if the API is healthy and responding
      security: []
      responses:
        '200':
          description: Service is healthy
          content:
            application/json:
              schema:
                type: object
                properties:
                  status:
                    type: string
                    example: "ok"

  /healthz/readiness:
    get:
      tags:
        - System
      summary: Readiness probe
      description: Check if the service and its dependencies are ready to receive traffic
      security: []
      responses:
        '200':
          description: Service ready
        '503':
          description: Service not ready

  /healthz/liveness:
    get:
      tags:
        - System
      summary: Liveness probe
      description: Simple liveness check to confirm the service is running
      security: []
      responses:
        '200':
          description: Service is alive


components:
  securitySchemes:
    ApiKeyAuth:
      type: apiKey
      in: header
      name: X-API-Key
      description: API key for authentication
    SessionAuth:
      type: apiKey
      in: cookie
      name: user_session
      description: Session cookie authentication

  parameters:
    instanceId:
      name: instanceId
      in: path
      required: true
      schema:
        type: integer
      description: qBittorrent instance ID
    hash:
      name: hash
      in: path
      required: true
      schema:
        type: string
      description: Torrent hash

  schemas:
    User:
      type: object
      properties:
        id:
          type: integer
        username:
          type: string

    ApiKey:
      type: object
      properties:
        id:
          type: integer
        name:
          type: string
        createdAt:
          type: string
          format: date-time
        lastUsedAt:
          type: string
          format: date-time
          nullable: true

    ClientApiKey:
      type: object
      properties:
        id:
          type: integer
        clientName:
          type: string
          description: Name of the client application
        instanceId:
          type: integer
          description: ID of the qBittorrent instance
        instanceName:
          type: string
          description: Name of the qBittorrent instance
        createdAt:
          type: string
          format: date-time
        lastUsedAt:
          type: string
          format: date-time
          nullable: true

    Instance:
      type: object
      properties:
        id:
          type: integer
        name:
          type: string
        host:
          type: string
          format: uri
        username:
          type: string
        password:
          type: string
          description: Always masked with asterisks in responses. Only used for input.
          readOnly: true
        basic_username:
          type: string
          nullable: true
        basic_password:
          type: string
          description: Always masked with asterisks in responses. Only used for input.
          readOnly: true
          nullable: true
        is_active:
          type: boolean
        last_connected_at:
          type: string
          format: date-time
          nullable: true
        created_at:
          type: string
          format: date-time
        updated_at:
          type: string
          format: date-time
        connected:
          type: boolean
          description: Current connection status
        connectionError:
          type: string
          description: Error message if connection failed
        hasDecryptionError:
          type: boolean
          description: Whether there's a password decryption error
        tlsSkipVerify:
          type: boolean
          description: When true, TLS certificate errors from the upstream qBittorrent instance are ignored.


    InstanceCapabilities:
      type: object
      properties:
        supportsTorrentCreation:
          type: boolean
          description: Whether the instance supports creating torrents via the Web API.
        supportsSetTags:
          type: boolean
          description: Whether the instance supports replacing tags on torrents.
<<<<<<< HEAD
        supportsRenameTorrent:
          type: boolean
          description: Whether the instance supports renaming torrents (requires WebAPI 2.0.0+, qBittorrent 4.1.0+).
        supportsRenameFile:
          type: boolean
          description: Whether the instance supports renaming files within torrents (requires WebAPI 2.6.0+, qBittorrent 4.3.0+).
        supportsRenameFolder:
          type: boolean
          description: Whether the instance supports renaming folders within torrents (requires WebAPI 2.8.4+, qBittorrent 4.4.0+).
=======
        supportsTrackerHealth:
          type: boolean
          description: Whether the instance exposes tracker health metadata (unregistered/tracker down states).
        supportsTrackerEditing:
          type: boolean
          description: Whether the instance can edit tracker URLs via the Web API (requires WebAPI v2.3.0+).
>>>>>>> 5a95c55f
        webAPIVersion:
          type: string
          nullable: true
          description: Reported qBittorrent Web API version for the instance.


    Torrent:
      type: object
      properties:
        hash:
          type: string
        name:
          type: string
        size:
          type: integer
        progress:
          type: number
        dlSpeed:
          type: integer
        upSpeed:
          type: integer
        priority:
          type: integer
        numSeeds:
          type: integer
        numLeechs:
          type: integer
        ratio:
          type: number
        eta:
          type: integer
        state:
          type: string
        category:
          type: string
        tags:
          type: array
          items:
            type: string
        addedOn:
          type: integer
        completedOn:
          type: integer
        savePath:
          type: string

    TorrentProperties:
      type: object
      properties:
        totalDownloaded:
          type: integer
        totalUploaded:
          type: integer
        downloadSpeed:
          type: integer
        uploadSpeed:
          type: integer
        eta:
          type: integer
        seedsActual:
          type: integer
        peersActual:
          type: integer
        shareRatio:
          type: number
        uploadLimit:
          type: integer
        downloadLimit:
          type: integer
        totalSize:
          type: integer
        completedSize:
          type: integer
        additionDate:
          type: integer
        completionDate:
          type: integer
        createdBy:
          type: string
        comment:
          type: string

    Tracker:
      type: object
      properties:
        url:
          type: string
        status:
          type: integer
        tier:
          type: integer
        numPeers:
          type: integer
        numSeeds:
          type: integer
        numLeeches:
          type: integer
        msg:
          type: string

    TorrentFile:
      type: object
      properties:
        name:
          type: string
        size:
          type: integer
        progress:
          type: number
        priority:
          type: integer
        isSeed:
          type: boolean
        availability:
          type: number

    Category:
      type: object
      properties:
        name:
          type: string
        savePath:
          type: string

    LatestVersionResponse:
      type: object
      description: Information about the latest available version when an update is available
      required:
        - tag_name
        - html_url
        - published_at
      properties:
        tag_name:
          type: string
          description: The version tag (e.g., "v1.2.3")
          example: "v1.2.3"
        name:
          type: string
          nullable: true
          description: The release name/title
          example: "qui v1.2.3 - Bug fixes and improvements"
        html_url:
          type: string
          format: uri
          description: URL to the GitHub release page
          example: "https://github.com/autobrr/qui/releases/tag/v1.2.3"
        published_at:
          type: string
          format: date-time
          description: When the release was published
          example: "2025-09-23T10:30:00Z"

tags:
  - name: Authentication
    description: User authentication and session management
  - name: API Keys
    description: API key management
  - name: Client API Keys
    description: Client API key management for external applications
  - name: Instances
    description: qBittorrent instance management
  - name: Torrents
    description: Torrent operations
  - name: Torrent Details
    description: Individual torrent information
  - name: Categories
    description: Category management
  - name: Tags
    description: Tag management
  - name: Theme Licenses
    description: Theme license management (optional feature)<|MERGE_RESOLUTION|>--- conflicted
+++ resolved
@@ -1880,7 +1880,12 @@
         supportsSetTags:
           type: boolean
           description: Whether the instance supports replacing tags on torrents.
-<<<<<<< HEAD
+        supportsTrackerHealth:
+          type: boolean
+          description: Whether the instance exposes tracker health metadata (unregistered/tracker down states).
+        supportsTrackerEditing:
+          type: boolean
+          description: Whether the instance can edit tracker URLs via the Web API (requires WebAPI v2.3.0+).
         supportsRenameTorrent:
           type: boolean
           description: Whether the instance supports renaming torrents (requires WebAPI 2.0.0+, qBittorrent 4.1.0+).
@@ -1890,14 +1895,6 @@
         supportsRenameFolder:
           type: boolean
           description: Whether the instance supports renaming folders within torrents (requires WebAPI 2.8.4+, qBittorrent 4.4.0+).
-=======
-        supportsTrackerHealth:
-          type: boolean
-          description: Whether the instance exposes tracker health metadata (unregistered/tracker down states).
-        supportsTrackerEditing:
-          type: boolean
-          description: Whether the instance can edit tracker URLs via the Web API (requires WebAPI v2.3.0+).
->>>>>>> 5a95c55f
         webAPIVersion:
           type: string
           nullable: true
