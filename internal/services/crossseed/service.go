// Copyright (c) 2025, s0up and the autobrr contributors.
// SPDX-License-Identifier: GPL-2.0-or-later

// Package crossseed provides intelligent cross-seeding functionality for torrents.
//
// Key features:
// - Uses moistari/rls parser for robust release name parsing on both torrent names and file names
// - TTL-based caching (5 minutes) of rls parsing results for performance (rls parsing is slow)
// - Fuzzy matching for finding related content (single episodes, season packs, etc.)
// - Metadata enrichment: fills missing group, resolution, codec, source, etc. from season pack torrent names
// - Season pack support: matches individual episodes with season packs and vice versa
// - Partial matching: detects when single episode files are contained within season packs
package crossseed

import (
	"context"
	"encoding/base64"
	"errors"
	"fmt"
	"maps"
	"math"
	"os/exec"
	"runtime"
	"slices"
	"sort"
	"strconv"
	"strings"
	"sync"
	"sync/atomic"
	"time"

	"github.com/autobrr/autobrr/pkg/ttlcache"
	qbt "github.com/autobrr/go-qbittorrent"
	"github.com/moistari/rls"
	"github.com/rs/zerolog/log"

	"github.com/autobrr/qui/internal/models"
	"github.com/autobrr/qui/internal/pkg/timeouts"
	"github.com/autobrr/qui/internal/qbittorrent"
	"github.com/autobrr/qui/internal/services/filesmanager"
	"github.com/autobrr/qui/internal/services/jackett"
)

// instanceProvider captures the instance store methods the service relies on.
type instanceProvider interface {
	Get(ctx context.Context, id int) (*models.Instance, error)
	List(ctx context.Context) ([]*models.Instance, error)
}

// qbittorrentSync exposes the sync manager functionality needed by the service.
type qbittorrentSync interface {
	GetAllTorrents(ctx context.Context, instanceID int) ([]qbt.Torrent, error)
	GetTorrentFiles(ctx context.Context, instanceID int, hash string) (*qbt.TorrentFiles, error)
	GetTorrentProperties(ctx context.Context, instanceID int, hash string) (*qbt.TorrentProperties, error)
	AddTorrent(ctx context.Context, instanceID int, fileContent []byte, options map[string]string) error
	BulkAction(ctx context.Context, instanceID int, hashes []string, action string) error
	GetCachedInstanceTorrents(ctx context.Context, instanceID int) ([]qbittorrent.CrossInstanceTorrentView, error)
	ExtractDomainFromURL(urlStr string) string
	GetQBittorrentSyncManager(ctx context.Context, instanceID int) (*qbt.SyncManager, error)
	RenameTorrent(ctx context.Context, instanceID int, hash, name string) error
	RenameTorrentFile(ctx context.Context, instanceID int, hash, oldPath, newPath string) error
	RenameTorrentFolder(ctx context.Context, instanceID int, hash, oldPath, newPath string) error
	SetTags(ctx context.Context, instanceID int, hashes []string, tags string) error
}

// Service provides cross-seed functionality
type Service struct {
	instanceStore instanceProvider
	syncManager   qbittorrentSync
	filesManager  *filesmanager.Service
	releaseCache  *ReleaseCache
	// searchResultCache stores the most recent search results per torrent hash so that
	// apply requests can be validated without trusting client-provided URLs.
	searchResultCache *ttlcache.Cache[string, []TorrentSearchResult]
	// asyncFilteringCache stores async filtering state by torrent key for UI polling
	asyncFilteringCache *ttlcache.Cache[string, *AsyncIndexerFilteringState]
	indexerDomainCache  *ttlcache.Cache[string, string]

	automationStore          *models.CrossSeedStore
	automationSettingsLoader func(context.Context) (*models.CrossSeedAutomationSettings, error)
	jackettService           *jackett.Service

	// External program execution
	externalProgramStore *models.ExternalProgramStore
	clientPool           *qbittorrent.ClientPool

	automationMu     sync.Mutex
	automationCancel context.CancelFunc
	automationWake   chan struct{}
	runActive        atomic.Bool

	searchMu     sync.RWMutex
	searchCancel context.CancelFunc
	searchState  *searchRunState

	// domainMappings provides static mappings between tracker domains and indexer domains
	domainMappings map[string][]string

	indexerSearchLimiter *indexerSearchLimiter
	searchWorkerLimit    int
	observations         *crossSeedObservations

	dedupCacheMu sync.RWMutex
	dedupCache   map[int]map[string]models.CrossSeedDedupCacheEntry

	// test hooks
	crossSeedInvoker    func(ctx context.Context, req *CrossSeedRequest) (*CrossSeedResponse, error)
	torrentDownloadFunc func(ctx context.Context, req jackett.TorrentDownloadRequest) ([]byte, error)
}

const (
	searchResultCacheTTL                = 5 * time.Minute
	indexerDomainCacheTTL               = 1 * time.Minute
	contentFilteringWaitTimeout         = 5 * time.Second
	contentFilteringPollInterval        = 150 * time.Millisecond
	selectedIndexerContentSkipReason    = "selected indexers were filtered out"
	selectedIndexerCapabilitySkipReason = "selected indexers do not support required caps"
	crossSeedRenameWaitTimeout          = 15 * time.Second
	crossSeedRenamePollInterval         = 200 * time.Millisecond
	automationSettingsQueryTimeout      = 5 * time.Second
	minSearchIntervalSeconds            = 60
	minSearchCooldownMinutes            = 720
	defaultSearchWorkerCount            = 3
	indexerSearchCooldown               = 60 * time.Second
	dedupCacheRetention                 = 30 * 24 * time.Hour
)

func computeAutomationSearchTimeout(indexerCount int) time.Duration {
	return timeouts.AdaptiveSearchTimeout(indexerCount)
}

// initializeDomainMappings returns a hardcoded mapping of tracker domains to indexer domains.
// This helps map tracker domains (from existing torrents) to indexer domains (from Jackett/Prowlarr)
// for better indexer matching when tracker has no correlation with indexer name/domain.
//
// Format: tracker_domain -> []indexer_domains
func initializeDomainMappings() map[string][]string {
	return map[string][]string{
		"landof.tv":      {"broadcasthe.net"},
		"flacsfor.me":    {"redacted.sh"},
		"home.opsfet.ch": {"orpheus.network"},
	}
}

// NewService creates a new cross-seed service
func NewService(
	instanceStore *models.InstanceStore,
	syncManager *qbittorrent.SyncManager,
	filesManager *filesmanager.Service,
	automationStore *models.CrossSeedStore,
	jackettService *jackett.Service,
	externalProgramStore *models.ExternalProgramStore,
	clientPool *qbittorrent.ClientPool,
) *Service {
	searchCache := ttlcache.New(ttlcache.Options[string, []TorrentSearchResult]{}.
		SetDefaultTTL(searchResultCacheTTL))

	asyncFilteringCache := ttlcache.New(ttlcache.Options[string, *AsyncIndexerFilteringState]{}.
		SetDefaultTTL(searchResultCacheTTL)) // Use same TTL as search results
	indexerDomainCache := ttlcache.New(ttlcache.Options[string, string]{}.
		SetDefaultTTL(indexerDomainCacheTTL))

	return &Service{
		instanceStore:        instanceStore,
		syncManager:          syncManager,
		filesManager:         filesManager,
		releaseCache:         NewReleaseCache(),
		searchResultCache:    searchCache,
		asyncFilteringCache:  asyncFilteringCache,
		indexerDomainCache:   indexerDomainCache,
		automationStore:      automationStore,
		jackettService:       jackettService,
		externalProgramStore: externalProgramStore,
		clientPool:           clientPool,
		automationWake:       make(chan struct{}, 1),
		domainMappings:       initializeDomainMappings(),
		indexerSearchLimiter: newIndexerSearchLimiter(indexerSearchCooldown),
		searchWorkerLimit:    defaultSearchWorkerCount,
		observations:         newCrossSeedObservations(),
		dedupCache:           make(map[int]map[string]models.CrossSeedDedupCacheEntry),
	}
}

// ErrAutomationRunning indicates a cross-seed automation run is already in progress.
var ErrAutomationRunning = errors.New("cross-seed automation already running")

// ErrAutomationCooldownActive indicates the manual run button was pressed before the cooldown expired.
var ErrAutomationCooldownActive = errors.New("cross-seed automation cooldown active")

// ErrSearchRunActive indicates a search automation run is in progress.
var ErrSearchRunActive = errors.New("cross-seed search run already running")

// ErrNoIndexersConfigured indicates no Torznab indexers are available.
var ErrNoIndexersConfigured = errors.New("no torznab indexers configured")

// ErrNoTargetInstancesConfigured indicates automation has no target qBittorrent instances.
var ErrNoTargetInstancesConfigured = errors.New("no target instances configured for cross-seed automation")

// ErrInvalidWebhookRequest indicates a webhook check payload failed validation.
var ErrInvalidWebhookRequest = errors.New("invalid webhook request")

// ErrInvalidRequest indicates a generic cross-seed request validation error.
var ErrInvalidRequest = errors.New("cross-seed invalid request")

// ErrTorrentNotFound indicates the requested torrent could not be located in qBittorrent.
var ErrTorrentNotFound = errors.New("cross-seed torrent not found")

// ErrTorrentNotComplete indicates the torrent is not 100% complete and cannot be used for cross-seeding yet.
var ErrTorrentNotComplete = errors.New("cross-seed torrent not fully downloaded")

// AutomationRunOptions configures a manual automation run.
type AutomationRunOptions struct {
	RequestedBy string
	Mode        models.CrossSeedRunMode
	DryRun      bool
}

// SearchRunOptions configures how the library search automation operates.
type SearchRunOptions struct {
	InstanceID             int
	Categories             []string
	Tags                   []string
	IntervalSeconds        int
	IndexerIDs             []int
	CooldownMinutes        int
	FindIndividualEpisodes bool
	RequestedBy            string
	StartPaused            bool
	CategoryOverride       *string
	TagsOverride           []string
	IgnorePatterns         []string
}

// SearchSettingsPatch captures optional updates to seeded search defaults.
type SearchSettingsPatch struct {
	InstanceIDSet   bool
	InstanceID      *int
	Categories      *[]string
	Tags            *[]string
	IndexerIDs      *[]int
	IntervalSeconds *int
	CooldownMinutes *int
}

// SearchRunStatus summarises the current state of the active search run.
type SearchRunStatus struct {
	Running        bool                           `json:"running"`
	Run            *models.CrossSeedSearchRun     `json:"run,omitempty"`
	CurrentTorrent *SearchCandidateStatus         `json:"currentTorrent,omitempty"`
	RecentResults  []models.CrossSeedSearchResult `json:"recentResults"`
	NextRunAt      *time.Time                     `json:"nextRunAt,omitempty"`
}

// SearchCandidateStatus exposes metadata about the torrent currently being processed.
type SearchCandidateStatus struct {
	TorrentHash string   `json:"torrentHash"`
	TorrentName string   `json:"torrentName"`
	Category    string   `json:"category"`
	Tags        []string `json:"tags"`
}

type searchRunState struct {
	run   *models.CrossSeedSearchRun
	opts  SearchRunOptions
	queue []qbt.Torrent
	index int
	// skipCache stores cooldown evaluation results keyed by torrent hash so we
	// don't hammer the database twice when calculating totals and iterating.
	skipCache map[string]bool
	// duplicateHashes keeps track of deduplicated torrent hash sets keyed by the
	// representative hash so cooldowns can be propagated to other copies.
	duplicateHashes map[string][]string
	// fileCache caches torrent files within a search run to avoid repeated
	// GetTorrentFiles calls for the same hash during automation. It is safe for
	// concurrent use by multiple workers.
	fileCache *torrentFileStash

	currentCandidate *SearchCandidateStatus
	recentResults    []models.CrossSeedSearchResult
	nextWake         time.Time
	lastError        error
	errMu            sync.Mutex
}

// ObservationsSnapshot captures coarse-grained counters for surfacing on the
// Torznab Search Cache settings page and via Prometheus.
type ObservationsSnapshot struct {
	GeneratedAt            time.Time `json:"generatedAt"`
	StashHits              uint64    `json:"stashHits"`
	StashMisses            uint64    `json:"stashMisses"`
	DeduplicatedGroups     uint64    `json:"deduplicatedGroups"`
	DeduplicatedDuplicates uint64    `json:"deduplicatedDuplicates"`
	SearchTimeouts         uint64    `json:"searchTimeouts"`
	RateLimiterWaits       uint64    `json:"rateLimiterWaits"`
	RateLimiterWaitTimeMs  int64     `json:"rateLimiterWaitTimeMillis"`
	ActiveWorkers          int       `json:"activeWorkers"`
	WorkerCapacity         int       `json:"workerCapacity"`
}

type crossSeedObservations struct {
	stashHits            uint64
	stashMisses          uint64
	dedupGroups          uint64
	dedupDuplicates      uint64
	searchTimeouts       uint64
	rateLimiterWaits     uint64
	rateLimiterWaitNanos int64
	activeWorkers        int64
}

func newCrossSeedObservations() *crossSeedObservations {
	return &crossSeedObservations{}
}

func (o *crossSeedObservations) RecordStashHit() {
	atomic.AddUint64(&o.stashHits, 1)
}

func (o *crossSeedObservations) RecordStashMiss() {
	atomic.AddUint64(&o.stashMisses, 1)
}

func (o *crossSeedObservations) RecordDedup(groups, duplicates int) {
	if groups > 0 {
		atomic.AddUint64(&o.dedupGroups, uint64(groups))
	}
	if duplicates > 0 {
		atomic.AddUint64(&o.dedupDuplicates, uint64(duplicates))
	}
}

func (o *crossSeedObservations) RecordSearchTimeout() {
	atomic.AddUint64(&o.searchTimeouts, 1)
}

func (o *crossSeedObservations) RecordLimiterWait(d time.Duration) {
	if d <= 0 {
		return
	}
	atomic.AddUint64(&o.rateLimiterWaits, 1)
	atomic.AddInt64(&o.rateLimiterWaitNanos, d.Nanoseconds())
}

func (o *crossSeedObservations) WorkerJobStarted() {
	atomic.AddInt64(&o.activeWorkers, 1)
}

func (o *crossSeedObservations) WorkerJobFinished() {
	atomic.AddInt64(&o.activeWorkers, -1)
}

func (o *crossSeedObservations) Snapshot(workerCapacity int) ObservationsSnapshot {
	return ObservationsSnapshot{
		GeneratedAt:            time.Now().UTC(),
		StashHits:              atomic.LoadUint64(&o.stashHits),
		StashMisses:            atomic.LoadUint64(&o.stashMisses),
		DeduplicatedGroups:     atomic.LoadUint64(&o.dedupGroups),
		DeduplicatedDuplicates: atomic.LoadUint64(&o.dedupDuplicates),
		SearchTimeouts:         atomic.LoadUint64(&o.searchTimeouts),
		RateLimiterWaits:       atomic.LoadUint64(&o.rateLimiterWaits),
		RateLimiterWaitTimeMs:  time.Duration(atomic.LoadInt64(&o.rateLimiterWaitNanos)).Milliseconds(),
		ActiveWorkers:          int(atomic.LoadInt64(&o.activeWorkers)),
		WorkerCapacity:         workerCapacity,
	}
}

type torrentFilesStashKey struct{}

type torrentFileStash struct {
	mu    sync.RWMutex
	files map[string]qbt.TorrentFiles
}

func newTorrentFileStash() *torrentFileStash {
	return &torrentFileStash{files: make(map[string]qbt.TorrentFiles)}
}

func (t *torrentFileStash) Get(hash string) (qbt.TorrentFiles, bool) {
	if t == nil || hash == "" {
		return nil, false
	}
	t.mu.RLock()
	defer t.mu.RUnlock()
	files, ok := t.files[hash]
	return files, ok
}

func (t *torrentFileStash) Set(hash string, files qbt.TorrentFiles) {
	if t == nil || hash == "" {
		return
	}
	t.mu.Lock()
	t.files[hash] = files
	t.mu.Unlock()
}

func (t *torrentFileStash) Len() int {
	if t == nil {
		return 0
	}
	t.mu.RLock()
	defer t.mu.RUnlock()
	return len(t.files)
}

func contextWithTorrentFileStash(ctx context.Context, stash *torrentFileStash) context.Context {
	if ctx == nil || stash == nil {
		return ctx
	}
	return context.WithValue(ctx, torrentFilesStashKey{}, stash)
}

func torrentFileStashFromContext(ctx context.Context) *torrentFileStash {
	if ctx == nil {
		return nil
	}
	stash, _ := ctx.Value(torrentFilesStashKey{}).(*torrentFileStash)
	return stash
}

func ensureTorrentFileStash(ctx context.Context) (context.Context, *torrentFileStash) {
	stash := torrentFileStashFromContext(ctx)
	if stash == nil {
		stash = newTorrentFileStash()
		ctx = contextWithTorrentFileStash(ctx, stash)
	}
	return ctx, stash
}

func (s *Service) ensureSearchRunFileCache(state *searchRunState) *torrentFileStash {
	if state == nil {
		return nil
	}
	if state.fileCache == nil {
		state.fileCache = newTorrentFileStash()
	}
	return state.fileCache
}

func (s *Service) invalidateDedupCache(instanceID int) {
	if s == nil || instanceID <= 0 {
		return
	}
	s.dedupCacheMu.Lock()
	if s.dedupCache != nil {
		delete(s.dedupCache, instanceID)
	}
	s.dedupCacheMu.Unlock()
}

func (s *Service) loadDedupCache(ctx context.Context, instanceID int) map[string]models.CrossSeedDedupCacheEntry {
	if s == nil || instanceID <= 0 {
		return nil
	}
	s.dedupCacheMu.RLock()
	entries := s.dedupCache[instanceID]
	s.dedupCacheMu.RUnlock()
	if entries != nil {
		return entries
	}
	if s.automationStore == nil {
		return nil
	}
	loaded, err := s.automationStore.GetDedupCache(ctx, instanceID)
	if err != nil {
		log.Warn().
			Err(err).
			Int("instanceID", instanceID).
			Msg("failed to load cross-seed dedup cache")
		return nil
	}
	if loaded == nil {
		loaded = make(map[string]models.CrossSeedDedupCacheEntry)
	}
	s.dedupCacheMu.Lock()
	if s.dedupCache == nil {
		s.dedupCache = make(map[int]map[string]models.CrossSeedDedupCacheEntry)
	}
	s.dedupCache[instanceID] = loaded
	s.dedupCacheMu.Unlock()
	return loaded
}

func (s *Service) getDedupCacheEntry(ctx context.Context, instanceID int, normalizedHash string) (models.CrossSeedDedupCacheEntry, bool) {
	if normalizedHash == "" {
		return models.CrossSeedDedupCacheEntry{}, false
	}
	entries := s.loadDedupCache(ctx, instanceID)
	if len(entries) == 0 {
		return models.CrossSeedDedupCacheEntry{}, false
	}
	entry, ok := entries[normalizedHash]
	if !ok {
		return models.CrossSeedDedupCacheEntry{}, false
	}
	if strings.TrimSpace(entry.RepresentativeHash) == "" {
		entry.RepresentativeHash = entry.TorrentHash
	}
	return entry, true
}

func (s *Service) lookupRepresentativeHash(ctx context.Context, instanceID int, normalizedHash string) string {
	entry, ok := s.getDedupCacheEntry(ctx, instanceID, normalizedHash)
	if !ok {
		return ""
	}
	rep := strings.TrimSpace(entry.RepresentativeHash)
	if rep == "" {
		rep = entry.TorrentHash
	}
	return strings.ToLower(rep)
}

func normalizeTorrentHash(hash string) string {
	return strings.ToLower(strings.TrimSpace(hash))
}

type indexerSearchLimiter struct {
	mu          sync.Mutex
	nextAllowed map[int]time.Time
	interval    time.Duration
}

func newIndexerSearchLimiter(interval time.Duration) *indexerSearchLimiter {
	if interval <= 0 {
		interval = time.Second
	}
	return &indexerSearchLimiter{
		nextAllowed: make(map[int]time.Time),
		interval:    interval,
	}
}

func (l *indexerSearchLimiter) Wait(ctx context.Context, indexerIDs []int) error {
	if l == nil || len(indexerIDs) == 0 {
		return nil
	}
	for _, id := range uniquePositiveInts(indexerIDs) {
		if id <= 0 {
			continue
		}
		if err := l.waitSingle(ctx, id); err != nil {
			return err
		}
	}
	return nil
}

func (l *indexerSearchLimiter) waitSingle(ctx context.Context, indexerID int) error {
	if l.interval <= 0 {
		return nil
	}
	for {
		l.mu.Lock()
		now := time.Now()
		readyAt := l.nextAllowed[indexerID]
		if readyAt.IsZero() || now.After(readyAt) || now.Equal(readyAt) {
			l.nextAllowed[indexerID] = now.Add(l.interval)
			l.mu.Unlock()
			return nil
		}
		waitFor := readyAt.Sub(now)
		l.mu.Unlock()

		timer := time.NewTimer(waitFor)
		select {
		case <-ctx.Done():
			timer.Stop()
			return ctx.Err()
		case <-timer.C:
		}
	}
}

func (s *Service) getTorrentFilesFromStash(ctx context.Context, instanceID int, hash string) (qbt.TorrentFiles, error) {
	normalized := normalizeTorrentHash(hash)
	stash := torrentFileStashFromContext(ctx)
	representative := ""
	if normalized != "" {
		representative = s.lookupRepresentativeHash(ctx, instanceID, normalized)
	}
	if stash != nil && normalized != "" {
		if files, ok := stash.Get(normalized); ok {
			if s != nil && s.observations != nil {
				s.observations.RecordStashHit()
			}
			return files, nil
		}
		if representative != "" && representative != normalized {
			if files, ok := stash.Get(representative); ok {
				if s != nil && s.observations != nil {
					s.observations.RecordStashHit()
				}
				copied := append(qbt.TorrentFiles(nil), files...)
				stash.Set(normalized, copied)
				return copied, nil
			}
		}
		if s != nil && s.observations != nil {
			s.observations.RecordStashMiss()
		}
	}

	filesPtr, err := s.syncManager.GetTorrentFiles(ctx, instanceID, hash)
	if err != nil {
		return nil, err
	}
	if filesPtr == nil || len(*filesPtr) == 0 {
		return nil, nil
	}

	files := make(qbt.TorrentFiles, len(*filesPtr))
	copy(files, *filesPtr)

	if stash != nil && normalized != "" {
		stash.Set(normalized, files)
		if representative != "" && representative != normalized {
			if _, ok := stash.Get(representative); !ok {
				stash.Set(representative, append(qbt.TorrentFiles(nil), files...))
			}
		}
	}

	return files, nil
}

func (s *Service) ensureIndexersConfigured(ctx context.Context) error {
	if s.jackettService == nil {
		return fmt.Errorf("jackett service not configured")
	}
	indexers, err := s.jackettService.GetEnabledIndexersInfo(ctx)
	if err != nil {
		return fmt.Errorf("failed to load enabled torznab indexers: %w", err)
	}
	if len(indexers) == 0 {
		return ErrNoIndexersConfigured
	}
	return nil
}

// AutomationStatus summarises scheduler state for the API.
type AutomationStatus struct {
	Settings  *models.CrossSeedAutomationSettings `json:"settings"`
	LastRun   *models.CrossSeedRun                `json:"lastRun,omitempty"`
	NextRunAt *time.Time                          `json:"nextRunAt,omitempty"`
	Running   bool                                `json:"running"`
}

// GetAutomationSettings returns the persisted automation configuration.
func (s *Service) GetAutomationSettings(ctx context.Context) (*models.CrossSeedAutomationSettings, error) {
	if ctx == nil {
		ctx = context.Background()
	} else {
		ctx = context.WithoutCancel(ctx)
	}

	ctx, cancel := context.WithTimeout(ctx, automationSettingsQueryTimeout)
	defer cancel()

	if s.automationSettingsLoader != nil {
		return s.automationSettingsLoader(ctx)
	}
	if s.automationStore == nil {
		return models.DefaultCrossSeedAutomationSettings(), nil
	}

	settings, err := s.automationStore.GetSettings(ctx)
	if err != nil {
		return nil, fmt.Errorf("load automation settings: %w", err)
	}

	if settings == nil {
		settings = models.DefaultCrossSeedAutomationSettings()
	}
	models.NormalizeCrossSeedCompletionSettings(&settings.Completion)

	return settings, nil
}

// UpdateAutomationSettings persists automation configuration and wakes the scheduler.
func (s *Service) UpdateAutomationSettings(ctx context.Context, settings *models.CrossSeedAutomationSettings) (*models.CrossSeedAutomationSettings, error) {
	if settings == nil {
		return nil, errors.New("settings cannot be nil")
	}

	// Validate and normalize settings before checking store
	s.validateAndNormalizeSettings(settings)

	if s.automationStore == nil {
		return nil, errors.New("automation storage not configured")
	}

	updated, err := s.automationStore.UpsertSettings(ctx, settings)
	if err != nil {
		return nil, fmt.Errorf("persist automation settings: %w", err)
	}

	s.signalAutomationWake()

	return updated, nil
}

// validateAndNormalizeSettings validates and normalizes automation settings.
// These settings apply to RSS Automation only, not Seeded Torrent Search.
func (s *Service) validateAndNormalizeSettings(settings *models.CrossSeedAutomationSettings) {
	// RSS Automation: minimum 30 minutes between RSS feed polls, default 120 minutes
	if settings.RunIntervalMinutes <= 0 {
		settings.RunIntervalMinutes = 120
	} else if settings.RunIntervalMinutes < 30 {
		settings.RunIntervalMinutes = 30
	}
	// RSS Automation: maximum number of RSS results to process per run
	if settings.MaxResultsPerRun <= 0 {
		settings.MaxResultsPerRun = 50
	}
	if settings.SizeMismatchTolerancePercent < 0 {
		settings.SizeMismatchTolerancePercent = 5.0 // Default to 5% if negative
	}
	// Cap at 100% to prevent unreasonable tolerances
	if settings.SizeMismatchTolerancePercent > 100.0 {
		settings.SizeMismatchTolerancePercent = 100.0
	}

	models.NormalizeCrossSeedCompletionSettings(&settings.Completion)
}

func normalizeSearchTiming(intervalSeconds, cooldownMinutes int) (int, int) {
	if intervalSeconds < minSearchIntervalSeconds {
		intervalSeconds = minSearchIntervalSeconds
	}
	if cooldownMinutes < minSearchCooldownMinutes {
		cooldownMinutes = minSearchCooldownMinutes
	}
	return intervalSeconds, cooldownMinutes
}

func (s *Service) normalizeSearchSettings(settings *models.CrossSeedSearchSettings) {
	if settings == nil {
		return
	}
	settings.Categories = normalizeStringSlice(settings.Categories)
	settings.Tags = normalizeStringSlice(settings.Tags)
	settings.IndexerIDs = uniquePositiveInts(settings.IndexerIDs)
	settings.IntervalSeconds, settings.CooldownMinutes = normalizeSearchTiming(settings.IntervalSeconds, settings.CooldownMinutes)
}

// GetSearchSettings returns stored defaults for seeded torrent searches.
func (s *Service) GetSearchSettings(ctx context.Context) (*models.CrossSeedSearchSettings, error) {
	if ctx == nil {
		ctx = context.Background()
	} else {
		ctx = context.WithoutCancel(ctx)
	}

	ctx, cancel := context.WithTimeout(ctx, automationSettingsQueryTimeout)
	defer cancel()

	if s.automationStore == nil {
		settings := models.DefaultCrossSeedSearchSettings()
		s.normalizeSearchSettings(settings)
		return settings, nil
	}

	settings, err := s.automationStore.GetSearchSettings(ctx)
	if err != nil {
		return nil, fmt.Errorf("load search settings: %w", err)
	}
	if settings == nil {
		settings = models.DefaultCrossSeedSearchSettings()
	}

	s.normalizeSearchSettings(settings)

	if settings.InstanceID != nil {
		instance, err := s.instanceStore.Get(ctx, *settings.InstanceID)
		if err != nil {
			if errors.Is(err, models.ErrInstanceNotFound) {
				settings.InstanceID = nil
			} else {
				return nil, fmt.Errorf("load instance %d: %w", *settings.InstanceID, err)
			}
		}
		if instance == nil {
			settings.InstanceID = nil
		}
	}

	return settings, nil
}

// PatchSearchSettings merges updates into stored seeded search defaults.
func (s *Service) PatchSearchSettings(ctx context.Context, patch SearchSettingsPatch) (*models.CrossSeedSearchSettings, error) {
	if ctx == nil {
		ctx = context.Background()
	} else {
		ctx = context.WithoutCancel(ctx)
	}

	ctx, cancel := context.WithTimeout(ctx, automationSettingsQueryTimeout)
	defer cancel()

	if s.automationStore == nil {
		return nil, errors.New("automation storage not configured")
	}

	settings, err := s.GetSearchSettings(ctx)
	if err != nil {
		return nil, err
	}
	if settings == nil {
		settings = models.DefaultCrossSeedSearchSettings()
	}

	if patch.InstanceIDSet {
		settings.InstanceID = patch.InstanceID
	}
	if patch.Categories != nil {
		settings.Categories = append([]string(nil), *patch.Categories...)
	}
	if patch.Tags != nil {
		settings.Tags = append([]string(nil), *patch.Tags...)
	}
	if patch.IndexerIDs != nil {
		settings.IndexerIDs = append([]int(nil), *patch.IndexerIDs...)
	}
	if patch.IntervalSeconds != nil {
		settings.IntervalSeconds = *patch.IntervalSeconds
	}
	if patch.CooldownMinutes != nil {
		settings.CooldownMinutes = *patch.CooldownMinutes
	}

	s.normalizeSearchSettings(settings)

	if settings.InstanceID != nil {
		instance, err := s.instanceStore.Get(ctx, *settings.InstanceID)
		if err != nil {
			if errors.Is(err, models.ErrInstanceNotFound) {
				return nil, fmt.Errorf("%w: instance %d not found", ErrInvalidRequest, *settings.InstanceID)
			}
			return nil, fmt.Errorf("load instance %d: %w", *settings.InstanceID, err)
		}
		if instance == nil {
			return nil, fmt.Errorf("%w: instance %d not found", ErrInvalidRequest, *settings.InstanceID)
		}
	}

	return s.automationStore.UpsertSearchSettings(ctx, settings)
}

// StartAutomation launches the background scheduler loop.
func (s *Service) StartAutomation(ctx context.Context) {
	s.automationMu.Lock()
	defer s.automationMu.Unlock()

	if s.automationStore == nil || s.jackettService == nil {
		log.Warn().Msg("Cross-seed automation disabled: missing store or Jackett service")
		return
	}

	if s.automationCancel != nil {
		return
	}

	loopCtx, cancel := context.WithCancel(ctx)
	s.automationCancel = cancel

	go s.automationLoop(loopCtx)
}

// StopAutomation stops the background scheduler loop if it is running.
func (s *Service) StopAutomation() {
	s.automationMu.Lock()
	cancel := s.automationCancel
	s.automationCancel = nil
	s.automationMu.Unlock()

	if cancel != nil {
		cancel()
	}
}

// RunAutomation executes a cross-seed automation cycle immediately.
func (s *Service) RunAutomation(ctx context.Context, opts AutomationRunOptions) (*models.CrossSeedRun, error) {
	if s.automationStore == nil || s.jackettService == nil {
		return nil, errors.New("cross-seed automation not configured")
	}

	if !s.runActive.CompareAndSwap(false, true) {
		return nil, ErrAutomationRunning
	}
	defer s.runActive.Store(false)

	settings, err := s.GetAutomationSettings(ctx)
	if err != nil {
		return nil, err
	}
	if settings == nil {
		settings = models.DefaultCrossSeedAutomationSettings()
	}

	if err := s.ensureIndexersConfigured(ctx); err != nil {
		return nil, err
	}

	if len(settings.TargetInstanceIDs) == 0 {
		return nil, ErrNoTargetInstancesConfigured
	}

	// Default requested by / mode values
	if opts.Mode == "" {
		opts.Mode = models.CrossSeedRunModeManual
	}
	if opts.RequestedBy == "" {
		if opts.Mode == models.CrossSeedRunModeAuto {
			opts.RequestedBy = "scheduler"
		} else {
			opts.RequestedBy = "manual"
		}
	}

	if opts.Mode != models.CrossSeedRunModeAuto {
		intervalMinutes := settings.RunIntervalMinutes
		if intervalMinutes <= 0 {
			intervalMinutes = 120
		}
		cooldown := max(time.Duration(intervalMinutes)*time.Minute, 30*time.Minute)

		lastRun, err := s.automationStore.GetLatestRun(ctx)
		if err != nil {
			return nil, fmt.Errorf("load latest automation run metadata: %w", err)
		}
		if lastRun != nil {
			nextAllowed := lastRun.StartedAt.Add(cooldown)
			now := time.Now()
			if now.Before(nextAllowed) {
				remaining := time.Until(nextAllowed)
				if remaining < time.Second {
					remaining = time.Second
				}
				remaining = remaining.Round(time.Second)
				return nil, fmt.Errorf("%w: manual runs limited to one every %d minutes. Try again in %s (after %s)",
					ErrAutomationCooldownActive,
					int(cooldown.Minutes()),
					remaining.String(),
					nextAllowed.UTC().Format(time.RFC3339))
			}
		}
	}

	// Guard against auto runs when disabled
	if opts.Mode == models.CrossSeedRunModeAuto && !settings.Enabled {
		return nil, fmt.Errorf("cross-seed automation disabled")
	}

	run := &models.CrossSeedRun{
		TriggeredBy: opts.RequestedBy,
		Mode:        opts.Mode,
		Status:      models.CrossSeedRunStatusRunning,
		StartedAt:   time.Now().UTC(),
	}

	storedRun, err := s.automationStore.CreateRun(ctx, run)
	if err != nil {
		return nil, err
	}

	finalRun, execErr := s.executeAutomationRun(ctx, storedRun, settings, opts)
	if execErr != nil {
		return finalRun, execErr
	}

	return finalRun, nil
}

// HandleTorrentCompletion evaluates completed torrents for cross-seed opportunities.
func (s *Service) HandleTorrentCompletion(ctx context.Context, instanceID int, torrent qbt.Torrent) {
	if s == nil || instanceID <= 0 {
		return
	}
	if s.jackettService == nil {
		return
	}
	if ctx == nil {
		ctx = context.Background()
	} else {
		ctx = context.WithoutCancel(ctx)
	}

	settings, err := s.GetAutomationSettings(ctx)
	if err != nil {
		log.Warn().
			Err(err).
			Int("instanceID", instanceID).
			Str("hash", torrent.Hash).
			Msg("[CROSSSEED-COMPLETION] Failed to load automation settings")
		return
	}
	if settings == nil {
		settings = models.DefaultCrossSeedAutomationSettings()
	}

	models.NormalizeCrossSeedCompletionSettings(&settings.Completion)
	completion := settings.Completion
	if !completion.Enabled {
		return
	}

	if torrent.Progress < 1.0 || torrent.Hash == "" {
		// Safety check – the qbittorrent completion hook should only fire for 100% torrents.
		return
	}

	if hasCrossSeedTag(torrent.Tags) {
		log.Debug().
			Int("instanceID", instanceID).
			Str("hash", torrent.Hash).
			Str("name", torrent.Name).
			Msg("[CROSSSEED-COMPLETION] Skipping already tagged cross-seed torrent")
		return
	}

	if !matchesCompletionFilters(&torrent, completion) {
		log.Debug().
			Int("instanceID", instanceID).
			Str("hash", torrent.Hash).
			Str("name", torrent.Name).
			Msg("[CROSSSEED-COMPLETION] Torrent does not match completion filters")
		return
	}

	if err := s.executeCompletionSearch(ctx, instanceID, &torrent, settings); err != nil {
		log.Warn().
			Err(err).
			Int("instanceID", instanceID).
			Str("hash", torrent.Hash).
			Str("name", torrent.Name).
			Msg("[CROSSSEED-COMPLETION] Failed to run completion search")
	}
}

// GetAutomationStatus returns scheduler information for the API.
func (s *Service) GetAutomationStatus(ctx context.Context) (*AutomationStatus, error) {
	settings, err := s.GetAutomationSettings(ctx)
	if err != nil {
		return nil, err
	}

	status := &AutomationStatus{
		Settings: settings,
		Running:  s.runActive.Load(),
	}

	if s.automationStore != nil {
		lastRun, err := s.automationStore.GetLatestRun(ctx)
		if err != nil {
			return nil, fmt.Errorf("load latest automation run: %w", err)
		}
		status.LastRun = lastRun

		delay, shouldRun := s.computeNextRunDelay(ctx, settings)
		if shouldRun {
			now := time.Now().UTC()
			status.NextRunAt = &now
		} else {
			next := time.Now().Add(delay)
			status.NextRunAt = &next
		}
	}

	return status, nil
}

// ListAutomationRuns returns stored automation run history.
func (s *Service) ListAutomationRuns(ctx context.Context, limit, offset int) ([]*models.CrossSeedRun, error) {
	if s.automationStore == nil {
		return []*models.CrossSeedRun{}, nil
	}
	runs, err := s.automationStore.ListRuns(ctx, limit, offset)
	if err != nil {
		return nil, fmt.Errorf("list automation runs: %w", err)
	}
	return runs, nil
}

func (s *Service) executeCompletionSearch(ctx context.Context, instanceID int, torrent *qbt.Torrent, settings *models.CrossSeedAutomationSettings) error {
	if torrent == nil {
		return nil
	}
	if s.jackettService == nil {
		return fmt.Errorf("torznab search is not configured")
	}
	if s.syncManager == nil {
		return fmt.Errorf("qbittorrent sync manager not configured")
	}

	if err := s.ensureIndexersConfigured(ctx); err != nil {
		return err
	}

	requestedIndexerIDs := uniquePositiveInts(settings.TargetIndexerIDs)

	ctxWithStash := contextWithTorrentFileStash(ctx, newTorrentFileStash())
	asyncAnalysis, err := s.filterIndexerIDsForTorrentAsync(ctxWithStash, instanceID, torrent.Hash, requestedIndexerIDs, true)
	var allowedIndexerIDs []int
	var skipReason string
	if err != nil {
		log.Warn().
			Err(err).
			Int("instanceID", instanceID).
			Str("hash", torrent.Hash).
			Msg("[CROSSSEED-COMPLETION] Failed to filter indexers, falling back to requested set")
		allowedIndexerIDs = requestedIndexerIDs
	} else {
		allowedIndexerIDs, skipReason = s.resolveAllowedIndexerIDs(ctx, torrent.Hash, asyncAnalysis.FilteringState, requestedIndexerIDs)
	}

	if len(allowedIndexerIDs) == 0 {
		if skipReason == "" {
			skipReason = "no eligible indexers"
		}
		log.Debug().
			Int("instanceID", instanceID).
			Str("hash", torrent.Hash).
			Str("name", torrent.Name).
			Msgf("[CROSSSEED-COMPLETION] Skipping completion search: %s", skipReason)
		return nil
	}

	searchCtx := ctxWithStash
	var searchCancel context.CancelFunc
	searchTimeout := computeAutomationSearchTimeout(len(allowedIndexerIDs))
	if searchTimeout > 0 {
		searchCtx, searchCancel = context.WithTimeout(ctxWithStash, searchTimeout)
	}
	if searchCancel != nil {
		defer searchCancel()
	}

	var prefetchedFiles qbt.TorrentFiles
	if asyncAnalysis != nil {
		prefetchedFiles = asyncAnalysis.SourceFiles
	}
	searchResp, err := s.SearchTorrentMatches(searchCtx, instanceID, torrent.Hash, TorrentSearchOptions{
		IndexerIDs:             allowedIndexerIDs,
		FindIndividualEpisodes: settings.FindIndividualEpisodes,
		PrefetchedFiles:        prefetchedFiles,
	})
	if err != nil {
		if errors.Is(err, context.DeadlineExceeded) {
			if s != nil && s.observations != nil {
				s.observations.RecordSearchTimeout()
			}
			log.Debug().
				Int("instanceID", instanceID).
				Str("hash", torrent.Hash).
				Str("name", torrent.Name).
				Dur("timeout", searchTimeout).
				Msg("[CROSSSEED-COMPLETION] Search timed out")
			return nil
		}
		return err
	}

	if len(searchResp.Results) == 0 {
		log.Debug().
			Int("instanceID", instanceID).
			Str("hash", torrent.Hash).
			Str("name", torrent.Name).
			Msg("[CROSSSEED-COMPLETION] No matches returned for completed torrent")
		return nil
	}

	searchState := &searchRunState{
		opts: SearchRunOptions{
			InstanceID:             instanceID,
			FindIndividualEpisodes: settings.FindIndividualEpisodes,
			StartPaused:            settings.StartPaused,
			CategoryOverride:       settings.Category,
			TagsOverride:           normalizeStringSlice(settings.Tags),
			IgnorePatterns:         append([]string(nil), settings.IgnorePatterns...),
		},
	}

	successCount := 0
	for _, match := range searchResp.Results {
		result, attemptErr := s.executeCrossSeedSearchAttempt(ctxWithStash, searchState, torrent, match, time.Now().UTC())
		if attemptErr != nil {
			log.Debug().
				Err(attemptErr).
				Int("instanceID", instanceID).
				Str("hash", torrent.Hash).
				Str("matchIndexer", match.Indexer).
				Msg("[CROSSSEED-COMPLETION] Cross-seed apply attempt failed")
			continue
		}
		if result != nil && result.Added {
			successCount++
		}
	}

	if successCount > 0 {
		log.Info().
			Int("instanceID", instanceID).
			Str("hash", torrent.Hash).
			Str("name", torrent.Name).
			Int("added", successCount).
			Msg("[CROSSSEED-COMPLETION] Added cross-seed from completion search")
	} else {
		log.Debug().
			Int("instanceID", instanceID).
			Str("hash", torrent.Hash).
			Str("name", torrent.Name).
			Msg("[CROSSSEED-COMPLETION] Completion search executed with no additions")
	}

	return nil
}

// StartSearchRun launches an on-demand search automation run for a single instance.
func (s *Service) StartSearchRun(ctx context.Context, opts SearchRunOptions) (*models.CrossSeedSearchRun, error) {
	if s.automationStore == nil || s.jackettService == nil {
		return nil, errors.New("cross-seed automation not configured")
	}

	if err := s.validateSearchRunOptions(ctx, &opts); err != nil {
		return nil, err
	}

	if err := s.ensureIndexersConfigured(ctx); err != nil {
		return nil, err
	}

	if _, err := s.PatchSearchSettings(ctx, SearchSettingsPatch{
		InstanceIDSet:   true,
		InstanceID:      &opts.InstanceID,
		Categories:      &opts.Categories,
		Tags:            &opts.Tags,
		IndexerIDs:      &opts.IndexerIDs,
		IntervalSeconds: &opts.IntervalSeconds,
		CooldownMinutes: &opts.CooldownMinutes,
	}); err != nil {
		return nil, err
	}

	settings, err := s.GetAutomationSettings(ctx)
	if err != nil {
		return nil, err
	}
	if settings != nil {
		if opts.CategoryOverride == nil {
			opts.CategoryOverride = settings.Category
		}
		if len(opts.TagsOverride) == 0 && len(settings.Tags) > 0 {
			opts.TagsOverride = append([]string(nil), settings.Tags...)
		}
		if len(settings.IgnorePatterns) > 0 {
			opts.IgnorePatterns = append([]string(nil), settings.IgnorePatterns...)
		}
		opts.StartPaused = settings.StartPaused
		if !settings.FindIndividualEpisodes {
			opts.FindIndividualEpisodes = false
		} else if !opts.FindIndividualEpisodes {
			opts.FindIndividualEpisodes = settings.FindIndividualEpisodes
		}
	}
	opts.TagsOverride = normalizeStringSlice(opts.TagsOverride)

	s.searchMu.Lock()
	if s.searchCancel != nil {
		s.searchMu.Unlock()
		return nil, ErrSearchRunActive
	}

	newRun := &models.CrossSeedSearchRun{
		InstanceID:      opts.InstanceID,
		Status:          models.CrossSeedSearchRunStatusRunning,
		StartedAt:       time.Now().UTC(),
		Filters:         models.CrossSeedSearchFilters{Categories: append([]string(nil), opts.Categories...), Tags: append([]string(nil), opts.Tags...)},
		IndexerIDs:      append([]int(nil), opts.IndexerIDs...),
		IntervalSeconds: opts.IntervalSeconds,
		CooldownMinutes: opts.CooldownMinutes,
		Results:         []models.CrossSeedSearchResult{},
	}

	storedRun, err := s.automationStore.CreateSearchRun(ctx, newRun)
	if err != nil {
		s.searchMu.Unlock()
		return nil, err
	}

	state := &searchRunState{
		run:           storedRun,
		opts:          opts,
		recentResults: make([]models.CrossSeedSearchResult, 0, 10),
	}

	runCtx, cancel := context.WithCancel(context.Background())
	s.searchCancel = cancel
	s.searchState = state
	s.searchMu.Unlock()

	go s.searchRunLoop(runCtx, state)

	return storedRun, nil
}

// CancelSearchRun stops the active search run, if any.
func (s *Service) CancelSearchRun() {
	s.searchMu.RLock()
	cancel := s.searchCancel
	s.searchMu.RUnlock()
	if cancel != nil {
		cancel()
	}
}

// GetSearchRunStatus returns the latest information about the active search run.
func (s *Service) GetSearchRunStatus(ctx context.Context) (*SearchRunStatus, error) {
	status := &SearchRunStatus{Running: false, RecentResults: []models.CrossSeedSearchResult{}}

	s.searchMu.RLock()
	state := s.searchState
	if state != nil {
		status.Running = true
		status.Run = cloneSearchRun(state.run)
		if state.currentCandidate != nil {
			candidate := *state.currentCandidate
			status.CurrentTorrent = &candidate
		}
		if len(state.recentResults) > 0 {
			status.RecentResults = append(status.RecentResults, state.recentResults...)
		}
		if !state.nextWake.IsZero() {
			next := state.nextWake
			status.NextRunAt = &next
		}
	}
	s.searchMu.RUnlock()

	return status, nil
}

func cloneSearchRun(run *models.CrossSeedSearchRun) *models.CrossSeedSearchRun {
	if run == nil {
		return nil
	}

	cloned := *run
	cloned.Filters = models.CrossSeedSearchFilters{
		Categories: append([]string(nil), run.Filters.Categories...),
		Tags:       append([]string(nil), run.Filters.Tags...),
	}
	cloned.IndexerIDs = append([]int(nil), run.IndexerIDs...)
	cloned.Results = append([]models.CrossSeedSearchResult(nil), run.Results...)

	return &cloned
}

// ListSearchRuns returns stored search automation history for an instance.
func (s *Service) ListSearchRuns(ctx context.Context, instanceID, limit, offset int) ([]*models.CrossSeedSearchRun, error) {
	if s.automationStore == nil {
		return []*models.CrossSeedSearchRun{}, nil
	}
	return s.automationStore.ListSearchRuns(ctx, instanceID, limit, offset)
}

func (s *Service) automationLoop(ctx context.Context) {
	log.Debug().Msg("Starting cross-seed automation loop")
	defer log.Debug().Msg("Cross-seed automation loop stopped")

	timer := time.NewTimer(time.Minute)
	if !timer.Stop() {
		<-timer.C
	}

	for {
		if ctx.Err() != nil {
			return
		}

		settings, err := s.GetAutomationSettings(ctx)
		if err != nil {
			log.Warn().Err(err).Msg("Failed to load cross-seed automation settings")
			s.waitTimer(ctx, timer, time.Minute)
			continue
		}

		nextDelay, shouldRun := s.computeNextRunDelay(ctx, settings)
		if shouldRun {
			if _, err := s.RunAutomation(ctx, AutomationRunOptions{
				RequestedBy: "scheduler",
				Mode:        models.CrossSeedRunModeAuto,
			}); err != nil {
				if errors.Is(err, ErrAutomationRunning) {
					// Add a short delay to prevent tight loop when automation is already running
					select {
					case <-ctx.Done():
						return
					case <-time.After(150 * time.Millisecond):
						// Continue after delay
					}
				} else if errors.Is(err, ErrNoIndexersConfigured) {
					log.Info().Msg("Skipping cross-seed automation run: no Torznab indexers configured")
					s.waitTimer(ctx, timer, 5*time.Minute)
				} else if errors.Is(err, ErrNoTargetInstancesConfigured) {
					log.Info().Msg("Skipping cross-seed automation run: no target instances configured")
					s.waitTimer(ctx, timer, 5*time.Minute)
				} else {
					log.Warn().Err(err).Msg("Cross-seed automation run failed")
				}
			}
			continue
		}

		s.waitTimer(ctx, timer, nextDelay)
	}
}

func (s *Service) validateSearchRunOptions(ctx context.Context, opts *SearchRunOptions) error {
	if opts == nil {
		return fmt.Errorf("%w: options cannot be nil", ErrInvalidRequest)
	}
	if opts.InstanceID <= 0 {
		return fmt.Errorf("%w: instance id must be positive", ErrInvalidRequest)
	}
	opts.IntervalSeconds, opts.CooldownMinutes = normalizeSearchTiming(opts.IntervalSeconds, opts.CooldownMinutes)
	opts.Categories = normalizeStringSlice(opts.Categories)
	opts.Tags = normalizeStringSlice(opts.Tags)
	opts.IndexerIDs = uniquePositiveInts(opts.IndexerIDs)
	if opts.RequestedBy == "" {
		opts.RequestedBy = "manual"
	}

	instance, err := s.instanceStore.Get(ctx, opts.InstanceID)
	if err != nil {
		return fmt.Errorf("load instance: %w", err)
	}
	if instance == nil {
		return fmt.Errorf("%w: instance %d not found", ErrInvalidRequest, opts.InstanceID)
	}

	return nil
}

func (s *Service) waitTimer(ctx context.Context, timer *time.Timer, delay time.Duration) {
	if delay <= 0 {
		delay = time.Second
	}
	// Cap delay to 24h to avoid overflow
	if delay > 24*time.Hour {
		delay = 24 * time.Hour
	}

	if !timer.Stop() {
		select {
		case <-timer.C:
		default:
		}
	}

	timer.Reset(delay)

	select {
	case <-ctx.Done():
	case <-timer.C:
	case <-s.automationWake:
	}
}

// computeNextRunDelay calculates the delay until the next RSS automation run.
// Returns (delay, shouldRunNow) where shouldRunNow=true means run immediately.
// This is for RSS Automation only, not Seeded Torrent Search.
func (s *Service) computeNextRunDelay(ctx context.Context, settings *models.CrossSeedAutomationSettings) (time.Duration, bool) {
	// When RSS automation is disabled, return 5 minutes for internal polling loop
	// (this value is NOT shown to users - it's just for checking if automation got re-enabled)
	if settings == nil || !settings.Enabled {
		return 5 * time.Minute, false
	}

	if s.automationStore == nil {
		return time.Hour, false
	}

	// RSS Automation: enforce minimum 30 minutes between runs
	intervalMinutes := settings.RunIntervalMinutes
	if intervalMinutes <= 0 {
		intervalMinutes = 120
	}
	interval := max(time.Duration(intervalMinutes)*time.Minute, 30*time.Minute)

	lastRun, err := s.automationStore.GetLatestRun(ctx)
	if err != nil {
		log.Warn().Err(err).Msg("Failed to get latest cross-seed run metadata")
		return time.Minute, false
	}

	if lastRun == nil {
		return 0, true
	}

	elapsed := time.Since(lastRun.StartedAt)
	if elapsed >= interval {
		return 0, true
	}

	remaining := max(interval-elapsed, time.Second)

	return remaining, false
}

func (s *Service) signalAutomationWake() {
	if s.automationWake == nil {
		return
	}

	select {
	case s.automationWake <- struct{}{}:
	default:
	}
}

func (s *Service) executeAutomationRun(ctx context.Context, run *models.CrossSeedRun, settings *models.CrossSeedAutomationSettings, opts AutomationRunOptions) (*models.CrossSeedRun, error) {
	if settings == nil {
		settings = models.DefaultCrossSeedAutomationSettings()
	}

	searchResp, err := s.jackettService.Recent(ctx, 0, settings.TargetIndexerIDs)
	if err != nil {
		msg := err.Error()
		run.ErrorMessage = &msg
		run.Status = models.CrossSeedRunStatusFailed
		completed := time.Now().UTC()
		run.CompletedAt = &completed
		if updated, updateErr := s.automationStore.UpdateRun(ctx, run); updateErr == nil {
			run = updated
		}
		return run, err
	}

	// Pre-fetch all indexer info (names and domains) for performance
	indexerInfo, err := s.jackettService.GetEnabledIndexersInfo(ctx)
	if err != nil {
		log.Warn().Err(err).Msg("Failed to fetch indexer info, will use fallback lookups")
		indexerInfo = make(map[int]jackett.EnabledIndexerInfo) // Empty map as fallback
	}

	processed := 0
	var runErr error

	for _, result := range searchResp.Results {
		if ctx.Err() != nil {
			runErr = ctx.Err()
			break
		}

		if strings.TrimSpace(result.GUID) == "" || result.IndexerID == 0 {
			continue
		}

		alreadyHandled, lastStatus, err := s.automationStore.HasProcessedFeedItem(ctx, result.GUID, result.IndexerID)
		if err != nil {
			log.Warn().Err(err).Str("guid", result.GUID).Msg("Failed to check feed item cache")
		}

		run.TotalFeedItems++

		if alreadyHandled && lastStatus == models.CrossSeedFeedItemStatusProcessed {
			s.markFeedItem(ctx, result, lastStatus, run.ID, nil)
			continue
		}

		status, infoHash, procErr := s.processAutomationCandidate(ctx, run, settings, result, opts, indexerInfo)
		if procErr != nil {
			if runErr == nil {
				runErr = procErr
			}
			log.Debug().Err(procErr).Str("title", result.Title).Msg("Cross-seed automation candidate failed")
		}

		processed++
		s.markFeedItem(ctx, result, status, run.ID, infoHash)
	}

	completed := time.Now().UTC()
	run.CompletedAt = &completed

	switch {
	case run.TorrentsFailed > 0 && run.TorrentsAdded > 0:
		run.Status = models.CrossSeedRunStatusPartial
	case run.TorrentsFailed > 0 && run.TorrentsAdded == 0:
		run.Status = models.CrossSeedRunStatusFailed
	default:
		run.Status = models.CrossSeedRunStatusSuccess
	}

	summary := fmt.Sprintf("processed=%d candidates=%d added=%d skipped=%d failed=%d", processed, run.CandidatesFound, run.TorrentsAdded, run.TorrentsSkipped, run.TorrentsFailed)
	run.Message = &summary

	if ctx.Err() != nil {
		run.Status = models.CrossSeedRunStatusPartial
		cancelMsg := "automation cancelled"
		run.ErrorMessage = &cancelMsg
	}

	if updated, updateErr := s.automationStore.UpdateRun(ctx, run); updateErr == nil {
		run = updated
	} else {
		log.Warn().Err(updateErr).Msg("Failed to persist automation run update")
	}

	// Opportunistic cleanup of stale feed items (older than 30 days)
	if s.automationStore != nil {
		cutoff := time.Now().Add(-30 * 24 * time.Hour)
		if _, pruneErr := s.automationStore.PruneFeedItems(ctx, cutoff); pruneErr != nil {
			log.Debug().Err(pruneErr).Msg("Failed to prune cross-seed feed cache")
		}
	}

	return run, runErr
}

func (s *Service) processAutomationCandidate(ctx context.Context, run *models.CrossSeedRun, settings *models.CrossSeedAutomationSettings, result jackett.SearchResult, opts AutomationRunOptions, indexerInfo map[int]jackett.EnabledIndexerInfo) (models.CrossSeedFeedItemStatus, *string, error) {
	sourceIndexer := result.Indexer
	if resolved := jackett.GetIndexerNameFromInfo(indexerInfo, result.IndexerID); resolved != "" {
		sourceIndexer = resolved
	}

	findReq := &FindCandidatesRequest{
		TorrentName:            result.Title,
		IgnorePatterns:         append([]string(nil), settings.IgnorePatterns...),
		SourceIndexer:          sourceIndexer,
		FindIndividualEpisodes: settings.FindIndividualEpisodes,
	}
	if len(settings.TargetInstanceIDs) > 0 {
		findReq.TargetInstanceIDs = append([]int(nil), settings.TargetInstanceIDs...)
	}

	candidatesResp, err := s.FindCandidates(ctx, findReq)
	if err != nil {
		run.TorrentsFailed++
		return models.CrossSeedFeedItemStatusFailed, nil, fmt.Errorf("find candidates: %w", err)
	}

	candidateCount := len(candidatesResp.Candidates)
	if candidateCount == 0 {
		run.TorrentsSkipped++
		run.Results = append(run.Results, models.CrossSeedRunResult{
			InstanceName: result.Indexer,
			Success:      false,
			Status:       "no_match",
			Message:      fmt.Sprintf("No matching torrents for %s", result.Title),
		})
		return models.CrossSeedFeedItemStatusSkipped, nil, nil
	}

	run.CandidatesFound++

	if opts.DryRun {
		run.TorrentsSkipped++
		run.Results = append(run.Results, models.CrossSeedRunResult{
			InstanceName: result.Indexer,
			Success:      true,
			Status:       "dry-run",
			Message:      fmt.Sprintf("Dry run: %d viable candidates", candidateCount),
		})
		return models.CrossSeedFeedItemStatusSkipped, nil, nil
	}

	torrentBytes, err := s.downloadTorrent(ctx, jackett.TorrentDownloadRequest{
		IndexerID:   result.IndexerID,
		DownloadURL: result.DownloadURL,
		GUID:        result.GUID,
		Title:       result.Title,
		Size:        result.Size,
	})
	if err != nil {
		run.TorrentsFailed++
		return models.CrossSeedFeedItemStatusFailed, nil, fmt.Errorf("download torrent: %w", err)
	}

	encodedTorrent := base64.StdEncoding.EncodeToString(torrentBytes)
	startPaused := settings.StartPaused

	skipIfExists := true
	req := &CrossSeedRequest{
		TorrentData:            encodedTorrent,
		TargetInstanceIDs:      append([]int(nil), settings.TargetInstanceIDs...),
		Tags:                   append([]string(nil), settings.Tags...),
		IgnorePatterns:         append([]string(nil), settings.IgnorePatterns...),
		SkipIfExists:           &skipIfExists,
		IndexerName:            sourceIndexer,
		FindIndividualEpisodes: settings.FindIndividualEpisodes,
	}
	if settings.Category != nil {
		req.Category = *settings.Category
	}
	req.StartPaused = &startPaused

	resp, err := s.invokeCrossSeed(ctx, req)
	if err != nil {
		run.TorrentsFailed++
		return models.CrossSeedFeedItemStatusFailed, nil, fmt.Errorf("cross-seed request: %w", err)
	}

	var infoHash *string
	if resp.TorrentInfo != nil && resp.TorrentInfo.Hash != "" {
		hash := resp.TorrentInfo.Hash
		infoHash = &hash
	}

	itemStatus := models.CrossSeedFeedItemStatusSkipped
	itemHasSuccess := false
	itemHasFailure := false
	itemHadExisting := false

	if len(resp.Results) == 0 {
		run.TorrentsSkipped++
		run.Results = append(run.Results, models.CrossSeedRunResult{
			InstanceName: result.Indexer,
			Success:      false,
			Status:       "no_result",
			Message:      fmt.Sprintf("Cross-seed returned no actionable instances for %s", result.Title),
		})
		return itemStatus, infoHash, nil
	}

	for _, instanceResult := range resp.Results {
		mapped := models.CrossSeedRunResult{
			InstanceID:   instanceResult.InstanceID,
			InstanceName: instanceResult.InstanceName,
			Success:      instanceResult.Success,
			Status:       instanceResult.Status,
			Message:      instanceResult.Message,
		}
		if instanceResult.MatchedTorrent != nil {
			hash := instanceResult.MatchedTorrent.Hash
			name := instanceResult.MatchedTorrent.Name
			mapped.MatchedTorrentHash = &hash
			mapped.MatchedTorrentName = &name
		}

		run.Results = append(run.Results, mapped)

		if instanceResult.Success {
			itemHasSuccess = true
			run.TorrentsAdded++
			continue
		}

		switch instanceResult.Status {
		case "exists":
			itemHadExisting = true
			run.TorrentsSkipped++
		case "no_match", "skipped":
			run.TorrentsSkipped++
		default:
			itemHasFailure = true
			run.TorrentsFailed++
		}
	}

	switch {
	case itemHasSuccess:
		itemStatus = models.CrossSeedFeedItemStatusProcessed
	case itemHasFailure:
		itemStatus = models.CrossSeedFeedItemStatusFailed
	case itemHadExisting:
		itemStatus = models.CrossSeedFeedItemStatusProcessed
	default:
		itemStatus = models.CrossSeedFeedItemStatusSkipped
	}

	return itemStatus, infoHash, nil
}

func (s *Service) markFeedItem(ctx context.Context, result jackett.SearchResult, status models.CrossSeedFeedItemStatus, runID int64, infoHash *string) {
	if s.automationStore == nil {
		return
	}

	var runPtr *int64
	if runID > 0 {
		runPtr = &runID
	}

	item := &models.CrossSeedFeedItem{
		GUID:       result.GUID,
		IndexerID:  result.IndexerID,
		Title:      result.Title,
		LastStatus: status,
		LastRunID:  runPtr,
		InfoHash:   infoHash,
	}

	if err := s.automationStore.MarkFeedItem(ctx, item); err != nil {
		log.Debug().Err(err).Str("guid", result.GUID).Msg("Failed to persist cross-seed feed item state")
	}
}

// FindCandidates finds ALL existing torrents across instances that match a title string
// Input: Just a torrent NAME (string) - the torrent doesn't exist yet
// Output: All existing torrents that have related content based on release name parsing
func (s *Service) FindCandidates(ctx context.Context, req *FindCandidatesRequest) (*FindCandidatesResponse, error) {
	if req.TorrentName == "" {
		return nil, fmt.Errorf("torrent_name is required")
	}
	ctx, _ = ensureTorrentFileStash(ctx)

	// Parse the title string to understand what we're looking for
	targetRelease := s.releaseCache.Parse(req.TorrentName)

	// Build basic info for response
	sourceTorrentInfo := &TorrentInfo{
		Name: req.TorrentName,
	}

	// Determine which instances to search
	var searchInstanceIDs []int
	if len(req.TargetInstanceIDs) > 0 {
		searchInstanceIDs = req.TargetInstanceIDs
	} else {
		// Search all instances
		allInstances, err := s.instanceStore.List(ctx)
		if err != nil {
			return nil, fmt.Errorf("failed to list instances: %w", err)
		}
		for _, inst := range allInstances {
			searchInstanceIDs = append(searchInstanceIDs, inst.ID)
		}
	}

	response := &FindCandidatesResponse{
		SourceTorrent: sourceTorrentInfo,
		Candidates:    make([]CrossSeedCandidate, 0),
	}

	totalCandidates := 0

	// Search ALL instances for torrents that match the title
	for _, instanceID := range searchInstanceIDs {
		instance, err := s.instanceStore.Get(ctx, instanceID)
		if err != nil {
			log.Warn().
				Int("instanceID", instanceID).
				Err(err).
				Msg("Failed to get instance info, skipping")
			continue
		}

		// Get all torrents from this instance
		torrents, err := s.syncManager.GetAllTorrents(ctx, instanceID)
		if err != nil {
			log.Warn().
				Int("instanceID", instanceID).
				Str("instanceName", instance.Name).
				Err(err).
				Msg("Failed to get torrents from instance, skipping")
			continue
		}

		var matchedTorrents []qbt.Torrent
		matchTypeCounts := make(map[string]int)

		type candidateEval struct {
			torrent qbt.Torrent
			release rls.Release
		}

		filtered := make([]candidateEval, 0, len(torrents))
		for _, torrent := range torrents {
			if torrent.Progress < 1.0 {
				continue
			}

			candidateRelease := s.releaseCache.Parse(torrent.Name)
			if !s.releasesMatch(targetRelease, candidateRelease, req.FindIndividualEpisodes) {
				continue
			}

			filtered = append(filtered, candidateEval{torrent: torrent, release: candidateRelease})
		}

		var batchFiles map[string]qbt.TorrentFiles
		if s.filesManager != nil && len(filtered) > 0 {
			reqs := make([]filesmanager.BatchRequest, 0, len(filtered))
			for _, cand := range filtered {
				reqs = append(reqs, filesmanager.BatchRequest{Hash: cand.torrent.Hash, Progress: float64(cand.torrent.Progress)})
			}

			if cached, err := s.filesManager.GetCachedFilesBatch(ctx, instanceID, reqs); err != nil {
				log.Debug().Err(err).
					Int("instanceID", instanceID).
					Str("instanceName", instance.Name).
					Msg("Failed to batch load cached torrent files, falling back to per-torrent lookups")
			} else {
				batchFiles = cached
			}
		}

		matchedFiles := make(map[string]qbt.TorrentFiles)

		for _, cand := range filtered {
			files := batchFiles[cand.torrent.Hash]
			if len(files) == 0 {
				fetchedFiles, err := s.getTorrentFilesFromStash(ctx, instanceID, cand.torrent.Hash)
				if err != nil || len(fetchedFiles) == 0 {
					continue
				}
				files = fetchedFiles
				if batchFiles == nil {
					batchFiles = make(map[string]qbt.TorrentFiles)
				}
				batchFiles[cand.torrent.Hash] = files
			}

			matchType := s.getMatchTypeFromTitle(req.TorrentName, cand.torrent.Name, targetRelease, cand.release, files, req.IgnorePatterns)
			if matchType == "" {
				continue
			}

			matchedTorrents = append(matchedTorrents, cand.torrent)
			matchTypeCounts[matchType]++
			matchedFiles[cand.torrent.Hash] = files
			log.Debug().
				Str("targetTitle", req.TorrentName).
				Str("existingTorrent", cand.torrent.Name).
				Int("instanceID", instanceID).
				Str("instanceName", instance.Name).
				Str("matchType", matchType).
				Msg("Found matching torrent with required files")
		}

		// Add all matches from this instance
		if len(matchedTorrents) > 0 {
			candidateMatchType := "release-match"
			var topCount int
			for mt, count := range matchTypeCounts {
				if count > topCount {
					topCount = count
					candidateMatchType = mt
				}
			}

			response.Candidates = append(response.Candidates, CrossSeedCandidate{
				InstanceID:   instanceID,
				InstanceName: instance.Name,
				Torrents:     matchedTorrents,
				MatchType:    candidateMatchType,
				TorrentFiles: matchedFiles,
			})
			totalCandidates += len(matchedTorrents)
		}
	}

	log.Trace().
		Str("targetTitle", req.TorrentName).
		Str("sourceIndexer", req.SourceIndexer).
		Int("instancesSearched", len(searchInstanceIDs)).
		Int("totalMatches", totalCandidates).
		Msg("Found existing torrents matching title")

	return response, nil
}

// CrossSeed attempts to add a new torrent for cross-seeding
// It finds existing 100% complete torrents that match the content and adds the new torrent
// paused to the same location with matching category and ATM state
func (s *Service) CrossSeed(ctx context.Context, req *CrossSeedRequest) (*CrossSeedResponse, error) {
	if req.TorrentData == "" {
		return nil, fmt.Errorf("torrent_data is required")
	}

	// Decode base64 torrent data
	torrentBytes, err := s.decodeTorrentData(req.TorrentData)
	if err != nil {
		return nil, fmt.Errorf("failed to decode torrent data: %w", err)
	}

	// Parse torrent metadata to get name, hash, and files for validation
	torrentName, torrentHash, sourceFiles, err := ParseTorrentMetadata(torrentBytes)
	if err != nil {
		return nil, fmt.Errorf("failed to parse torrent: %w", err)
	}
	sourceRelease := s.releaseCache.Parse(torrentName)

	// Use FindCandidates to locate matching torrents
	findReq := &FindCandidatesRequest{
		TorrentName:            torrentName,
		TargetInstanceIDs:      req.TargetInstanceIDs,
		FindIndividualEpisodes: req.FindIndividualEpisodes,
	}
	if len(req.IgnorePatterns) > 0 {
		findReq.IgnorePatterns = append([]string(nil), req.IgnorePatterns...)
	}

	candidatesResp, err := s.FindCandidates(ctx, findReq)
	if err != nil {
		return nil, fmt.Errorf("failed to find candidates: %w", err)
	}

	response := &CrossSeedResponse{
		Success: false,
		Results: make([]InstanceCrossSeedResult, 0),
		TorrentInfo: &TorrentInfo{
			Name: torrentName,
			Hash: torrentHash,
		},
	}

	if response.TorrentInfo != nil {
		response.TorrentInfo.TotalFiles = len(sourceFiles)
		var totalSize int64
		for _, f := range sourceFiles {
			totalSize += f.Size
		}
		if totalSize > 0 {
			response.TorrentInfo.Size = totalSize
		}
	}

	// Process each instance with matching candidates
	for _, candidate := range candidatesResp.Candidates {
		result := s.processCrossSeedCandidate(ctx, candidate, torrentBytes, torrentHash, torrentName, req, sourceRelease, sourceFiles)
		response.Results = append(response.Results, result)
		if result.Success {
			response.Success = true
		}
	}

	// If no candidates found, return appropriate response
	if len(candidatesResp.Candidates) == 0 {
		// Try all target instances or all instances if not specified
		targetInstanceIDs := req.TargetInstanceIDs
		if len(targetInstanceIDs) == 0 {
			allInstances, err := s.instanceStore.List(ctx)
			if err != nil {
				return nil, fmt.Errorf("failed to list instances: %w", err)
			}
			for _, inst := range allInstances {
				targetInstanceIDs = append(targetInstanceIDs, inst.ID)
			}
		}

		for _, instanceID := range targetInstanceIDs {
			instance, err := s.instanceStore.Get(ctx, instanceID)
			if err != nil {
				log.Warn().
					Int("instanceID", instanceID).
					Err(err).
					Msg("Failed to get instance info")
				continue
			}

			response.Results = append(response.Results, InstanceCrossSeedResult{
				InstanceID:   instanceID,
				InstanceName: instance.Name,
				Success:      false,
				Status:       "no_match",
				Message:      "No matching torrents found with required files",
			})
		}
	}

	return response, nil
}

// AutobrrApply adds a torrent provided by autobrr to the specified instance using cross-seed logic.
func (s *Service) AutobrrApply(ctx context.Context, req *AutobrrApplyRequest) (*CrossSeedResponse, error) {
	if req == nil {
		return nil, fmt.Errorf("%w: request is required", ErrInvalidRequest)
	}
	if strings.TrimSpace(req.TorrentData) == "" {
		return nil, fmt.Errorf("%w: torrentData is required", ErrInvalidRequest)
	}
	targetInstanceIDs := normalizeInstanceIDs(req.InstanceIDs)
	if len(req.InstanceIDs) > 0 && len(targetInstanceIDs) == 0 {
		return nil, fmt.Errorf("%w: instanceIds must contain at least one positive integer", ErrInvalidRequest)
	}

	settings, settingsErr := s.GetAutomationSettings(ctx)
	if settingsErr != nil {
		log.Warn().Err(settingsErr).Msg("Failed to load automation settings for autobrr apply defaults")
		settings = nil
	}

	findIndividualEpisodes := false
	if req.FindIndividualEpisodes != nil {
		findIndividualEpisodes = *req.FindIndividualEpisodes
	} else if settings != nil {
		findIndividualEpisodes = settings.FindIndividualEpisodes
	}

	ignorePatterns := req.IgnorePatterns
	if len(ignorePatterns) == 0 && settings != nil {
		ignorePatterns = append([]string(nil), settings.IgnorePatterns...)
	}

	crossReq := &CrossSeedRequest{
		TorrentData:            req.TorrentData,
		TargetInstanceIDs:      targetInstanceIDs,
		Category:               req.Category,
		Tags:                   req.Tags,
		IgnorePatterns:         ignorePatterns,
		StartPaused:            req.StartPaused,
		AddCrossSeedTag:        req.AddCrossSeedTag,
		SkipIfExists:           req.SkipIfExists,
		FindIndividualEpisodes: findIndividualEpisodes,
	}

	resp, err := s.invokeCrossSeed(ctx, crossReq)
	if err != nil {
		return nil, err
	}

	log.Debug().
		Ints("targetInstanceIDs", targetInstanceIDs).
		Bool("globalTarget", len(targetInstanceIDs) == 0).
		Bool("success", resp.Success).
		Int("resultCount", len(resp.Results)).
		Msg("AutobrrApply completed cross-seed request")

	for _, r := range resp.Results {
		log.Debug().
			Int("instanceID", r.InstanceID).
			Str("instanceName", r.InstanceName).
			Bool("success", r.Success).
			Str("status", r.Status).
			Str("message", r.Message).
			Msg("AutobrrApply instance result")
	}

	return resp, nil
}

func (s *Service) invokeCrossSeed(ctx context.Context, req *CrossSeedRequest) (*CrossSeedResponse, error) {
	if s.crossSeedInvoker != nil {
		return s.crossSeedInvoker(ctx, req)
	}
	return s.CrossSeed(ctx, req)
}

func (s *Service) downloadTorrent(ctx context.Context, req jackett.TorrentDownloadRequest) ([]byte, error) {
	if s.jackettService != nil {
		return s.jackettService.DownloadTorrent(ctx, req)
	}
	if s.torrentDownloadFunc != nil {
		return s.torrentDownloadFunc(ctx, req)
	}
	return nil, errors.New("torznab search is not configured")
}

// processCrossSeedCandidate processes a single candidate for cross-seeding
func (s *Service) processCrossSeedCandidate(
	ctx context.Context,
	candidate CrossSeedCandidate,
	torrentBytes []byte,
	torrentHash,
	torrentName string,
	req *CrossSeedRequest,
	sourceRelease rls.Release,
	sourceFiles qbt.TorrentFiles,
) InstanceCrossSeedResult {
	result := InstanceCrossSeedResult{
		InstanceID:   candidate.InstanceID,
		InstanceName: candidate.InstanceName,
		Success:      false,
		Status:       "error",
	}

	// Check if torrent already exists
	existingTorrents, err := s.syncManager.GetAllTorrents(ctx, candidate.InstanceID)
	if err != nil {
		result.Message = fmt.Sprintf("Failed to check existing torrents: %v", err)
		return result
	}

	// Check by hash (v1 or v2)
	for _, existing := range existingTorrents {
		if existing.Hash == torrentHash || existing.InfohashV1 == torrentHash || existing.InfohashV2 == torrentHash {
			result.Success = false
			result.Status = "exists"
			result.Message = "Torrent already exists in this instance"
			result.MatchedTorrent = &MatchedTorrent{
				Hash:     existing.Hash,
				Name:     existing.Name,
				Progress: existing.Progress,
				Size:     existing.Size,
			}

			log.Debug().
				Int("instanceID", candidate.InstanceID).
				Str("instanceName", candidate.InstanceName).
				Str("torrentHash", torrentHash).
				Str("existingHash", existing.Hash).
				Str("existingName", existing.Name).
				Msg("Cross-seed apply skipped: torrent already exists in instance")

			return result
		}
	}

	matchedTorrent, candidateFiles, matchType := s.findBestCandidateMatch(ctx, candidate, sourceRelease, sourceFiles, req.IgnorePatterns)
	if matchedTorrent == nil {
		result.Status = "no_match"
		result.Message = "No matching torrents found with required files"

		log.Debug().
			Int("instanceID", candidate.InstanceID).
			Str("instanceName", candidate.InstanceName).
			Str("torrentHash", torrentHash).
			Msg("Cross-seed apply skipped: no best candidate match after file-level validation")

		return result
	}

	// Get torrent properties to extract save path
	props, err := s.syncManager.GetTorrentProperties(ctx, candidate.InstanceID, matchedTorrent.Hash)
	if err != nil {
		result.Message = fmt.Sprintf("Failed to get torrent properties: %v", err)
		return result
	}

	// Determine the appropriate save path for cross-seeding
	savePath := s.determineSavePath(torrentName, matchedTorrent, props)

	// Build options for adding the torrent
	options := make(map[string]string)

	startPaused := true
	if req.StartPaused != nil {
		startPaused = *req.StartPaused
	}
	if startPaused {
		options["paused"] = "true"
		options["stopped"] = "true"
	} else {
		options["paused"] = "false"
		options["stopped"] = "false"
	}

	// Skip hash checking since we're pointing to existing files
	options["skip_checking"] = "true"

	// Determine final category to apply
	category := s.determineCrossSeedCategory(ctx, req, matchedTorrent)
	if category != "" {
		options["category"] = category
	}

	// Handle AutoTMM and save path (use AutoManaged field from Torrent struct)
	if matchedTorrent.AutoManaged {
		options["autoTMM"] = "true"
	} else {
		options["autoTMM"] = "false"
		// Use the determined save path (handles season packs, custom paths, etc.)
		if savePath != "" {
			options["savepath"] = savePath
		}
	}

	addCrossSeedTag := true
	if req.AddCrossSeedTag != nil {
		addCrossSeedTag = *req.AddCrossSeedTag
	}

	finalTags := buildCrossSeedTags(req.Tags, matchedTorrent.Tags, addCrossSeedTag)
	if len(finalTags) > 0 {
		options["tags"] = strings.Join(finalTags, ",")
	}

	// Respect existing single-file torrents by avoiding automatic subfolders (contentLayout=noSubfolder)
	if detectCommonRoot(candidateFiles) == "" {
		options["contentLayout"] = "NoSubfolder"
	}

	// Add the torrent
	err = s.syncManager.AddTorrent(ctx, candidate.InstanceID, torrentBytes, options)
	if err != nil {
		// If adding fails, try with recheck enabled (skip_checking=false)
		log.Warn().
			Err(err).
			Int("instanceID", candidate.InstanceID).
			Str("torrentHash", torrentHash).
			Msg("Failed to add cross-seed torrent, retrying with recheck enabled")

		// Remove skip_checking and add with recheck
		delete(options, "skip_checking")
		err = s.syncManager.AddTorrent(ctx, candidate.InstanceID, torrentBytes, options)
		if err != nil {
			result.Message = fmt.Sprintf("Failed to add torrent even with recheck: %v", err)
			log.Error().
				Err(err).
				Int("instanceID", candidate.InstanceID).
				Str("torrentHash", torrentHash).
				Msg("Failed to add cross-seed torrent after retry")
			return result
		}

		result.Message = fmt.Sprintf("Added torrent with recheck to %s (match: %s)", props.SavePath, matchType)
		log.Debug().
			Int("instanceID", candidate.InstanceID).
			Str("instanceName", candidate.InstanceName).
			Msg("Successfully added cross-seed torrent with recheck")
	} else {
		result.Message = fmt.Sprintf("Added torrent paused to %s (match: %s)", props.SavePath, matchType)
	}

	// Attempt to align the new torrent's naming and file layout with the matched torrent
	s.alignCrossSeedContentPaths(ctx, candidate.InstanceID, torrentHash, torrentName, matchedTorrent, sourceFiles, candidateFiles)

	// Wait for the torrent to be added and potentially rechecked
	newTorrent := s.waitForTorrentRecheck(ctx, candidate.InstanceID, torrentHash, &result)
	if newTorrent != nil {
		// If torrent is 100% complete (or very close), auto-resume it
		if newTorrent.Progress >= 0.999 {
			resumeErr := s.syncManager.BulkAction(ctx, candidate.InstanceID, []string{newTorrent.Hash}, "resume")
			if resumeErr != nil {
				log.Warn().
					Err(resumeErr).
					Int("instanceID", candidate.InstanceID).
					Str("hash", newTorrent.Hash).
					Msg("Failed to auto-resume 100% complete cross-seed torrent")
				result.Message += " (100% complete but failed to auto-resume)"
			} else {
				result.Message += " (100% complete, auto-resumed)"
				log.Debug().
					Int("instanceID", candidate.InstanceID).
					Str("hash", newTorrent.Hash).
					Float64("progress", newTorrent.Progress).
					Msg("Auto-resumed 100% complete cross-seed torrent")
			}
		} else {
			// Torrent is not 100%, may be missing files (like .srt, sample, etc.)
			// This is expected and controlled by user's file layout
			log.Debug().
				Int("instanceID", candidate.InstanceID).
				Str("hash", newTorrent.Hash).
				Float64("progress", newTorrent.Progress).
				Msg("Cross-seed torrent added but not 100% complete (may be missing optional files)")
			result.Message += fmt.Sprintf(" (%.1f%% complete, check manually)", newTorrent.Progress*100)
		}
	}

	// Success!
	result.Success = true
	result.Status = "added"
	result.MatchedTorrent = &MatchedTorrent{
		Hash:     matchedTorrent.Hash,
		Name:     matchedTorrent.Name,
		Progress: matchedTorrent.Progress,
		Size:     matchedTorrent.Size,
	}

	// Execute external program if configured (async, non-blocking)
	s.executeExternalProgram(ctx, candidate.InstanceID, torrentHash)

	log.Debug().
		Int("instanceID", candidate.InstanceID).
		Str("instanceName", candidate.InstanceName).
		Str("torrentHash", torrentHash).
		Str("matchedHash", matchedTorrent.Hash).
		Str("savePath", props.SavePath).
		Str("matchType", matchType).
		Bool("autoTMM", matchedTorrent.AutoManaged).
		Str("category", category).
		Msg("Successfully added cross-seed torrent")

	return result
}

func matchTypePriority(matchType string) int {
	switch matchType {
	case "exact":
		return 3
	case "partial-in-pack":
		return 2
	case "size":
		return 1
	default:
		// Unknown/unsupported match types (e.g. "release-match", "partial-contains")
		// intentionally receive priority 0 so callers treat them as unusable unless
		// explicitly handled above. Add new match types here when they become valid.
		return 0
	}
}

func (s *Service) findBestCandidateMatch(
	ctx context.Context,
	candidate CrossSeedCandidate,
	sourceRelease rls.Release,
	sourceFiles qbt.TorrentFiles,
	ignorePatterns []string,
) (*qbt.Torrent, qbt.TorrentFiles, string) {
	var (
		matchedTorrent *qbt.Torrent
		candidateFiles qbt.TorrentFiles
		matchType      string
		bestScore      int
		bestHasRoot    bool
		bestFileCount  int
	)

	for _, torrent := range candidate.Torrents {
		if torrent.Progress < 1.0 {
			continue
		}

		files := candidate.TorrentFiles[torrent.Hash]
		if len(files) == 0 {
			fetchedFiles, err := s.getTorrentFilesFromStash(ctx, candidate.InstanceID, torrent.Hash)
			if err != nil || len(fetchedFiles) == 0 {
				continue
			}
			files = fetchedFiles
			if candidate.TorrentFiles != nil {
				candidate.TorrentFiles[torrent.Hash] = files
			}
		}

		candidateRelease := s.releaseCache.Parse(torrent.Name)
		candidateMatchType := s.getMatchType(sourceRelease, candidateRelease, sourceFiles, files, ignorePatterns)
		if candidateMatchType == "" {
			continue
		}

		score := matchTypePriority(candidateMatchType)
		if score == 0 {
			// Layout checks can still return named match types (e.g. "partial-contains")
			// that we never want to use for apply, so priority 0 acts as a hard reject.
			continue
		}

		hasRootFolder := detectCommonRoot(files) != ""
		fileCount := len(files)

		shouldPromote := matchedTorrent == nil || score > bestScore
		if !shouldPromote && score == bestScore {
			// Prefer candidates with a top-level folder so cross-seeded torrents inherit cleaner layouts.
			if hasRootFolder && !bestHasRoot {
				shouldPromote = true
			} else if hasRootFolder == bestHasRoot && fileCount > bestFileCount {
				// Fall back to the candidate that carries more files (season packs vs single files).
				shouldPromote = true
			}
		}

		if shouldPromote {
			copyTorrent := torrent
			matchedTorrent = &copyTorrent
			candidateFiles = files
			matchType = candidateMatchType
			bestScore = score
			bestHasRoot = hasRootFolder
			bestFileCount = fileCount
		}
	}

	return matchedTorrent, candidateFiles, matchType
}

// decodeTorrentData decodes base64-encoded torrent data
func (s *Service) decodeTorrentData(data string) ([]byte, error) {
	data = strings.TrimSpace(data)
	if data == "" {
		return []byte{}, nil
	}

	return decodeBase64Variants(data)
}

func decodeBase64Variants(data string) ([]byte, error) {
	encodings := []*base64.Encoding{
		base64.StdEncoding,
		base64.URLEncoding,
		base64.RawStdEncoding,
		base64.RawURLEncoding,
	}

	var lastErr error
	for _, enc := range encodings {
		decoded, err := enc.DecodeString(data)
		if err == nil {
			return decoded, nil
		}
		lastErr = err
	}

	if lastErr == nil {
		lastErr = errors.New("unable to decode with any base64 encoding")
	}

	return nil, fmt.Errorf("failed to decode base64: %w", lastErr)
}

// determineSavePath determines the appropriate save path for cross-seeding
// This handles various scenarios:
// - Season pack being added when individual episodes exist
// - Individual episode being added when a season pack exists
// - Custom paths and directory structures
func (s *Service) determineSavePath(newTorrentName string, matchedTorrent *qbt.Torrent, props *qbt.TorrentProperties) string {
	// Default to the matched torrent's save path
	baseSavePath := props.SavePath

	// Parse both torrent names to understand what we're dealing with
	newTorrentRelease := s.releaseCache.Parse(newTorrentName)
	matchedRelease := s.releaseCache.Parse(matchedTorrent.Name)

	// Scenario 1: New torrent is a season pack, matched torrent is a single episode
	// In this case, we want to use the parent directory of the episode
	if newTorrentRelease.Series > 0 && newTorrentRelease.Episode == 0 &&
		matchedRelease.Series > 0 && matchedRelease.Episode > 0 {
		// New is season pack (has series but no episode)
		// Matched is single episode (has both series and episode)
		// Use parent directory of the matched torrent's content path
		log.Debug().
			Str("newTorrent", newTorrentName).
			Str("matchedTorrent", matchedTorrent.Name).
			Str("baseSavePath", baseSavePath).
			Msg("Cross-seeding season pack from individual episode, using parent directory")

		// If the matched torrent is in a subdirectory, use the parent
		// This handles: /downloads/Show.S01E01/ -> /downloads/
		return baseSavePath
	}

	// Scenario 2: New torrent is a single episode, matched torrent is a season pack
	// Use the matched torrent's save path directly - the files are already there
	if newTorrentRelease.Series > 0 && newTorrentRelease.Episode > 0 &&
		matchedRelease.Series > 0 && matchedRelease.Episode == 0 {
		log.Debug().
			Str("newTorrent", newTorrentName).
			Str("matchedTorrent", matchedTorrent.Name).
			Str("savePath", baseSavePath).
			Msg("Cross-seeding individual episode from season pack")

		// The season pack already has the episode files, use its path directly
		return baseSavePath
	}

	// Scenario 3: Both are the same type (both season packs or both single episodes)
	// Or non-episodic content (movies, etc.)
	// Use the matched torrent's save path as-is
	log.Debug().
		Str("newTorrent", newTorrentName).
		Str("matchedTorrent", matchedTorrent.Name).
		Str("savePath", baseSavePath).
		Msg("Cross-seeding same content type, using matched torrent's path")

	return baseSavePath
}

// AnalyzeTorrentForSearchAsync analyzes a torrent and performs capability filtering immediately,
// while optionally performing content filtering asynchronously in the background.
// This allows the UI to update immediately with capability results while waiting for content filtering.
func (s *Service) AnalyzeTorrentForSearchAsync(ctx context.Context, instanceID int, hash string, enableContentFiltering bool) (*AsyncTorrentAnalysis, error) {
	if instanceID <= 0 {
		return nil, fmt.Errorf("%w: invalid instance id %d", ErrInvalidRequest, instanceID)
	}
	if strings.TrimSpace(hash) == "" {
		return nil, fmt.Errorf("%w: torrent hash is required", ErrInvalidRequest)
	}
	ctx, _ = ensureTorrentFileStash(ctx)

	instance, err := s.instanceStore.Get(ctx, instanceID)
	if err != nil {
		return nil, fmt.Errorf("load instance: %w", err)
	}
	if instance == nil {
		return nil, fmt.Errorf("%w: instance %d not found", ErrInvalidRequest, instanceID)
	}

	sourceTorrent, err := s.getTorrentByHash(ctx, instanceID, hash)
	if err != nil {
		return nil, err
	}
	if sourceTorrent.Progress < 1.0 {
		return nil, fmt.Errorf("%w: torrent %s is not fully downloaded (progress %.2f)", ErrTorrentNotComplete, sourceTorrent.Name, sourceTorrent.Progress)
	}

	// Pre-fetch all indexer info (names and domains) for performance
	var indexerInfo map[int]jackett.EnabledIndexerInfo
	if s.jackettService != nil {
		indexerInfo, err = s.jackettService.GetEnabledIndexersInfo(ctx)
		if err != nil {
			log.Warn().Err(err).Msg("Failed to fetch indexer info during analysis, using fallback lookups")
			indexerInfo = make(map[int]jackett.EnabledIndexerInfo) // Empty map as fallback
		}
	} else {
		indexerInfo = make(map[int]jackett.EnabledIndexerInfo)
	}

	// Get files to find the largest file for better content type detection
	sourceFiles, err := s.getTorrentFilesFromStash(ctx, instanceID, hash)
	if err != nil {
		return nil, fmt.Errorf("failed to get torrent files: %w", err)
	}

	// Parse and detect content type
	sourceRelease := s.releaseCache.Parse(sourceTorrent.Name)
	contentDetectionRelease := sourceRelease

	if len(sourceFiles) > 0 {
		largestFile := FindLargestFile(sourceFiles)
		if largestFile != nil {
			largestFileRelease := s.releaseCache.Parse(largestFile.Name)
			largestFileRelease = enrichReleaseFromTorrent(largestFileRelease, sourceRelease)
			if largestFileRelease.Type != rls.Unknown {
				contentDetectionRelease = largestFileRelease
			}
		}
	}

	// Use unified content type detection
	contentInfo := DetermineContentType(contentDetectionRelease)

	// Get all available indexers first
	var allIndexers []int
	if s.jackettService != nil {
		indexersResponse, err := s.jackettService.GetIndexers(ctx)
		if err != nil {
			log.Warn().Err(err).Msg("Failed to get indexers during async analysis")
		} else {
			for _, indexer := range indexersResponse.Indexers {
				if indexer.Configured {
					if id, err := strconv.Atoi(indexer.ID); err == nil {
						allIndexers = append(allIndexers, id)
					}
				}
			}
		}
	}

	// Build base TorrentInfo
	torrentInfo := &TorrentInfo{
		InstanceID:       instanceID,
		InstanceName:     instance.Name,
		Hash:             sourceTorrent.Hash,
		Name:             sourceTorrent.Name,
		Category:         sourceTorrent.Category,
		Size:             sourceTorrent.Size,
		Progress:         sourceTorrent.Progress,
		ContentType:      contentInfo.ContentType,
		SearchType:       contentInfo.SearchType,
		SearchCategories: contentInfo.Categories,
		RequiredCaps:     contentInfo.RequiredCaps,
	}

	// Initialize filtering state
	filteringState := &AsyncIndexerFilteringState{
		CapabilitiesCompleted: false,
		ContentCompleted:      false,
		ExcludedIndexers:      make(map[int]string),
		ContentMatches:        make([]string, 0),
	}

	result := &AsyncTorrentAnalysis{
		TorrentInfo:    torrentInfo,
		FilteringState: filteringState,
		SourceFiles:    sourceFiles,
	}

	log.Debug().
		Str("torrentHash", hash).
		Int("instanceID", instanceID).
		Ints("allIndexers", allIndexers).
		Bool("enableContentFiltering", enableContentFiltering).
		Msg("[CROSSSEED-ASYNC] Starting async torrent analysis")

	// Phase 1: Capability filtering (fast, synchronous)
	if len(allIndexers) > 0 && s.jackettService != nil {
		capabilityIndexers, err := s.jackettService.FilterIndexersForCapabilities(ctx, allIndexers, contentInfo.RequiredCaps, contentInfo.Categories)
		if err != nil {
			log.Warn().Err(err).Msg("Failed to filter indexers by capabilities during async analysis")
			capabilityIndexers = allIndexers
		}

		filteringState.Lock()
		filteringState.CapabilityIndexers = append([]int(nil), capabilityIndexers...)
		filteringState.CapabilitiesCompleted = true
		filteringState.Unlock()
		torrentInfo.AvailableIndexers = capabilityIndexers

		if s.asyncFilteringCache != nil {
			cacheKey := asyncFilteringCacheKey(instanceID, hash)
			skipCacheStore := false

			if existing, found := s.asyncFilteringCache.Get(cacheKey); found {
				existingSnapshot := existing.Clone()
				if existingSnapshot != nil && existingSnapshot.ContentCompleted {
					log.Debug().
						Str("torrentHash", hash).
						Int("instanceID", instanceID).
						Str("cacheKey", cacheKey).
						Bool("existingContentCompleted", existingSnapshot.ContentCompleted).
						Int("existingFilteredCount", len(existingSnapshot.FilteredIndexers)).
						Msg("[CROSSSEED-ASYNC] Skipping initial cache storage - content filtering already completed")
					skipCacheStore = true
				}
			}

			if !skipCacheStore {
				cachedState := &AsyncIndexerFilteringState{
					CapabilitiesCompleted: true,
					ContentCompleted:      false,
					CapabilityIndexers:    append([]int(nil), capabilityIndexers...),
					FilteredIndexers:      append([]int(nil), capabilityIndexers...),
					ExcludedIndexers:      make(map[int]string),
					ContentMatches:        make([]string, 0),
				}
				s.asyncFilteringCache.Set(cacheKey, cachedState, ttlcache.DefaultTTL)

				log.Debug().
					Str("torrentHash", hash).
					Int("instanceID", instanceID).
					Str("cacheKey", cacheKey).
					Bool("contentCompleted", cachedState.ContentCompleted).
					Int("capabilityIndexersCount", len(cachedState.CapabilityIndexers)).
					Int("filteredIndexersCount", len(cachedState.FilteredIndexers)).
					Msg("[CROSSSEED-ASYNC] Stored initial filtering state in cache")
			}
		}

		log.Debug().
			Str("torrentHash", hash).
			Int("instanceID", instanceID).
			Int("allIndexersCount", len(allIndexers)).
			Int("capabilityIndexersCount", len(capabilityIndexers)).
			Msg("[CROSSSEED-ASYNC] Capability filtering completed synchronously")

		log.Debug().
			Str("torrentHash", hash).
			Int("instanceID", instanceID).
			Bool("enableContentFiltering", enableContentFiltering).
			Int("capabilityIndexersCount", len(capabilityIndexers)).
			Msg("[CROSSSEED-ASYNC] Phase 2: Content filtering decision")

		if enableContentFiltering {
			if len(capabilityIndexers) > 0 {
				log.Debug().
					Str("torrentHash", hash).
					Int("instanceID", instanceID).
					Int("capabilityIndexersCount", len(capabilityIndexers)).
					Msg("[CROSSSEED-ASYNC] Starting background content filtering")
				go s.performAsyncContentFiltering(context.Background(), instanceID, hash, capabilityIndexers, indexerInfo, filteringState)
			} else {
				filteringState.Lock()
				filteringState.FilteredIndexers = []int{}
				filteringState.ContentCompleted = true
				filteringState.Unlock()
				log.Debug().
					Str("torrentHash", hash).
					Int("instanceID", instanceID).
					Msg("[CROSSSEED-ASYNC] No indexers remain after capability filtering, skipping content filtering")
			}
		} else {
			filteringState.Lock()
			filteringState.FilteredIndexers = append([]int(nil), capabilityIndexers...)
			filteringState.ContentCompleted = true
			filteringState.Unlock()
			torrentInfo.FilteredIndexers = capabilityIndexers
		}
	} else {
		filteringState.Lock()
		filteringState.CapabilityIndexers = []int{}
		filteringState.FilteredIndexers = []int{}
		filteringState.CapabilitiesCompleted = true
		filteringState.ContentCompleted = true
		filteringState.Unlock()
	}

	return result, nil
}

// performAsyncContentFiltering performs content filtering in the background and updates the filtering state
// This method handles concurrent access to the state safely
func (s *Service) performAsyncContentFiltering(ctx context.Context, instanceID int, hash string, indexerIDs []int, indexerInfo map[int]jackett.EnabledIndexerInfo, state *AsyncIndexerFilteringState) {
	log.Debug().
		Str("torrentHash", hash).
		Int("instanceID", instanceID).
		Ints("indexerIDs", indexerIDs).
		Msg("[CROSSSEED-ASYNC] Starting background content filtering")

	filteredIndexers, excludedIndexers, contentMatches, err := s.filterIndexersByExistingContent(ctx, instanceID, hash, indexerIDs, indexerInfo)

	state.Lock()
	var snapshot *AsyncIndexerFilteringState
	if err != nil {
		log.Warn().Err(err).Msg("Failed to filter indexers by existing content during async filtering")
		state.Error = fmt.Sprintf("Content filtering failed: %v", err)
		state.FilteredIndexers = append([]int(nil), indexerIDs...)
		state.ExcludedIndexers = nil
		state.ContentMatches = nil
	} else {
		state.Error = ""
		state.FilteredIndexers = append([]int(nil), filteredIndexers...)
		if len(excludedIndexers) > 0 {
			state.ExcludedIndexers = make(map[int]string, len(excludedIndexers))
			maps.Copy(state.ExcludedIndexers, excludedIndexers)
		} else {
			state.ExcludedIndexers = nil
		}
		state.ContentMatches = append([]string(nil), contentMatches...)
	}

	// Mark content filtering as completed (this should be the last operation)
	state.ContentCompleted = true
	snapshot = state.cloneLocked()
	state.Unlock()

	log.Debug().
		Str("torrentHash", hash).
		Int("instanceID", instanceID).
		Int("originalIndexerCount", len(indexerIDs)).
		Int("filteredIndexerCount", len(snapshot.FilteredIndexers)).
		Int("excludedIndexerCount", len(snapshot.ExcludedIndexers)).
		Bool("contentCompleted", snapshot.ContentCompleted).
		Msg("[CROSSSEED-ASYNC] Content filtering completed successfully")

	// Store the completed state in cache for UI polling
	if s.asyncFilteringCache != nil {
		cacheKey := asyncFilteringCacheKey(instanceID, hash)
		cachedState := snapshot.Clone()
		if cachedState == nil {
			cachedState = &AsyncIndexerFilteringState{}
		}

		log.Debug().
			Str("torrentHash", hash).
			Int("instanceID", instanceID).
			Str("cacheKey", cacheKey).
			Bool("contentCompleted", cachedState.ContentCompleted).
			Int("filteredIndexersCount", len(cachedState.FilteredIndexers)).
			Msg("[CROSSSEED-ASYNC] Storing completed content filtering state in cache")

		s.asyncFilteringCache.Set(cacheKey, cachedState, ttlcache.DefaultTTL)

		log.Debug().
			Str("torrentHash", hash).
			Int("instanceID", instanceID).
			Str("cacheKey", cacheKey).
			Msg("[CROSSSEED-ASYNC] Stored completed filtering state in cache")
	}

	log.Debug().
		Str("torrentHash", hash).
		Int("instanceID", instanceID).
		Int("inputIndexersCount", len(indexerIDs)).
		Int("filteredIndexersCount", len(snapshot.FilteredIndexers)).
		Int("excludedIndexersCount", len(snapshot.ExcludedIndexers)).
		Int("contentMatchesCount", len(snapshot.ContentMatches)).
		Msg("[CROSSSEED-ASYNC] Background content filtering completed")
}

// AnalyzeTorrentForSearch analyzes a torrent and returns metadata about how it would be searched,
// without actually performing the search. This method now uses async filtering with immediate capability
// results and optional content filtering for better performance.
func (s *Service) AnalyzeTorrentForSearch(ctx context.Context, instanceID int, hash string) (*TorrentInfo, error) {
	// Check if we have cached async state with completed content filtering
	if s.asyncFilteringCache != nil {
		cacheKey := asyncFilteringCacheKey(instanceID, hash)
		if cached, found := s.asyncFilteringCache.Get(cacheKey); found {
			cachedSnapshot := cached.Clone()
			if cachedSnapshot != nil && cachedSnapshot.ContentCompleted {
				// We have completed filtering results, use those instead of running new analysis
				asyncResult, err := s.AnalyzeTorrentForSearchAsync(ctx, instanceID, hash, false) // Don't restart content filtering
				if err != nil {
					// Fall back to cached state if torrent analysis fails
					log.Warn().Err(err).Msg("Failed to get torrent info, using cached filtering state only")
					return &TorrentInfo{
						AvailableIndexers:         cachedSnapshot.CapabilityIndexers,
						FilteredIndexers:          cachedSnapshot.FilteredIndexers,
						ExcludedIndexers:          cachedSnapshot.ExcludedIndexers,
						ContentMatches:            cachedSnapshot.ContentMatches,
						ContentFilteringCompleted: cachedSnapshot.ContentCompleted,
					}, nil
				}

				torrentInfo := asyncResult.TorrentInfo
				// Use the completed filtering results from cache
				torrentInfo.AvailableIndexers = cachedSnapshot.CapabilityIndexers
				torrentInfo.FilteredIndexers = cachedSnapshot.FilteredIndexers
				torrentInfo.ExcludedIndexers = cachedSnapshot.ExcludedIndexers
				torrentInfo.ContentMatches = cachedSnapshot.ContentMatches
				torrentInfo.ContentFilteringCompleted = cachedSnapshot.ContentCompleted

				log.Debug().
					Str("torrentHash", hash).
					Int("instanceID", instanceID).
					Bool("contentCompleted", cachedSnapshot.ContentCompleted).
					Int("filteredIndexersCount", len(cachedSnapshot.FilteredIndexers)).
					Msg("[CROSSSEED-ANALYZE] Using cached content filtering results")

				return torrentInfo, nil
			}
		}
	}

	// Use the async version with content filtering enabled
	asyncResult, err := s.AnalyzeTorrentForSearchAsync(ctx, instanceID, hash, true)
	if err != nil {
		return nil, err
	}

	// Return immediate results with capability filtering
	// Content filtering will continue in background but we don't wait for it
	torrentInfo := asyncResult.TorrentInfo

	// Use capability-filtered indexers as the primary result
	stateSnapshot := asyncResult.FilteringState.Clone()
	if stateSnapshot != nil && stateSnapshot.CapabilitiesCompleted {
		torrentInfo.AvailableIndexers = stateSnapshot.CapabilityIndexers
		// For immediate response, use capability indexers as filtered indexers
		// The UI can poll for refined results if needed
		torrentInfo.FilteredIndexers = stateSnapshot.CapabilityIndexers
		torrentInfo.ContentFilteringCompleted = stateSnapshot.ContentCompleted

		log.Debug().
			Str("torrentHash", hash).
			Int("instanceID", instanceID).
			Bool("capabilitiesCompleted", stateSnapshot.CapabilitiesCompleted).
			Bool("contentCompleted", stateSnapshot.ContentCompleted).
			Int("capabilityIndexersCount", len(stateSnapshot.CapabilityIndexers)).
			Msg("[CROSSSEED-ANALYZE] Returning immediate capability-filtered results")
	} else {
		log.Warn().
			Str("torrentHash", hash).
			Int("instanceID", instanceID).
			Msg("[CROSSSEED-ANALYZE] Capability filtering not completed, returning empty results")

		torrentInfo.AvailableIndexers = []int{}
		torrentInfo.FilteredIndexers = []int{}
		torrentInfo.ContentFilteringCompleted = false
	}

	return torrentInfo, nil
} // SearchTorrentMatches queries Torznab indexers for candidate torrents that match an existing torrent.
func (s *Service) SearchTorrentMatches(ctx context.Context, instanceID int, hash string, opts TorrentSearchOptions) (*TorrentSearchResponse, error) {
	if s.jackettService == nil {
		return nil, errors.New("torznab search is not configured")
	}

	if instanceID <= 0 {
		return nil, fmt.Errorf("%w: invalid instance id %d", ErrInvalidRequest, instanceID)
	}
	if strings.TrimSpace(hash) == "" {
		return nil, fmt.Errorf("%w: torrent hash is required", ErrInvalidRequest)
	}
	ctx, _ = ensureTorrentFileStash(ctx)

	instance, err := s.instanceStore.Get(ctx, instanceID)
	if err != nil {
		return nil, fmt.Errorf("load instance: %w", err)
	}
	if instance == nil {
		return nil, fmt.Errorf("%w: instance %d not found", ErrInvalidRequest, instanceID)
	}

	sourceTorrent, err := s.getTorrentByHash(ctx, instanceID, hash)
	if err != nil {
		return nil, err
	}
	if sourceTorrent.Progress < 1.0 {
		return nil, fmt.Errorf("%w: torrent %s is not fully downloaded (progress %.2f)", ErrTorrentNotComplete, sourceTorrent.Name, sourceTorrent.Progress)
	}

	// Get files to find the largest file for better content type detection
	sourceFiles := opts.PrefetchedFiles
	if len(sourceFiles) == 0 {
		sourceFiles, err = s.getTorrentFilesFromStash(ctx, instanceID, hash)
		if err != nil {
			return nil, fmt.Errorf("failed to get torrent files: %w", err)
		}
	} else {
		if s != nil && s.observations != nil {
			s.observations.RecordStashHit()
		}
		if stash := torrentFileStashFromContext(ctx); stash != nil {
			normalized := strings.ToLower(strings.TrimSpace(hash))
			if normalized != "" {
				stash.Set(normalized, append(qbt.TorrentFiles(nil), sourceFiles...))
			}
		}
		sourceFiles = append(qbt.TorrentFiles(nil), sourceFiles...)
	}

	// Parse both torrent name and largest file for content detection
	sourceRelease := s.releaseCache.Parse(sourceTorrent.Name)

	// For content type detection, use the largest file if available
	var contentDetectionRelease rls.Release = sourceRelease
	if len(sourceFiles) > 0 {
		largestFile := FindLargestFile(sourceFiles)
		if largestFile != nil {
			largestFileRelease := s.releaseCache.Parse(largestFile.Name)
			// Use the largest file for content type detection, but enrich with torrent metadata
			largestFileRelease = enrichReleaseFromTorrent(largestFileRelease, sourceRelease)

			// Use largest file release for content type if it's more specific than torrent name
			if largestFileRelease.Type != rls.Unknown {
				contentDetectionRelease = largestFileRelease

				log.Debug().
					Str("torrentName", sourceTorrent.Name).
					Str("largestFile", largestFile.Name).
					Str("fileContentType", largestFileRelease.Type.String()).
					Str("torrentContentType", sourceRelease.Type.String()).
					Msg("[CROSSSEED-SEARCH] Using largest file for content type detection")
			}
		}
	}

	// Use unified content type detection with expanded categories for search
	contentInfo := DetermineContentType(contentDetectionRelease)

	sourceInfo := TorrentInfo{
		InstanceID:       instanceID,
		InstanceName:     instance.Name,
		Hash:             sourceTorrent.Hash,
		Name:             sourceTorrent.Name,
		Category:         sourceTorrent.Category,
		Size:             sourceTorrent.Size,
		Progress:         sourceTorrent.Progress,
		ContentType:      contentInfo.ContentType,
		SearchType:       contentInfo.SearchType,
		SearchCategories: contentInfo.Categories,
		RequiredCaps:     contentInfo.RequiredCaps,
	}

	query := strings.TrimSpace(opts.Query)
	queryRelease := sourceRelease
	if contentInfo.IsMusic && contentDetectionRelease.Type == rls.Music {
		// For music, create a proper music release object by parsing the torrent name as music
		queryRelease = ParseMusicReleaseFromTorrentName(sourceRelease, sourceTorrent.Name)
	}
	if query == "" {
		// Build a better search query from parsed release info instead of using full filename
		if queryRelease.Title != "" {
			if contentInfo.IsMusic {
				// For music, use artist and title format if available
				if queryRelease.Artist != "" {
					query = queryRelease.Artist + " " + queryRelease.Title
				} else {
					query = queryRelease.Title
				}
			} else {
				// For non-music, start with the title
				query = queryRelease.Title
			}

			log.Debug().
				Str("originalName", sourceTorrent.Name).
				Str("generatedQuery", query).
				Str("contentType", contentInfo.ContentType).
				Msg("[CROSSSEED-SEARCH] Generated search query from parsed release")
		} else {
			// Fallback to full name if parsing failed
			query = sourceTorrent.Name
			log.Debug().
				Str("originalName", sourceTorrent.Name).
				Msg("[CROSSSEED-SEARCH] Using full filename as query (parsing failed)")
		}
	}

	limit := opts.Limit
	if limit <= 0 {
		limit = 40
	}
	requestLimit := max(limit*3, limit)

	// Apply indexer filtering (capabilities first, then optionally content filtering async)
	var filteredIndexerIDs []int
	cacheKey := asyncFilteringCacheKey(instanceID, hash)

	// Check for cached content-filtered results first
	if s.asyncFilteringCache != nil {
		if cached, found := s.asyncFilteringCache.Get(cacheKey); found {
			cachedSnapshot := cached.Clone()
			if cachedSnapshot != nil {
				log.Debug().
					Str("torrentHash", hash).
					Int("instanceID", instanceID).
					Bool("contentCompleted", cachedSnapshot.ContentCompleted).
					Int("filteredIndexersCount", len(cachedSnapshot.FilteredIndexers)).
					Int("capabilityIndexersCount", len(cachedSnapshot.CapabilityIndexers)).
					Int("excludedCount", len(cachedSnapshot.ExcludedIndexers)).
					Ints("providedIndexers", opts.IndexerIDs).
					Msg("[CROSSSEED-SEARCH] Found cached filtering state")

				if cachedSnapshot.ContentCompleted && len(cachedSnapshot.FilteredIndexers) > 0 {
					// Content filtering is complete, use the refined results
					filteredIndexerIDs = append([]int(nil), cachedSnapshot.FilteredIndexers...)
					log.Debug().
						Str("torrentHash", hash).
						Int("instanceID", instanceID).
						Ints("cachedFilteredIndexers", filteredIndexerIDs).
						Ints("providedIndexers", opts.IndexerIDs).
						Bool("contentCompleted", cachedSnapshot.ContentCompleted).
						Int("excludedCount", len(cachedSnapshot.ExcludedIndexers)).
						Msg("[CROSSSEED-SEARCH] Using cached content-filtered indexers")
				} else if len(cachedSnapshot.CapabilityIndexers) > 0 {
					// Content filtering not complete, but use capability results
					filteredIndexerIDs = append([]int(nil), cachedSnapshot.CapabilityIndexers...)
					log.Debug().
						Str("torrentHash", hash).
						Int("instanceID", instanceID).
						Ints("cachedCapabilityIndexers", filteredIndexerIDs).
						Bool("contentCompleted", cachedSnapshot.ContentCompleted).
						Msg("[CROSSSEED-SEARCH] Using cached capability-filtered indexers")
				}
			}
		} else {
			log.Debug().
				Str("torrentHash", hash).
				Int("instanceID", instanceID).
				Str("cacheKey", cacheKey).
				Ints("providedIndexers", opts.IndexerIDs).
				Msg("[CROSSSEED-SEARCH] No cached filtering state found")
		}
	}

	// Only perform new filtering if no cache found
	if len(filteredIndexerIDs) == 0 {
		log.Debug().
			Str("torrentHash", hash).
			Int("instanceID", instanceID).
			Msg("[CROSSSEED-SEARCH] Performing new filtering")

		asyncAnalysis, err := s.filterIndexerIDsForTorrentAsync(ctx, instanceID, hash, opts.IndexerIDs, true)
		if err != nil {
			log.Warn().Err(err).Msg("Failed to perform async indexer filtering for torrent search, using original list")
			filteredIndexerIDs = opts.IndexerIDs
		} else {
			// Use capability-filtered indexers immediately for search
			if stateSnapshot := asyncAnalysis.FilteringState.Clone(); stateSnapshot != nil && stateSnapshot.CapabilitiesCompleted {
				filteredIndexerIDs = append([]int(nil), stateSnapshot.CapabilityIndexers...)
				sourceInfo = *asyncAnalysis.TorrentInfo

				log.Debug().
					Str("torrentHash", hash).
					Int("instanceID", instanceID).
					Ints("originalIndexers", opts.IndexerIDs).
					Ints("capabilityFilteredIndexers", filteredIndexerIDs).
					Bool("contentFilteringInProgress", !stateSnapshot.ContentCompleted).
					Msg("[CROSSSEED-SEARCH] Using capability-filtered indexers for immediate search")
			} else {
				log.Warn().
					Str("torrentHash", hash).
					Int("instanceID", instanceID).
					Msg("[CROSSSEED-SEARCH] Capability filtering not completed, using original indexer list")
				filteredIndexerIDs = opts.IndexerIDs
			}

			// Keep runtime-derived torrent fields in sync with latest state
			sourceInfo.InstanceID = instanceID
			sourceInfo.InstanceName = instance.Name
			sourceInfo.Hash = sourceTorrent.Hash
			sourceInfo.Name = sourceTorrent.Name
			sourceInfo.Category = sourceTorrent.Category
			sourceInfo.Size = sourceTorrent.Size
			sourceInfo.Progress = sourceTorrent.Progress
			sourceInfo.ContentType = contentInfo.ContentType
			sourceInfo.SearchType = contentInfo.SearchType
		}
	}

	// Update sourceInfo fields that should always be current (regardless of filtering source)
	sourceInfo.SearchCategories = contentInfo.Categories
	sourceInfo.RequiredCaps = contentInfo.RequiredCaps

	if len(filteredIndexerIDs) == 0 {
		log.Debug().
			Str("torrentName", sourceTorrent.Name).
			Ints("originalIndexers", opts.IndexerIDs).
			Msg("[CROSSSEED-SEARCH] All indexers filtered out - no suitable indexers remain")

		// Return empty response instead of error to avoid breaking the UI
		return &TorrentSearchResponse{
			SourceTorrent: sourceInfo,
			Results:       []TorrentSearchResult{},
		}, nil
	}

	candidateIndexerIDs := append([]int(nil), filteredIndexerIDs...)
	if len(opts.IndexerIDs) > 0 {
		selectedIndexerIDs, _ := filterIndexersBySelection(candidateIndexerIDs, opts.IndexerIDs)
		if len(selectedIndexerIDs) == 0 {
			log.Debug().
				Str("torrentName", sourceTorrent.Name).
				Ints("candidateIndexers", candidateIndexerIDs).
				Ints("requestedIndexers", opts.IndexerIDs).
				Msg("[CROSSSEED-SEARCH] Requested indexers removed after filtering, skipping search")
			return &TorrentSearchResponse{
				SourceTorrent: sourceInfo,
				Results:       []TorrentSearchResult{},
			}, nil
		}
		if len(selectedIndexerIDs) != len(candidateIndexerIDs) {
			log.Debug().
				Str("torrentName", sourceTorrent.Name).
				Ints("candidateIndexers", candidateIndexerIDs).
				Ints("requestedIndexers", opts.IndexerIDs).
				Ints("selectedIndexers", selectedIndexerIDs).
				Msg("[CROSSSEED-SEARCH] Applied requested indexer selection after filtering")
		}
		filteredIndexerIDs = selectedIndexerIDs
	}

	log.Debug().
		Str("torrentName", sourceTorrent.Name).
		Ints("requestedIndexers", opts.IndexerIDs).
		Ints("candidateIndexers", candidateIndexerIDs).
		Ints("filteredIndexers", filteredIndexerIDs).
		Msg("[CROSSSEED-SEARCH] Applied indexer filtering")

	searchReq := &jackett.TorznabSearchRequest{
		Query:      query,
		Limit:      requestLimit,
		IndexerIDs: filteredIndexerIDs,
		CacheMode:  opts.CacheMode,
	}

	// Add music-specific parameters if we have them
	if contentInfo.IsMusic {
		// Parse music information from the source release or torrent name
		var musicRelease rls.Release
		if sourceRelease.Type == rls.Music && sourceRelease.Artist != "" {
			musicRelease = sourceRelease
		} else {
			// Try to parse music info from torrent name
			musicRelease = ParseMusicReleaseFromTorrentName(sourceRelease, sourceTorrent.Name)
		}

		if musicRelease.Artist != "" {
			searchReq.Artist = musicRelease.Artist
		}
		if musicRelease.Title != "" {
			searchReq.Album = musicRelease.Title // For music, Title represents the album
		}
	}

	// Apply category filtering to the search request with indexer-specific optimization
	if len(contentInfo.Categories) > 0 {
		// If specific indexers are requested, optimize categories for those indexers
		if len(opts.IndexerIDs) > 0 && s.jackettService != nil {
			optimizedCategories := s.jackettService.GetOptimalCategoriesForIndexers(ctx, contentInfo.Categories, opts.IndexerIDs)
			searchReq.Categories = optimizedCategories

			log.Debug().
				Str("torrentName", sourceTorrent.Name).
				Str("contentType", contentInfo.ContentType).
				Ints("originalCategories", contentInfo.Categories).
				Ints("optimizedCategories", optimizedCategories).
				Ints("targetIndexers", opts.IndexerIDs).
				Msg("[CROSSSEED-SEARCH] Optimized categories for target indexers")
		} else {
			// Use original categories if no specific indexers or jackett service unavailable
			searchReq.Categories = contentInfo.Categories
		}

		// Add season/episode info for TV content
		if sourceRelease.Series > 0 {
			season := sourceRelease.Series
			searchReq.Season = &season

			if sourceRelease.Episode > 0 {
				episode := sourceRelease.Episode
				searchReq.Episode = &episode
			}
		}

		// Add year info if available
		if sourceRelease.Year > 0 {
			searchReq.Year = sourceRelease.Year
		}

		// Use the appropriate release object for logging based on content type
		var logRelease rls.Release
		if contentInfo.IsMusic && contentDetectionRelease.Type == rls.Music {
			// For music, create a proper music release object by parsing the torrent name as music
			logRelease = ParseMusicReleaseFromTorrentName(sourceRelease, sourceTorrent.Name)
		} else {
			logRelease = sourceRelease
		}

		logEvent := log.Debug().
			Str("torrentName", sourceTorrent.Name).
			Str("contentType", contentInfo.ContentType).
			Ints("categories", contentInfo.Categories).
			Int("year", logRelease.Year)

		// Show different metadata based on content type
		if !contentInfo.IsMusic {
			// For TV/Movies, show series/episode data
			logEvent = logEvent.
				Str("releaseType", logRelease.Type.String()).
				Int("series", logRelease.Series).
				Int("episode", logRelease.Episode)
		} else {
			// For music, show music-specific metadata
			logEvent = logEvent.
				Str("releaseType", "music").
				Str("artist", logRelease.Artist).
				Str("title", logRelease.Title).
				Str("disc", logRelease.Disc).
				Str("source", logRelease.Source).
				Str("group", logRelease.Group)
		}

		logEvent.Msg("[CROSSSEED-SEARCH] Applied RLS-based content type filtering")
	}

	searchResp, err := s.jackettService.Search(ctx, searchReq)
	if err != nil {
		return nil, wrapCrossSeedSearchError(err)
	}

	searchResults := searchResp.Results

	// Load automation settings to get size tolerance percentage
	settings, err := s.GetAutomationSettings(ctx)
	if err != nil {
		log.Warn().Err(err).Msg("Failed to load cross-seed settings for size validation, using default tolerance")
		settings = &models.CrossSeedAutomationSettings{
			SizeMismatchTolerancePercent: 5.0, // Default to 5% tolerance
		}
	}

	type scoredResult struct {
		result jackett.SearchResult
		score  float64
		reason string
	}

	scored := make([]scoredResult, 0, len(searchResults))
	seen := make(map[string]struct{})
	sizeFilteredCount := 0
	releaseFilteredCount := 0

	for _, res := range searchResults {
		key := res.GUID
		if key == "" {
			key = res.DownloadURL
		}
		if key != "" {
			if _, exists := seen[key]; exists {
				continue
			}
			seen[key] = struct{}{}
		}

		candidateRelease := s.releaseCache.Parse(res.Title)
		if !s.releasesMatch(sourceRelease, candidateRelease, opts.FindIndividualEpisodes) {
			releaseFilteredCount++
			continue
		}

		sourceIsPack := sourceRelease.Series > 0 && sourceRelease.Episode == 0
		sourceIsEpisode := sourceRelease.Series > 0 && sourceRelease.Episode > 0
		candidateIsPack := candidateRelease.Series > 0 && candidateRelease.Episode == 0
		candidateIsEpisode := candidateRelease.Series > 0 && candidateRelease.Episode > 0

		ignoreSizeCheck := opts.FindIndividualEpisodes &&
			((sourceIsPack && candidateIsEpisode) || (sourceIsEpisode && candidateIsPack))

		// Size validation: check if candidate size is within tolerance of source size
		if !ignoreSizeCheck && !s.isSizeWithinTolerance(sourceTorrent.Size, res.Size, settings.SizeMismatchTolerancePercent) {
			sizeFilteredCount++
			log.Debug().
				Str("sourceTitle", sourceTorrent.Name).
				Str("candidateTitle", res.Title).
				Int64("sourceSize", sourceTorrent.Size).
				Int64("candidateSize", res.Size).
				Float64("tolerancePercent", settings.SizeMismatchTolerancePercent).
				Bool("ignoredSizeCheck", ignoreSizeCheck).
				Msg("[CROSSSEED-SEARCH] Candidate filtered out due to size mismatch")
			continue
		}

		score, reason := evaluateReleaseMatch(sourceRelease, candidateRelease)
		if score <= 0 {
			score = 1.0
		}

		scored = append(scored, scoredResult{
			result: res,
			score:  score,
			reason: reason,
		})
	}

	// Log filtering statistics
	totalResults := len(searchResults)
	matchedResults := len(scored)
	log.Debug().
		Str("torrentName", sourceTorrent.Name).
		Int("totalResults", totalResults).
		Int("releaseFiltered", releaseFilteredCount).
		Int("sizeFiltered", sizeFilteredCount).
		Int("finalMatches", matchedResults).
		Float64("tolerancePercent", settings.SizeMismatchTolerancePercent).
		Msg("[CROSSSEED-SEARCH] Search filtering completed")

	if len(scored) == 0 {
		return &TorrentSearchResponse{
			SourceTorrent: sourceInfo,
			Results:       []TorrentSearchResult{},
			Cache:         searchResp.Cache,
			Partial:       searchResp.Partial,
		}, nil
	}

	if len(sourceFiles) > 0 {
		sourceInfo.TotalFiles = len(sourceFiles)
		sourceInfo.FileCount = len(sourceFiles)
	}

	sort.SliceStable(scored, func(i, j int) bool {
		if scored[i].score == scored[j].score {
			if scored[i].result.Seeders == scored[j].result.Seeders {
				return scored[i].result.PublishDate.After(scored[j].result.PublishDate)
			}
			return scored[i].result.Seeders > scored[j].result.Seeders
		}
		return scored[i].score > scored[j].score
	})

	if len(scored) > limit {
		scored = scored[:limit]
	}

	results := make([]TorrentSearchResult, 0, len(scored))
	for _, item := range scored {
		res := item.result
		results = append(results, TorrentSearchResult{
			Indexer:              res.Indexer,
			IndexerID:            res.IndexerID,
			Title:                res.Title,
			DownloadURL:          res.DownloadURL,
			InfoURL:              res.InfoURL,
			Size:                 res.Size,
			Seeders:              res.Seeders,
			Leechers:             res.Leechers,
			CategoryID:           res.CategoryID,
			CategoryName:         res.CategoryName,
			PublishDate:          res.PublishDate.Format(time.RFC3339),
			DownloadVolumeFactor: res.DownloadVolumeFactor,
			UploadVolumeFactor:   res.UploadVolumeFactor,
			GUID:                 res.GUID,
			IMDbID:               res.IMDbID,
			TVDbID:               res.TVDbID,
			MatchReason:          item.reason,
			MatchScore:           item.score,
		})
	}

	s.cacheSearchResults(instanceID, sourceTorrent.Hash, results)

	return &TorrentSearchResponse{
		SourceTorrent: sourceInfo,
		Results:       results,
		Cache:         searchResp.Cache,
		Partial:       searchResp.Partial,
	}, nil
}

// ApplyTorrentSearchResults downloads and adds torrents selected from search results for cross-seeding.
func (s *Service) ApplyTorrentSearchResults(ctx context.Context, instanceID int, hash string, req *ApplyTorrentSearchRequest) (*ApplyTorrentSearchResponse, error) {
	if s.jackettService == nil && s.torrentDownloadFunc == nil {
		return nil, errors.New("torznab search is not configured")
	}

	if req == nil || len(req.Selections) == 0 {
		return nil, fmt.Errorf("%w: no selections provided", ErrInvalidRequest)
	}

	if _, err := s.getTorrentByHash(ctx, instanceID, hash); err != nil {
		return nil, err
	}

	cachedSelections := s.getCachedSearchResults(instanceID, hash)
	if len(cachedSelections) == 0 {
		return nil, fmt.Errorf("%w: no cached cross-seed search results found for torrent %s; please run a search before applying selections", ErrInvalidRequest, hash)
	}

	settings, err := s.GetAutomationSettings(ctx)
	if err != nil {
		log.Warn().Err(err).Msg("Failed to load cross-seed settings for manual apply, using defaults")
	}

	startPaused := true
	if req.StartPaused != nil {
		startPaused = *req.StartPaused
	}

	useTag := req.UseTag
	tagName := strings.TrimSpace(req.TagName)
	if useTag && tagName == "" {
		tagName = "cross-seed"
	}

	results := make([]TorrentSearchAddResult, 0, len(req.Selections))

	for _, selection := range req.Selections {
		downloadURL := strings.TrimSpace(selection.DownloadURL)
		guid := strings.TrimSpace(selection.GUID)

		if selection.IndexerID <= 0 || (downloadURL == "" && guid == "") {
			results = append(results, TorrentSearchAddResult{
				Title:   selection.Title,
				Indexer: selection.Indexer,
				Success: false,
				Error:   "invalid selection",
			})
			continue
		}

		cachedResult, err := s.resolveSelectionFromCache(cachedSelections, selection)
		if err != nil {
			results = append(results, TorrentSearchAddResult{
				Title:   selection.Title,
				Indexer: selection.Indexer,
				Success: false,
				Error:   err.Error(),
			})
			continue
		}

		indexerName := selection.Indexer
		if indexerName == "" {
			indexerName = cachedResult.Indexer
		}

		title := selection.Title
		if title == "" {
			title = cachedResult.Title
		}

		torrentBytes, err := s.downloadTorrent(ctx, jackett.TorrentDownloadRequest{
			IndexerID:   cachedResult.IndexerID,
			DownloadURL: cachedResult.DownloadURL,
			GUID:        cachedResult.GUID,
			Title:       cachedResult.Title,
			Size:        cachedResult.Size,
		})
		if err != nil {
			results = append(results, TorrentSearchAddResult{
				Title:   title,
				Indexer: indexerName,
				Success: false,
				Error:   fmt.Sprintf("download torrent: %v", err),
			})
			continue
		}

		startPausedCopy := startPaused
		addCrossSeedTag := useTag

		payload := &CrossSeedRequest{
			TorrentData:            base64.StdEncoding.EncodeToString(torrentBytes),
			TargetInstanceIDs:      []int{instanceID},
			StartPaused:            &startPausedCopy,
			AddCrossSeedTag:        &addCrossSeedTag,
			IndexerName:            indexerName,
			FindIndividualEpisodes: req.FindIndividualEpisodes,
		}
		if settings != nil && len(settings.IgnorePatterns) > 0 {
			payload.IgnorePatterns = append([]string(nil), settings.IgnorePatterns...)
		}

		if useTag {
			payload.Tags = []string{tagName}
		}

		resp, err := s.invokeCrossSeed(ctx, payload)
		if err != nil {
			results = append(results, TorrentSearchAddResult{
				Title:   title,
				Indexer: indexerName,
				Success: false,
				Error:   err.Error(),
			})
			continue
		}

		torrentName := ""
		if resp.TorrentInfo != nil {
			torrentName = resp.TorrentInfo.Name
		}

		results = append(results, TorrentSearchAddResult{
			Title:           title,
			Indexer:         indexerName,
			TorrentName:     torrentName,
			Success:         resp.Success,
			InstanceResults: resp.Results,
		})
	}

	return &ApplyTorrentSearchResponse{
		Results: results,
	}, nil
}

func (s *Service) cacheSearchResults(instanceID int, hash string, results []TorrentSearchResult) {
	if s.searchResultCache == nil || len(results) == 0 {
		return
	}

	key := searchResultCacheKey(instanceID, hash)

	cloned := make([]TorrentSearchResult, len(results))
	copy(cloned, results)

	s.searchResultCache.Set(key, cloned, ttlcache.DefaultTTL)
}

func (s *Service) getCachedSearchResults(instanceID int, hash string) []TorrentSearchResult {
	if s.searchResultCache == nil {
		return nil
	}

	key := searchResultCacheKey(instanceID, hash)
	if cached, found := s.searchResultCache.Get(key); found {
		return cached
	}

	return nil
}

func (s *Service) resolveSelectionFromCache(cached []TorrentSearchResult, selection TorrentSearchSelection) (*TorrentSearchResult, error) {
	if len(cached) == 0 {
		return nil, errors.New("no cached search results available")
	}

	downloadURL := strings.TrimSpace(selection.DownloadURL)
	guid := strings.TrimSpace(selection.GUID)

	if downloadURL == "" && guid == "" {
		return nil, fmt.Errorf("selection %s is missing identifiers", selection.Title)
	}

	for i := range cached {
		result := &cached[i]
		if result.IndexerID != selection.IndexerID {
			continue
		}

		if guid != "" && result.GUID != "" && guid == result.GUID {
			return result, nil
		}

		if downloadURL != "" && downloadURL == result.DownloadURL {
			return result, nil
		}
	}

	return nil, fmt.Errorf("selection %s does not match cached search results", selection.Title)
}

func searchResultCacheKey(instanceID int, hash string) string {
	cleanHash := strings.ToLower(strings.TrimSpace(hash))
	if cleanHash == "" {
		return fmt.Sprintf("%d", instanceID)
	}
	return fmt.Sprintf("%d:%s", instanceID, cleanHash)
}

// asyncFilteringCacheKey generates a cache key for async filtering state
func asyncFilteringCacheKey(instanceID int, hash string) string {
	cleanHash := strings.ToLower(strings.TrimSpace(hash))
	if cleanHash == "" {
		return fmt.Sprintf("async:%d", instanceID)
	}
	return fmt.Sprintf("async:%d:%s", instanceID, cleanHash)
}

// getTorrentByHash retrieves a torrent by matching any known hash variant.
func (s *Service) getTorrentByHash(ctx context.Context, instanceID int, hash string) (*qbt.Torrent, error) {
	torrents, err := s.syncManager.GetAllTorrents(ctx, instanceID)
	if err != nil {
		return nil, fmt.Errorf("load torrents: %w", err)
	}

	needle := strings.ToLower(strings.TrimSpace(hash))
	for _, torrent := range torrents {
		candidates := []string{
			strings.ToLower(torrent.Hash),
			strings.ToLower(torrent.InfohashV1),
			strings.ToLower(torrent.InfohashV2),
		}

		for _, candidate := range candidates {
			if candidate != "" && candidate == needle {
				t := torrent
				return &t, nil
			}
		}
	}

	return nil, fmt.Errorf("%w: torrent %s not found in instance %d", ErrTorrentNotFound, hash, instanceID)
}

func (s *Service) searchRunLoop(ctx context.Context, state *searchRunState) {
	defer func() {
		canceled := ctx.Err() == context.Canceled
		s.finalizeSearchRun(state, canceled)
	}()

	if err := s.refreshSearchQueue(ctx, state); err != nil {
		s.recordSearchRunError(state, err)
		return
	}

	workerCount := s.searchWorkerCount()
	jobs := make(chan *qbt.Torrent, workerCount)
	var wg sync.WaitGroup

	for i := 0; i < workerCount; i++ {
		wg.Add(1)
		go func() {
			defer wg.Done()
			for torrent := range jobs {
				if torrent == nil {
					continue
				}
				tracked := false
				if s != nil && s.observations != nil {
					s.observations.WorkerJobStarted()
					tracked = true
				}
				if ctx.Err() != nil {
					if tracked {
						s.observations.WorkerJobFinished()
					}
					return
				}
				s.setCurrentCandidate(state, torrent)
				if err := s.processSearchCandidate(ctx, state, torrent); err != nil {
					s.recordSearchRunError(state, err)
				}
				if tracked {
					s.observations.WorkerJobFinished()
				}
			}
		}()
	}

	interval := time.Duration(state.opts.IntervalSeconds) * time.Second
	producerErr := s.produceSearchJobs(ctx, state, jobs, interval)
	close(jobs)
	wg.Wait()

	if producerErr != nil {
		s.recordSearchRunError(state, producerErr)
	}
}

func (s *Service) searchWorkerCount() int {
	if s == nil || s.searchWorkerLimit <= 0 {
		return 1
	}
	return s.searchWorkerLimit
}

// ObservationsSnapshot returns aggregated automation telemetry counters for API/UI consumption.
func (s *Service) ObservationsSnapshot() ObservationsSnapshot {
	if s == nil {
		return ObservationsSnapshot{GeneratedAt: time.Now().UTC()}
	}
	workerCapacity := s.searchWorkerCount()
	if s.observations == nil {
		return ObservationsSnapshot{
			GeneratedAt:    time.Now().UTC(),
			WorkerCapacity: workerCapacity,
		}
	}
	return s.observations.Snapshot(workerCapacity)
}

func (s *Service) recordSearchRunError(state *searchRunState, err error) {
	if err == nil || errors.Is(err, context.Canceled) {
		return
	}
	if state == nil {
		return
	}
	state.errMu.Lock()
	state.lastError = err
	state.errMu.Unlock()
}

func (s *Service) produceSearchJobs(ctx context.Context, state *searchRunState, jobs chan<- *qbt.Torrent, interval time.Duration) error {
	for {
		if ctx.Err() != nil {
			return ctx.Err()
		}

		candidate, err := s.nextSearchCandidate(ctx, state)
		if err != nil {
			return err
		}
		if candidate == nil {
			return nil
		}

		select {
		case <-ctx.Done():
			return ctx.Err()
		case jobs <- candidate:
		}

		if interval > 0 {
			nextWake := time.Now().Add(interval)
			s.setNextWake(state, nextWake)
			timer := time.NewTimer(interval)
			select {
			case <-ctx.Done():
				timer.Stop()
				s.setNextWake(state, time.Time{})
				return ctx.Err()
			case <-timer.C:
			}
			s.setNextWake(state, time.Time{})
		}
	}
}

func (s *Service) waitForIndexerCooldown(ctx context.Context, indexerIDs []int) error {
	if len(indexerIDs) == 0 || s == nil || s.indexerSearchLimiter == nil {
		return nil
	}
	start := time.Now()
	err := s.indexerSearchLimiter.Wait(ctx, indexerIDs)
	if err == nil && s.observations != nil {
		s.observations.RecordLimiterWait(time.Since(start))
	}
	return err
}

func (s *Service) finalizeSearchRun(state *searchRunState, canceled bool) {
	completed := time.Now().UTC()
	s.searchMu.Lock()
	state.run.CompletedAt = &completed
	if s.searchState == state {
		s.searchState.currentCandidate = nil
	}
	if canceled && state.lastError == nil {
		state.run.Status = models.CrossSeedSearchRunStatusCanceled
		msg := "search run canceled"
		state.run.ErrorMessage = &msg
	} else if state.lastError != nil {
		state.run.Status = models.CrossSeedSearchRunStatusFailed
		errMsg := state.lastError.Error()
		state.run.ErrorMessage = &errMsg
	} else {
		state.run.Status = models.CrossSeedSearchRunStatusSuccess
	}
	s.searchMu.Unlock()

	if updated, err := s.automationStore.UpdateSearchRun(context.Background(), state.run); err == nil {
		s.searchMu.Lock()
		if s.searchState == state {
			state.run = updated
			s.searchState.run = updated
		}
		s.searchMu.Unlock()
	} else {
		log.Warn().Err(err).Msg("failed to persist search run state")
	}

	s.searchMu.Lock()
	if s.searchState == state {
		s.searchState = nil
		s.searchCancel = nil
	}
	s.searchMu.Unlock()
}

// deduplicateSourceTorrents removes duplicate torrents from the search queue by keeping only
// the best representative of each unique content group. It now prefers torrents that already
// have a top-level folder (so subsequent cross-seeds inherit cleaner layouts) and falls back to
// the oldest torrent when folder layout is identical. This prevents searching the same content
// multiple times when cross-seeds exist in the source instance.
//
// The deduplication works by:
//  1. Parsing each torrent's release info (title, year, series, episode, group)
//  2. Grouping torrents with matching content using the same logic as cross-seed matching
//  3. Selecting a representative per group by preferring torrents with top-level folders, then
//     the earliest AddedOn timestamp
//
// This significantly reduces API calls and processing time when an instance contains multiple
// cross-seeds of the same content from different trackers, while enforcing strict matching so
// that season packs never collapse individual-episode queue entries.
func (s *Service) deduplicateSourceTorrents(ctx context.Context, instanceID int, torrents []qbt.Torrent, hasRootCache map[string]bool) ([]qbt.Torrent, map[string][]string) {
	if len(torrents) <= 1 {
		return torrents, map[string][]string{}
	}
	if hasRootCache == nil {
		hasRootCache = make(map[string]bool)
	}

	// Parse all torrents and track their releases
	type torrentWithRelease struct {
		torrent qbt.Torrent
		release rls.Release
	}

	parsed := make([]torrentWithRelease, 0, len(torrents))
	for _, torrent := range torrents {
		release := s.releaseCache.Parse(torrent.Name)
		parsed = append(parsed, torrentWithRelease{
			torrent: torrent,
			release: release,
		})
	}

	// Group torrents by matching content
	// We'll track the preferred torrent (folder-aware, then oldest) for each unique content group
	type contentGroup struct {
		representative  *qbt.Torrent
		addedOn         int64
		duplicates      []string // Track duplicate names for logging
		hasRootFolder   bool
		rootFolderKnown bool
	}

<<<<<<< HEAD
	groups := make([]*contentGroup, 0, len(torrents))
	groupMap := make(map[string]int, len(torrents))
=======
	groups := make([]*contentGroup, 0)
	groupMap := make(map[string]int) // hash to group index
	hasRootCache := make(map[string]bool)
>>>>>>> 82c74ba5

	for i := range parsed {
		current := &parsed[i]

		// Try to find an existing group this torrent belongs to
		foundGroup := -1
		for j := 0; j < i; j++ {
			existing := &parsed[j]
			if s.releasesMatch(current.release, existing.release, false) {
<<<<<<< HEAD
				if idx, ok := groupMap[existing.torrent.Hash]; ok {
					foundGroup = idx
				}
=======
				foundGroup = groupMap[existing.torrent.Hash]
>>>>>>> 82c74ba5
				break
			}
		}

		if foundGroup == -1 {
			// Create new group with this torrent as the first member
			group := &contentGroup{
				representative: &current.torrent,
				addedOn:        current.torrent.AddedOn,
				duplicates:     []string{},
			}
			groups = append(groups, group)
			groupMap[current.torrent.Hash] = len(groups) - 1
			continue
		}

		group := groups[foundGroup]
		currentHasRoot := s.torrentHasTopLevelFolderCached(ctx, instanceID, &current.torrent, hasRootCache)
		groupHasRoot := group.hasRootFolder
		if !group.rootFolderKnown {
			groupHasRoot = s.torrentHasTopLevelFolderCached(ctx, instanceID, group.representative, hasRootCache)
			group.hasRootFolder = groupHasRoot
			group.rootFolderKnown = true
		}

		promoteCurrent := false
		switch {
		case currentHasRoot && !groupHasRoot:
			promoteCurrent = true
		case currentHasRoot == groupHasRoot:
			if current.torrent.AddedOn < group.addedOn {
				promoteCurrent = true
			}
		}

		if promoteCurrent {
			group.duplicates = append(group.duplicates, group.representative.Hash)
			group.representative = &current.torrent
			group.addedOn = current.torrent.AddedOn
			group.hasRootFolder = currentHasRoot
			group.rootFolderKnown = true
		} else {
			group.duplicates = append(group.duplicates, current.torrent.Hash)
		}
<<<<<<< HEAD

=======
>>>>>>> 82c74ba5
		groupMap[current.torrent.Hash] = foundGroup
	}

	// Build deduplicated list from group representatives
	deduplicated := make([]qbt.Torrent, 0, len(groups))
	totalDuplicates := 0

	for _, group := range groups {
		deduplicated = append(deduplicated, *group.representative)
		if len(group.duplicates) > 0 {
			totalDuplicates += len(group.duplicates)
			log.Trace().
				Str("representative", group.representative.Name).
				Str("representativeHash", group.representative.Hash).
				Int64("addedOn", group.representative.AddedOn).
				Int("duplicateCount", len(group.duplicates)).
				Strs("duplicateHashes", group.duplicates).
				Msg("[CROSSSEED-DEDUP] Grouped duplicate content, keeping preferred representative")
		}
	}

	log.Trace().
		Int("originalCount", len(torrents)).
		Int("deduplicatedCount", len(deduplicated)).
		Int("duplicatesRemoved", totalDuplicates).
		Int("uniqueContentGroups", len(groups)).
		Msg("[CROSSSEED-DEDUP] Source torrent deduplication completed")

	duplicateMap := make(map[string][]string, len(groups))
	for _, group := range groups {
		if len(group.duplicates) == 0 {
			continue
		}
		duplicateMap[group.representative.Hash] = append([]string(nil), group.duplicates...)
	}

	if s != nil && s.observations != nil {
		s.observations.RecordDedup(len(groups), totalDuplicates)
	}

	return deduplicated, duplicateMap
}

func (s *Service) persistDedupCache(ctx context.Context, state *searchRunState, representatives []qbt.Torrent, duplicates map[string][]string, hasRootCache map[string]bool) {
	if s == nil || s.automationStore == nil || state == nil {
		return
	}
	if len(representatives) == 0 {
		return
	}
	if hasRootCache == nil {
		hasRootCache = make(map[string]bool)
	}

	entries := make([]models.CrossSeedDedupCacheEntry, 0, len(representatives))
	runTimestamp := state.run.StartedAt
	if runTimestamp.IsZero() {
		runTimestamp = time.Now().UTC()
	}

	for _, rep := range representatives {
		repHash := strings.TrimSpace(rep.Hash)
		if repHash == "" {
			continue
		}
		repNorm := normalizeTorrentHash(repHash)
		repHasRoot := hasRootCache[repNorm]
		entries = append(entries, models.CrossSeedDedupCacheEntry{
			InstanceID:         state.opts.InstanceID,
			TorrentHash:        repHash,
			RepresentativeHash: repHash,
			HasTopLevelFolder:  repHasRoot,
			LastSeenAt:         runTimestamp,
		})
		if dupList := duplicates[repHash]; len(dupList) > 0 {
			for _, dupHash := range dupList {
				trimmed := strings.TrimSpace(dupHash)
				if trimmed == "" {
					continue
				}
				dupNorm := normalizeTorrentHash(trimmed)
				dupHasRoot, ok := hasRootCache[dupNorm]
				if !ok {
					dupHasRoot = repHasRoot
				}
				entries = append(entries, models.CrossSeedDedupCacheEntry{
					InstanceID:         state.opts.InstanceID,
					TorrentHash:        trimmed,
					RepresentativeHash: repHash,
					HasTopLevelFolder:  dupHasRoot,
					LastSeenAt:         runTimestamp,
				})
			}
		}
	}

	if len(entries) == 0 {
		return
	}
	if err := s.automationStore.UpsertDedupCache(ctx, state.opts.InstanceID, entries); err != nil {
		log.Warn().
			Err(err).
			Int("instanceID", state.opts.InstanceID).
			Msg("failed to persist cross-seed dedup cache")
		return
	}
	s.invalidateDedupCache(state.opts.InstanceID)
	cutoff := runTimestamp.Add(-dedupCacheRetention)
	if _, err := s.automationStore.PruneDedupCacheBefore(ctx, state.opts.InstanceID, cutoff); err != nil {
		log.Warn().
			Err(err).
			Int("instanceID", state.opts.InstanceID).
			Msg("failed to prune cross-seed dedup cache")
	} else {
		s.invalidateDedupCache(state.opts.InstanceID)
	}
}

func (s *Service) torrentHasTopLevelFolderCached(ctx context.Context, instanceID int, torrent *qbt.Torrent, cache map[string]bool) bool {
	if torrent == nil {
		return false
	}
	hash := strings.ToLower(strings.TrimSpace(torrent.Hash))
	if hash != "" {
		if val, ok := cache[hash]; ok {
			return val
		}
	}
	hasRoot := s.torrentHasTopLevelFolder(ctx, instanceID, torrent)
	if hash != "" {
		cache[hash] = hasRoot
	}
	return hasRoot
}

func (s *Service) torrentHasTopLevelFolder(ctx context.Context, instanceID int, torrent *qbt.Torrent) bool {
	if s == nil || s.syncManager == nil || torrent == nil {
		return false
	}
	files, err := s.getTorrentFilesFromStash(ctx, instanceID, torrent.Hash)
	if err != nil || len(files) == 0 {
		return false
	}
	return detectCommonRoot(files) != ""
}

func (s *Service) propagateDuplicateSearchHistory(ctx context.Context, state *searchRunState, representativeHash string, processedAt time.Time) {
	if s.automationStore == nil || state == nil {
		return
	}
	if len(state.duplicateHashes) == 0 {
		return
	}

	duplicates := state.duplicateHashes[representativeHash]
	if len(duplicates) == 0 {
		return
	}

	for _, dupHash := range duplicates {
		if strings.TrimSpace(dupHash) == "" {
			continue
		}
		if err := s.automationStore.UpsertSearchHistory(ctx, state.opts.InstanceID, dupHash, processedAt); err != nil {
			log.Debug().
				Err(err).
				Str("hash", dupHash).
				Msg("failed to propagate search history to duplicate torrent")
			continue
		}
		if state.skipCache != nil {
			state.skipCache[strings.ToLower(strings.TrimSpace(dupHash))] = true
		}
	}
}

func (s *Service) refreshSearchQueue(ctx context.Context, state *searchRunState) error {
	torrents, err := s.syncManager.GetAllTorrents(ctx, state.opts.InstanceID)
	if err != nil {
		return fmt.Errorf("list torrents: %w", err)
	}
	state.fileCache = nil

	filtered := make([]qbt.Torrent, 0, len(torrents))
	for _, torrent := range torrents {
		if matchesSearchFilters(&torrent, state.opts) {
			filtered = append(filtered, torrent)
		}
	}

	hasRootCache := make(map[string]bool)
	if s.automationStore != nil {
		if entries, err := s.automationStore.GetDedupCache(ctx, state.opts.InstanceID); err != nil {
			log.Warn().Err(err).
				Int("instanceID", state.opts.InstanceID).
				Msg("failed to load cross-seed dedup cache")
		} else if len(entries) > 0 {
			for hash, entry := range entries {
				hasRootCache[hash] = entry.HasTopLevelFolder
			}
		}
	}

	// Deduplicate source torrents to avoid searching the same content multiple times
	// when cross-seeds exist in the source instance
	stashCtx := contextWithTorrentFileStash(ctx, s.ensureSearchRunFileCache(state))
	deduplicated, duplicates := s.deduplicateSourceTorrents(stashCtx, state.opts.InstanceID, filtered, hasRootCache)
	if s.automationStore != nil {
		s.persistDedupCache(ctx, state, deduplicated, duplicates, hasRootCache)
	}

	state.queue = deduplicated
	state.index = 0
	state.skipCache = make(map[string]bool, len(deduplicated))
	state.duplicateHashes = duplicates

	totalEligible := 0
	for i := range deduplicated {
		torrent := &deduplicated[i]
		skip, err := s.shouldSkipCandidate(stashCtx, state, torrent)
		if err != nil {
			return fmt.Errorf("evaluate search candidate %s: %w", torrent.Hash, err)
		}
		if !skip {
			totalEligible++
		}
	}

	s.searchMu.Lock()
	state.run.TotalTorrents = totalEligible
	s.searchMu.Unlock()
	s.persistSearchRun(state)

	return nil
}

func (s *Service) nextSearchCandidate(ctx context.Context, state *searchRunState) (*qbt.Torrent, error) {
	for {
		if state.index >= len(state.queue) {
			return nil, nil
		}

		torrent := state.queue[state.index]
		state.index++

		skip, err := s.shouldSkipCandidate(ctx, state, &torrent)
		if err != nil {
			return nil, err
		}
		if skip {
			continue
		}
		return &torrent, nil
	}
}

func (s *Service) shouldSkipCandidate(ctx context.Context, state *searchRunState, torrent *qbt.Torrent) (bool, error) {
	if torrent == nil {
		return true, nil
	}

	cacheKey := strings.ToLower(strings.TrimSpace(torrent.Hash))
	if cacheKey != "" && state.skipCache != nil {
		if cached, ok := state.skipCache[cacheKey]; ok {
			return cached, nil
		}
	}

	if torrent.Hash == "" {
		if cacheKey != "" && state.skipCache != nil {
			state.skipCache[cacheKey] = true
		}
		return true, nil
	}
	if torrent.Progress < 1.0 {
		if cacheKey != "" && state.skipCache != nil {
			state.skipCache[cacheKey] = true
		}
		return true, nil
	}

	if s.automationStore == nil {
		if cacheKey != "" && state.skipCache != nil {
			state.skipCache[cacheKey] = false
		}
		return false, nil
	}

	last, found, err := s.automationStore.GetSearchHistory(ctx, state.opts.InstanceID, torrent.Hash)
	if err != nil {
		return false, err
	}
	if !found {
		if cacheKey != "" && state.skipCache != nil {
			state.skipCache[cacheKey] = false
		}
		return false, nil
	}

	cooldown := time.Duration(state.opts.CooldownMinutes) * time.Minute
	if cooldown <= 0 {
		if cacheKey != "" && state.skipCache != nil {
			state.skipCache[cacheKey] = false
		}
		return false, nil
	}

	skip := time.Since(last) < cooldown
	if cacheKey != "" && state.skipCache != nil {
		state.skipCache[cacheKey] = skip
	}
	return skip, nil
}

func (s *Service) processSearchCandidate(ctx context.Context, state *searchRunState, torrent *qbt.Torrent) error {
	stashCtx := contextWithTorrentFileStash(ctx, s.ensureSearchRunFileCache(state))
	s.searchMu.Lock()
	state.run.Processed++
	s.searchMu.Unlock()
	processedAt := time.Now().UTC()

	if s.automationStore != nil {
		if err := s.automationStore.UpsertSearchHistory(ctx, state.opts.InstanceID, torrent.Hash, processedAt); err != nil {
			log.Debug().Err(err).Msg("failed to update search history")
		}
		s.propagateDuplicateSearchHistory(ctx, state, torrent.Hash, processedAt)
	}

	// Use async filtering for better performance - capability filtering returns immediately
	asyncAnalysis, err := s.filterIndexerIDsForTorrentAsync(stashCtx, state.opts.InstanceID, torrent.Hash, state.opts.IndexerIDs, true)
	if err != nil {
		s.searchMu.Lock()
		state.run.TorrentsFailed++
		s.searchMu.Unlock()
		s.appendSearchResult(state, models.CrossSeedSearchResult{
			TorrentHash:  torrent.Hash,
			TorrentName:  torrent.Name,
			IndexerName:  "",
			ReleaseTitle: "",
			Added:        false,
			Message:      fmt.Sprintf("analyze torrent: %v", err),
			ProcessedAt:  processedAt,
		})
		s.persistSearchRun(state)
		return err
	}

	filteringState := asyncAnalysis.FilteringState
	allowedIndexerIDs, skipReason := s.resolveAllowedIndexerIDs(ctx, torrent.Hash, filteringState, state.opts.IndexerIDs)

	if len(allowedIndexerIDs) > 0 {
		contentFilteringCompleted := false
		if filteringState != nil {
			if snapshot := filteringState.Clone(); snapshot != nil {
				contentFilteringCompleted = snapshot.ContentCompleted
			}
		}
		log.Debug().
			Str("torrentHash", torrent.Hash).
			Int("instanceID", state.opts.InstanceID).
			Ints("originalIndexers", state.opts.IndexerIDs).
			Ints("selectedIndexers", allowedIndexerIDs).
			Bool("contentFilteringCompleted", contentFilteringCompleted).
			Msg("[CROSSSEED-SEARCH-AUTO] Using resolved indexer set for automation search")
	}

	if len(allowedIndexerIDs) == 0 {
		s.searchMu.Lock()
		state.run.TorrentsSkipped++
		s.searchMu.Unlock()
		if skipReason == "" {
			skipReason = "no indexers support required caps"
		}
		s.appendSearchResult(state, models.CrossSeedSearchResult{
			TorrentHash:  torrent.Hash,
			TorrentName:  torrent.Name,
			IndexerName:  "",
			ReleaseTitle: "",
			Added:        false,
			Message:      skipReason,
			ProcessedAt:  processedAt,
		})
		s.persistSearchRun(state)
		return nil
	}

	if err := s.waitForIndexerCooldown(ctx, allowedIndexerIDs); err != nil {
		return err
	}

	searchCtx := stashCtx
	var searchCancel context.CancelFunc
	searchTimeout := computeAutomationSearchTimeout(len(allowedIndexerIDs))
	if searchTimeout > 0 {
		searchCtx, searchCancel = context.WithTimeout(stashCtx, searchTimeout)
	}
	if searchCancel != nil {
		defer searchCancel()
	}

	searchResp, err := s.SearchTorrentMatches(searchCtx, state.opts.InstanceID, torrent.Hash, TorrentSearchOptions{
		IndexerIDs:             allowedIndexerIDs,
		FindIndividualEpisodes: state.opts.FindIndividualEpisodes,
		PrefetchedFiles:        asyncAnalysis.SourceFiles,
	})
	if err != nil {
		if ctx.Err() != nil {
			return ctx.Err()
		}
		if errors.Is(err, context.DeadlineExceeded) {
			if s != nil && s.observations != nil {
				s.observations.RecordSearchTimeout()
			}
			timeoutDisplay := searchTimeout
			if timeoutDisplay <= 0 {
				timeoutDisplay = timeouts.DefaultSearchTimeout
			}
			s.searchMu.Lock()
			state.run.TorrentsSkipped++
			s.searchMu.Unlock()
			s.appendSearchResult(state, models.CrossSeedSearchResult{
				TorrentHash:  torrent.Hash,
				TorrentName:  torrent.Name,
				IndexerName:  "",
				ReleaseTitle: "",
				Added:        false,
				Message:      fmt.Sprintf("search timed out after %s", timeoutDisplay),
				ProcessedAt:  processedAt,
			})
			s.persistSearchRun(state)
			return nil
		}
		s.searchMu.Lock()
		state.run.TorrentsFailed++
		s.searchMu.Unlock()
		s.appendSearchResult(state, models.CrossSeedSearchResult{
			TorrentHash:  torrent.Hash,
			TorrentName:  torrent.Name,
			IndexerName:  "",
			ReleaseTitle: "",
			Added:        false,
			Message:      fmt.Sprintf("search failed: %v", err),
			ProcessedAt:  processedAt,
		})
		s.persistSearchRun(state)
		return err
	}

	if len(searchResp.Results) == 0 {
		s.searchMu.Lock()
		state.run.TorrentsSkipped++
		s.searchMu.Unlock()
		s.appendSearchResult(state, models.CrossSeedSearchResult{
			TorrentHash:  torrent.Hash,
			TorrentName:  torrent.Name,
			IndexerName:  "",
			ReleaseTitle: "",
			Added:        false,
			Message:      "no matches returned",
			ProcessedAt:  processedAt,
		})
		s.persistSearchRun(state)
		return nil
	}

	if searchResp.Partial {
		logger := log.Debug().
			Str("torrentHash", torrent.Hash).
			Int("matches", len(searchResp.Results))
		if searchTimeout > 0 {
			logger = logger.Dur("timeout", searchTimeout)
		}
		logger.Msg("[CROSSSEED-SEARCH-AUTO] Search returned partial results before timeout")
	}

	successCount := 0
	nonSuccessAttempt := false
	var attemptErrors []string

	for _, match := range searchResp.Results {
		attemptResult, err := s.executeCrossSeedSearchAttempt(stashCtx, state, torrent, match, processedAt)
		if attemptResult != nil {
			if attemptResult.Added {
				s.searchMu.Lock()
				state.run.TorrentsAdded++
				s.searchMu.Unlock()
				successCount++
			} else {
				nonSuccessAttempt = true
			}
			s.appendSearchResult(state, *attemptResult)
		}
		if err != nil {
			attemptErrors = append(attemptErrors, fmt.Sprintf("%s: %v", match.Indexer, err))
		}
	}

	if successCount > 0 {
		s.persistSearchRun(state)
		return nil
	}

	if len(attemptErrors) > 0 {
		s.searchMu.Lock()
		state.run.TorrentsFailed++
		s.searchMu.Unlock()
		s.persistSearchRun(state)
		return fmt.Errorf("cross-seed matches failed: %s", attemptErrors[0])
	}

	if nonSuccessAttempt {
		s.searchMu.Lock()
		state.run.TorrentsSkipped++
		s.searchMu.Unlock()
		s.persistSearchRun(state)
		return nil
	}

	// Fallback: treat as skipped if no attempts recorded for some reason
	s.searchMu.Lock()
	state.run.TorrentsSkipped++
	s.searchMu.Unlock()
	s.persistSearchRun(state)
	return nil
}

func (s *Service) resolveAllowedIndexerIDs(ctx context.Context, torrentHash string, filteringState *AsyncIndexerFilteringState, fallback []int) ([]int, string) {
	requested := append([]int(nil), fallback...)
	if filteringState == nil {
		return requested, ""
	}

	snapshot := filteringState.Clone()
	if snapshot == nil {
		return requested, ""
	}

	if snapshot.CapabilitiesCompleted && !snapshot.ContentCompleted {
		completed, waited, timedOut := s.waitForContentFilteringCompletion(ctx, filteringState)
		if waited > 0 {
			log.Debug().
				Str("torrentHash", torrentHash).
				Dur("waited", waited).
				Bool("completed", completed).
				Bool("timedOut", timedOut).
				Msg("[CROSSSEED-SEARCH-AUTO] Waited for content filtering during seeded search")
		}
		snapshot = filteringState.Clone()
		if snapshot == nil {
			return requested, ""
		}
	}

	if snapshot.ContentCompleted {
		allowed, filteredOut := filterIndexersBySelection(snapshot.FilteredIndexers, requested)
		if len(allowed) > 0 {
			return allowed, ""
		}
		if filteredOut {
			return nil, selectedIndexerContentSkipReason
		}
		return nil, s.describeFilteringSkipReason(filteringState)
	}

	if snapshot.CapabilitiesCompleted {
		allowed, filteredOut := filterIndexersBySelection(snapshot.CapabilityIndexers, requested)
		if len(allowed) > 0 {
			return allowed, ""
		}
		if filteredOut {
			return nil, selectedIndexerCapabilitySkipReason
		}
		return nil, "no indexers support required caps"
	}

	if len(requested) > 0 {
		return requested, ""
	}

	return requested, ""
}

func filterIndexersBySelection(candidates []int, selection []int) ([]int, bool) {
	if len(candidates) == 0 {
		return nil, false
	}
	if len(selection) == 0 {
		return append([]int(nil), candidates...), false
	}
	allowed := make(map[int]struct{}, len(selection))
	for _, id := range selection {
		allowed[id] = struct{}{}
	}
	filtered := make([]int, 0, len(candidates))
	for _, id := range candidates {
		if _, ok := allowed[id]; ok {
			filtered = append(filtered, id)
		}
	}
	if len(filtered) == 0 {
		return nil, true
	}
	return filtered, false
}

func (s *Service) waitForContentFilteringCompletion(ctx context.Context, state *AsyncIndexerFilteringState) (bool, time.Duration, bool) {
	if state == nil {
		return false, 0, false
	}
	state.RLock()
	completed := state.ContentCompleted
	state.RUnlock()
	if completed {
		return true, 0, false
	}

	start := time.Now()
	waitCtx, cancel := context.WithTimeout(ctx, contentFilteringWaitTimeout)
	defer cancel()

	ticker := time.NewTicker(contentFilteringPollInterval)
	defer ticker.Stop()

	for {
		state.RLock()
		completed := state.ContentCompleted
		state.RUnlock()
		if completed {
			return true, time.Since(start), false
		}

		select {
		case <-ticker.C:
			state.RLock()
			completed := state.ContentCompleted
			state.RUnlock()
			if completed {
				return true, time.Since(start), false
			}
		case <-waitCtx.Done():
			err := waitCtx.Err()
			state.RLock()
			finalState := state.ContentCompleted
			state.RUnlock()
			return finalState, time.Since(start), errors.Is(err, context.DeadlineExceeded)
		}
	}
}

func (s *Service) describeFilteringSkipReason(state *AsyncIndexerFilteringState) string {
	if state == nil {
		return "no indexers available"
	}
	snapshot := state.Clone()
	if snapshot == nil {
		return "no indexers available"
	}
	if len(snapshot.ExcludedIndexers) > 0 {
		return fmt.Sprintf("skipped: already seeded from %d tracker(s)", len(snapshot.ExcludedIndexers))
	}
	if snapshot.Error != "" {
		return fmt.Sprintf("content filtering failed: %s", snapshot.Error)
	}
	if snapshot.CapabilitiesCompleted && len(snapshot.CapabilityIndexers) == 0 {
		return "no indexers support required caps"
	}
	return "no eligible indexers after filtering"
}

func (s *Service) executeCrossSeedSearchAttempt(ctx context.Context, state *searchRunState, torrent *qbt.Torrent, match TorrentSearchResult, processedAt time.Time) (*models.CrossSeedSearchResult, error) {
	result := &models.CrossSeedSearchResult{
		TorrentHash:  torrent.Hash,
		TorrentName:  torrent.Name,
		IndexerName:  match.Indexer,
		ReleaseTitle: match.Title,
		ProcessedAt:  processedAt,
	}

	data, err := s.downloadTorrent(ctx, jackett.TorrentDownloadRequest{
		IndexerID:   match.IndexerID,
		DownloadURL: match.DownloadURL,
		GUID:        match.GUID,
		Title:       match.Title,
		Size:        match.Size,
	})
	if err != nil {
		result.Message = fmt.Sprintf("download failed: %v", err)
		return result, fmt.Errorf("download failed: %w", err)
	}

	encoded := base64.StdEncoding.EncodeToString(data)
	startPaused := state.opts.StartPaused
	skipIfExists := true
	request := &CrossSeedRequest{
		TorrentData:            encoded,
		TargetInstanceIDs:      []int{state.opts.InstanceID},
		StartPaused:            &startPaused,
		Tags:                   append([]string(nil), state.opts.TagsOverride...),
		Category:               "",
		IndexerName:            match.Indexer,
		FindIndividualEpisodes: state.opts.FindIndividualEpisodes,
		SkipIfExists:           &skipIfExists,
	}
	if len(state.opts.IgnorePatterns) > 0 {
		request.IgnorePatterns = append([]string(nil), state.opts.IgnorePatterns...)
	}
	if state.opts.CategoryOverride != nil && strings.TrimSpace(*state.opts.CategoryOverride) != "" {
		cat := *state.opts.CategoryOverride
		request.Category = cat
	}
	resp, err := s.invokeCrossSeed(ctx, request)
	if err != nil {
		result.Message = fmt.Sprintf("cross-seed failed: %v", err)
		return result, fmt.Errorf("cross-seed failed: %w", err)
	}

	if resp.Success {
		result.Added = true
		result.Message = fmt.Sprintf("added via %s", match.Indexer)
		return result, nil
	}

	result.Added = false
	result.Message = fmt.Sprintf("no instances accepted torrent via %s", match.Indexer)
	return result, nil
}

// filterIndexerIDsForTorrentAsync performs indexer filtering with async content filtering support.
// This allows immediate return of capability-filtered results while content filtering continues in background.
func (s *Service) filterIndexerIDsForTorrentAsync(ctx context.Context, instanceID int, hash string, requested []int, enableContentFiltering bool) (*AsyncTorrentAnalysis, error) {
	cacheKey := asyncFilteringCacheKey(instanceID, hash)

	// Check if we already have completed content filtering to avoid overwriting
	if s.asyncFilteringCache != nil {
		if existing, found := s.asyncFilteringCache.Get(cacheKey); found {
			existingSnapshot := existing.Clone()
			if existingSnapshot != nil && existingSnapshot.ContentCompleted {
				log.Warn().
					Str("torrentHash", hash).
					Int("instanceID", instanceID).
					Str("cacheKey", cacheKey).
					Bool("existingContentCompleted", existingSnapshot.ContentCompleted).
					Int("existingFilteredCount", len(existingSnapshot.FilteredIndexers)).
					Msg("[CROSSSEED-ASYNC] WARNING: Avoiding overwrite of completed content filtering")

				var torrentInfo *TorrentInfo
				asyncAnalysis, err := s.AnalyzeTorrentForSearchAsync(ctx, instanceID, hash, false)
				if err != nil {
					log.Warn().
						Err(err).
						Str("torrentHash", hash).
						Int("instanceID", instanceID).
						Msg("[CROSSSEED-ASYNC] Failed to rebuild torrent info from cache, falling back to minimal info")
					torrentInfo = &TorrentInfo{
						InstanceID: instanceID,
						Hash:       hash,
					}
				} else if asyncAnalysis != nil && asyncAnalysis.TorrentInfo != nil {
					torrentInfo = asyncAnalysis.TorrentInfo
				}

				if torrentInfo != nil {
					// Ensure runtime fields reflect the cached completed state
					torrentInfo.AvailableIndexers = append([]int(nil), existingSnapshot.CapabilityIndexers...)
					torrentInfo.FilteredIndexers = append([]int(nil), existingSnapshot.FilteredIndexers...)
					if len(existingSnapshot.ExcludedIndexers) > 0 {
						torrentInfo.ExcludedIndexers = make(map[int]string, len(existingSnapshot.ExcludedIndexers))
						for id, reason := range existingSnapshot.ExcludedIndexers {
							torrentInfo.ExcludedIndexers[id] = reason
						}
					} else {
						torrentInfo.ExcludedIndexers = nil
					}
					torrentInfo.ContentMatches = append([]string(nil), existingSnapshot.ContentMatches...)
					torrentInfo.ContentFilteringCompleted = existingSnapshot.ContentCompleted
				} else {
					// Absolute fallback so callers never see a nil TorrentInfo
					torrentInfo = &TorrentInfo{
						InstanceID: instanceID,
						Hash:       hash,
					}
				}

				// Return existing completed state instead of creating new filtering
				return &AsyncTorrentAnalysis{
					FilteringState: existingSnapshot,
					TorrentInfo:    torrentInfo,
				}, nil
			}
		}
	}

	log.Debug().
		Str("torrentHash", hash).
		Int("instanceID", instanceID).
		Str("cacheKey", cacheKey).
		Bool("enableContentFiltering", enableContentFiltering).
		Ints("requestedIndexers", requested).
		Msg("[CROSSSEED-ASYNC] Starting new async filtering (may overwrite existing cache)")

	// Use the async analysis method
	return s.AnalyzeTorrentForSearchAsync(ctx, instanceID, hash, enableContentFiltering)
}

// GetAsyncFilteringStatus returns the current status of async filtering for a torrent.
// This can be used by the UI to poll for updates after capability filtering is complete.
func (s *Service) GetAsyncFilteringStatus(ctx context.Context, instanceID int, hash string) (*AsyncIndexerFilteringState, error) {
	if instanceID <= 0 {
		return nil, fmt.Errorf("%w: invalid instance id %d", ErrInvalidRequest, instanceID)
	}
	if strings.TrimSpace(hash) == "" {
		return nil, fmt.Errorf("%w: torrent hash is required", ErrInvalidRequest)
	}

	// Try to get cached state first
	if s.asyncFilteringCache != nil {
		cacheKey := asyncFilteringCacheKey(instanceID, hash)
		if cached, found := s.asyncFilteringCache.Get(cacheKey); found {
			cachedSnapshot := cached.Clone()
			if cachedSnapshot != nil {
				log.Debug().
					Str("torrentHash", hash).
					Int("instanceID", instanceID).
					Bool("capabilitiesCompleted", cachedSnapshot.CapabilitiesCompleted).
					Bool("contentCompleted", cachedSnapshot.ContentCompleted).
					Msg("[CROSSSEED-ASYNC] Retrieved cached filtering status")
				return cachedSnapshot, nil
			}
		}
	}

	// If no cached state, run analysis to generate initial state
	// This handles cases where the cache has expired or this is a new request
	asyncResult, err := s.AnalyzeTorrentForSearchAsync(ctx, instanceID, hash, true)
	if err != nil {
		return nil, err
	}

	if snapshot := asyncResult.FilteringState.Clone(); snapshot != nil {
		log.Debug().
			Str("torrentHash", hash).
			Int("instanceID", instanceID).
			Bool("capabilitiesCompleted", snapshot.CapabilitiesCompleted).
			Bool("contentCompleted", snapshot.ContentCompleted).
			Msg("[CROSSSEED-ASYNC] Generated new filtering status (no cache)")
	}

	return asyncResult.FilteringState, nil
}

// filterIndexersByExistingContent removes indexers for which we already have matching content
// with the same tracker domains. This reduces redundant cross-seed searches by avoiding indexers
// we already have from the same tracker sources.
//
// The filtering works by:
// 1. Getting the source torrent being searched for and parsing its release info
// 2. Retrieving cached torrents from the source instance (no additional qBittorrent calls)
// 3. For each indexer, checking if existing torrents from matching tracker domains contain similar content
// 4. Removing indexers where we already have matching content from associated tracker domains
//
// This is similar to how indexers are filtered for tracker capability mismatches,
// but focuses on content duplication rather than technical capabilities.
func (s *Service) filterIndexersByExistingContent(ctx context.Context, instanceID int, hash string, indexerIDs []int, indexerInfo map[int]jackett.EnabledIndexerInfo) ([]int, map[int]string, []string, error) {
	if len(indexerIDs) == 0 {
		return indexerIDs, nil, nil, nil
	}

	// If indexer info not provided, fetch it ourselves
	if indexerInfo == nil && s.jackettService != nil {
		var err error
		indexerInfo, err = s.jackettService.GetEnabledIndexersInfo(ctx)
		if err != nil {
			log.Warn().Err(err).Msg("Failed to fetch indexer info for content filtering, proceeding without filtering")
			return indexerIDs, nil, nil, nil
		}
	}
	if indexerInfo == nil {
		indexerInfo = make(map[int]jackett.EnabledIndexerInfo)
	}

	log.Debug().
		Str("torrentHash", hash).
		Int("instanceID", instanceID).
		Ints("inputIndexers", indexerIDs).
		Int("inputCount", len(indexerIDs)).
		Msg("[CROSSSEED-FILTER] *** FILTER FUNCTION CALLED ***")

	// TEMPORARY TEST: Remove all indexers to see if the filtering is working
	testFilteringEnabled := false // Set to true to test if filtering is working
	if testFilteringEnabled {
		log.Debug().Msg("[CROSSSEED-FILTER] *** TEST MODE: FILTERING OUT ALL INDEXERS ***")
		return []int{}, nil, nil, nil
	}

	log.Debug().
		Str("torrentHash", hash).
		Int("instanceID", instanceID).
		Ints("inputIndexers", indexerIDs).
		Int("inputCount", len(indexerIDs)).
		Msg("[CROSSSEED-FILTER] Starting indexer content filtering")

	// Get the source torrent being searched for
	sourceTorrent, err := s.getTorrentByHash(ctx, instanceID, hash)
	if err != nil {
		return indexerIDs, nil, nil, err
	}

	log.Debug().
		Str("sourceTorrentName", sourceTorrent.Name).
		Str("sourceTorrentHash", sourceTorrent.Hash).
		Msg("[CROSSSEED-FILTER] Source torrent info")

	// Parse the source torrent to understand what content we're looking for
	sourceRelease := s.releaseCache.Parse(sourceTorrent.Name)

	log.Debug().
		Str("sourceTitle", sourceRelease.Title).
		Str("sourceGroup", sourceRelease.Group).
		Int("sourceSeries", sourceRelease.Series).
		Int("sourceEpisode", sourceRelease.Episode).
		Int("sourceYear", sourceRelease.Year).
		Str("sourceType", sourceRelease.Type.String()).
		Msg("[CROSSSEED-FILTER] Parsed source release info")

	// Get cached torrents from the active instance only
	instanceTorrents, err := s.syncManager.GetCachedInstanceTorrents(ctx, instanceID)
	if err != nil {
		return indexerIDs, nil, nil, fmt.Errorf("failed to get cached instance torrents: %w", err)
	}

	log.Debug().
		Int("instanceID", instanceID).
		Int("cachedInstanceTorrents", len(instanceTorrents)).
		Msg("[CROSSSEED-FILTER] Retrieved cached instance torrents")

	type matchedTorrent struct {
		view           qbittorrent.CrossInstanceTorrentView
		trackerDomains []string
	}

	var (
		matchedContent   []matchedTorrent
		contentMatches   []string
		potentialMatches []string
	)

	for _, crossTorrent := range instanceTorrents {
		// Skip the source torrent itself
		if crossTorrent.InstanceID == instanceID && crossTorrent.Hash == sourceTorrent.Hash {
			continue
		}

		// Parse the existing torrent to see if it matches the content we're looking for
		existingRelease := s.releaseCache.Parse(crossTorrent.Name)
		if !s.releasesMatch(sourceRelease, existingRelease, false) {
			continue
		}

		matchLabel := fmt.Sprintf("%s (%s)", crossTorrent.Name, crossTorrent.InstanceName)
		potentialMatches = append(potentialMatches, fmt.Sprintf("%s (Instance: %s)", crossTorrent.Name, crossTorrent.InstanceName))
		contentMatches = append(contentMatches, matchLabel)

		trackerDomains := s.extractTrackerDomainsFromTorrent(crossTorrent.TorrentView.Torrent)
		matchedContent = append(matchedContent, matchedTorrent{
			view:           crossTorrent,
			trackerDomains: trackerDomains,
		})

		log.Debug().
			Str("matchingTorrentName", crossTorrent.Name).
			Str("matchingInstanceName", crossTorrent.InstanceName).
			Strs("trackerDomains", trackerDomains).
			Msg("[CROSSSEED-FILTER] Found content match with tracker domains")
	}

	log.Debug().
		Int("instanceID", instanceID).
		Int("contentMatches", len(matchedContent)).
		Strs("potentialMatches", potentialMatches).
		Msg("[CROSSSEED-FILTER] Content matching analysis")

	// Check each indexer to see if we already have content that matches what it would provide
	var filteredIndexerIDs []int
	excludedIndexers := make(map[int]string) // Track why indexers were excluded

	for _, indexerID := range indexerIDs {
		shouldIncludeIndexer := true
		exclusionReason := ""

		// Get indexer information
		indexerName := jackett.GetIndexerNameFromInfo(indexerInfo, indexerID)
		if indexerName == "" {
			// If we can't get indexer info, include it to be safe
			filteredIndexerIDs = append(filteredIndexerIDs, indexerID)
			log.Debug().
				Int("indexerID", indexerID).
				Msg("[CROSSSEED-FILTER] Including indexer: could not get indexer name")
			continue
		}

		// Skip searching indexers that already provided the source torrent
		if sourceTorrent != nil && s.torrentMatchesIndexer(*sourceTorrent, indexerName) {
			shouldIncludeIndexer = false
			exclusionReason = "already seeded from this tracker"
		}

		// Check if we already have content that this indexer would likely provide
		if shouldIncludeIndexer && len(matchedContent) > 0 {
			for _, match := range matchedContent {
				if s.trackerDomainsMatchIndexer(match.trackerDomains, indexerName) {
					exclusionReason = fmt.Sprintf("has matching content from %s (%s)", match.view.InstanceName, match.view.Name)
					shouldIncludeIndexer = false
					break
				}
			}
		}

		if shouldIncludeIndexer {
			filteredIndexerIDs = append(filteredIndexerIDs, indexerID)
			log.Debug().
				Int("indexerID", indexerID).
				Str("indexerName", indexerName).
				Msg("[CROSSSEED-FILTER] INCLUDING indexer: no matching content found")
		} else {
			excludedIndexers[indexerID] = exclusionReason
		}
	}

	log.Debug().
		Str("torrentHash", hash).
		Int("inputCount", len(indexerIDs)).
		Int("outputCount", len(filteredIndexerIDs)).
		Int("excludedCount", len(excludedIndexers)).
		Interface("excludedIndexers", excludedIndexers).
		Msg("[CROSSSEED-FILTER] Content filtering completed")

	return filteredIndexerIDs, excludedIndexers, contentMatches, nil
}

// torrentMatchesIndexer checks if a torrent came from a tracker associated with the given indexer.
func (s *Service) torrentMatchesIndexer(torrent qbt.Torrent, indexerName string) bool {
	trackerDomains := s.extractTrackerDomainsFromTorrent(torrent)
	return s.trackerDomainsMatchIndexer(trackerDomains, indexerName)
}

// trackerDomainsMatchIndexer checks if any of the provided domains align with the target indexer.
func (s *Service) trackerDomainsMatchIndexer(trackerDomains []string, indexerName string) bool {
	if len(trackerDomains) == 0 {
		return false
	}

	normalizedIndexerName := s.normalizeIndexerName(indexerName)
	specificIndexerDomain := s.getCachedIndexerDomain(indexerName)

	// Check hardcoded domain mappings first
	for _, trackerDomain := range trackerDomains {
		normalizedTrackerDomain := strings.ToLower(trackerDomain)

		// Check if this tracker domain maps to the indexer domain
		if mappedDomains, exists := s.domainMappings[normalizedTrackerDomain]; exists {
			for _, mappedDomain := range mappedDomains {
				normalizedMappedDomain := strings.ToLower(mappedDomain)

				// Check if mapped domain matches indexer name or specific indexer domain
				if normalizedMappedDomain == normalizedIndexerName ||
					(specificIndexerDomain != "" && normalizedMappedDomain == strings.ToLower(specificIndexerDomain)) {
					log.Debug().
						Str("matchType", "hardcoded_mapping").
						Str("trackerDomain", trackerDomain).
						Str("mappedDomain", mappedDomain).
						Str("indexerName", indexerName).
						Str("specificIndexerDomain", specificIndexerDomain).
						Msg("[CROSSSEED-DOMAIN] *** MATCH FOUND - Hardcoded domain mapping ***")
					return true
				}
			}
		}
	}

	// Check if any tracker domain matches or contains the indexer name
	for _, domain := range trackerDomains {
		normalizedDomain := strings.ToLower(domain)

		// 1. Direct match: normalized indexer name matches domain
		if normalizedIndexerName == normalizedDomain {
			log.Debug().
				Str("matchType", "direct").
				Str("domain", domain).
				Str("indexerName", indexerName).
				Msg("[CROSSSEED-DOMAIN] *** MATCH FOUND - Direct match ***")
			return true
		}

		// 2. Check if torrent domain matches the specific indexer's domain
		if specificIndexerDomain != "" {
			normalizedSpecificDomain := strings.ToLower(specificIndexerDomain)

			// Direct domain match
			if normalizedDomain == normalizedSpecificDomain {
				log.Debug().
					Str("matchType", "specific_indexer_domain_direct").
					Str("torrentDomain", domain).
					Str("indexerDomain", specificIndexerDomain).
					Str("indexerName", indexerName).
					Msg("[CROSSSEED-DOMAIN] *** MATCH FOUND - Specific indexer domain direct match ***")
				return true
			}

			// Check if indexer name matches the indexer domain (handles cases where indexer name is the domain)
			if normalizedIndexerName == normalizedSpecificDomain {
				log.Debug().
					Str("matchType", "indexer_name_to_specific_domain").
					Str("torrentDomain", domain).
					Str("indexerDomain", specificIndexerDomain).
					Str("indexerName", indexerName).
					Msg("[CROSSSEED-DOMAIN] *** MATCH FOUND - Indexer name matches specific domain ***")
				return true
			}
		}

		// 3. Partial match: domain contains normalized indexer name or vice versa
		if strings.Contains(normalizedDomain, normalizedIndexerName) {
			log.Debug().
				Str("matchType", "domain_contains_indexer").
				Str("domain", domain).
				Str("indexerName", indexerName).
				Msg("[CROSSSEED-DOMAIN] *** MATCH FOUND - Domain contains indexer ***")
			return true
		}
		if strings.Contains(normalizedIndexerName, normalizedDomain) {
			log.Debug().
				Str("matchType", "indexer_contains_domain").
				Str("domain", domain).
				Str("indexerName", indexerName).
				Msg("[CROSSSEED-DOMAIN] *** MATCH FOUND - Indexer contains domain ***")
			return true
		}

		// 4. Check partial matches against the specific indexer domain
		if specificIndexerDomain != "" {
			normalizedSpecificDomain := strings.ToLower(specificIndexerDomain)

			// Check if torrent domain contains indexer domain or vice versa
			if strings.Contains(normalizedDomain, normalizedSpecificDomain) {
				log.Debug().
					Str("matchType", "torrent_domain_contains_specific_indexer_domain").
					Str("torrentDomain", domain).
					Str("indexerDomain", specificIndexerDomain).
					Str("indexerName", indexerName).
					Msg("[CROSSSEED-DOMAIN] *** MATCH FOUND - Torrent domain contains specific indexer domain ***")
				return true
			}
			if strings.Contains(normalizedSpecificDomain, normalizedDomain) {
				log.Debug().
					Str("matchType", "specific_indexer_domain_contains_torrent_domain").
					Str("torrentDomain", domain).
					Str("indexerDomain", specificIndexerDomain).
					Str("indexerName", indexerName).
					Msg("[CROSSSEED-DOMAIN] *** MATCH FOUND - Specific indexer domain contains torrent domain ***")
				return true
			}
		} // Handle TLD variations and domain normalization
		domainWithoutTLD := normalizedDomain
		for _, suffix := range []string{".cc", ".org", ".net", ".com", ".to", ".me", ".tv", ".xyz"} {
			if strings.HasSuffix(domainWithoutTLD, suffix) {
				domainWithoutTLD = strings.TrimSuffix(domainWithoutTLD, suffix)
				break
			}
		}

		// Normalize the domain name for comparison (remove hyphens, dots, etc.)
		normalizedDomainName := s.normalizeDomainName(domainWithoutTLD)

		// Direct match after normalization
		if normalizedIndexerName == normalizedDomainName {
			log.Debug().
				Str("matchType", "normalized_match").
				Str("domain", domain).
				Str("normalizedDomainName", normalizedDomainName).
				Str("indexerName", indexerName).
				Msg("[CROSSSEED-DOMAIN] *** MATCH FOUND - Normalized domain match ***")
			return true
		}

		// Partial match after normalization
		if strings.Contains(normalizedDomainName, normalizedIndexerName) {
			log.Debug().
				Str("matchType", "normalized_domain_contains_indexer").
				Str("domain", domain).
				Str("normalizedDomainName", normalizedDomainName).
				Str("indexerName", indexerName).
				Msg("[CROSSSEED-DOMAIN] *** MATCH FOUND - Normalized domain contains indexer ***")
			return true
		}
		if strings.Contains(normalizedIndexerName, normalizedDomainName) {
			log.Debug().
				Str("matchType", "normalized_indexer_contains_domain").
				Str("domain", domain).
				Str("normalizedDomainName", normalizedDomainName).
				Str("indexerName", indexerName).
				Msg("[CROSSSEED-DOMAIN] *** MATCH FOUND - Normalized indexer contains domain ***")
			return true
		}

		// 5. Check normalized matches against the specific indexer domain with TLD normalization
		if specificIndexerDomain != "" {
			normalizedSpecificDomain := strings.ToLower(specificIndexerDomain)

			// Remove TLD from indexer domain for comparison
			indexerDomainWithoutTLD := normalizedSpecificDomain
			for _, suffix := range []string{".cc", ".org", ".net", ".com", ".to", ".me", ".tv", ".xyz"} {
				if strings.HasSuffix(indexerDomainWithoutTLD, suffix) {
					indexerDomainWithoutTLD = strings.TrimSuffix(indexerDomainWithoutTLD, suffix)
					break
				}
			}

			// Normalize indexer domain name
			normalizedIndexerDomainName := s.normalizeDomainName(indexerDomainWithoutTLD)

			// Compare normalized torrent domain with normalized indexer domain
			if normalizedDomainName == normalizedIndexerDomainName {
				log.Debug().
					Str("matchType", "normalized_specific_indexer_domain_match").
					Str("torrentDomain", domain).
					Str("indexerDomain", specificIndexerDomain).
					Str("normalizedTorrentDomain", normalizedDomainName).
					Str("normalizedIndexerDomain", normalizedIndexerDomainName).
					Str("indexerName", indexerName).
					Msg("[CROSSSEED-DOMAIN] *** MATCH FOUND - Normalized specific indexer domain match ***")
				return true
			}

			// Partial matches with normalized indexer domains
			if strings.Contains(normalizedDomainName, normalizedIndexerDomainName) {
				log.Debug().
					Str("matchType", "normalized_torrent_domain_contains_specific_indexer").
					Str("torrentDomain", domain).
					Str("indexerDomain", specificIndexerDomain).
					Str("normalizedTorrentDomain", normalizedDomainName).
					Str("normalizedIndexerDomain", normalizedIndexerDomainName).
					Str("indexerName", indexerName).
					Msg("[CROSSSEED-DOMAIN] *** MATCH FOUND - Normalized torrent domain contains specific indexer domain ***")
				return true
			}
			if strings.Contains(normalizedIndexerDomainName, normalizedDomainName) {
				log.Debug().
					Str("matchType", "normalized_specific_indexer_domain_contains_torrent").
					Str("torrentDomain", domain).
					Str("indexerDomain", specificIndexerDomain).
					Str("normalizedTorrentDomain", normalizedDomainName).
					Str("normalizedIndexerDomain", normalizedIndexerDomainName).
					Str("indexerName", indexerName).
					Msg("[CROSSSEED-DOMAIN] *** MATCH FOUND - Normalized specific indexer domain contains torrent domain ***")
				return true
			}

			// Check TLD-stripped match against specific indexer domain
			if domainWithoutTLD == indexerDomainWithoutTLD {
				log.Debug().
					Str("matchType", "tld_stripped_specific_indexer_domain").
					Str("torrentDomain", domain).
					Str("indexerDomain", specificIndexerDomain).
					Str("torrentDomainWithoutTLD", domainWithoutTLD).
					Str("indexerDomainWithoutTLD", indexerDomainWithoutTLD).
					Str("indexerName", indexerName).
					Msg("[CROSSSEED-DOMAIN] *** MATCH FOUND - TLD stripped specific indexer domain match ***")
				return true
			}
		} // Check original TLD-stripped match for backward compatibility
		if normalizedIndexerName == domainWithoutTLD {
			log.Debug().
				Str("matchType", "tld_stripped").
				Str("domain", domain).
				Str("domainWithoutTLD", domainWithoutTLD).
				Str("indexerName", indexerName).
				Msg("[CROSSSEED-DOMAIN] *** MATCH FOUND - TLD stripped match ***")
			return true
		}
	}

	return false
}

// getCachedIndexerDomain returns a cached specific domain for the given indexer when available.
func (s *Service) getCachedIndexerDomain(indexerName string) string {
	if s.jackettService == nil || indexerName == "" {
		return ""
	}

	if s.indexerDomainCache != nil {
		if cached, ok := s.indexerDomainCache.Get(indexerName); ok {
			return cached
		}
	}

	domain, err := s.jackettService.GetIndexerDomain(context.Background(), indexerName)
	if err != nil || domain == "" {
		return ""
	}

	if s.indexerDomainCache != nil {
		s.indexerDomainCache.Set(indexerName, domain, indexerDomainCacheTTL)
	}

	return domain
}

// normalizeIndexerName normalizes indexer names for comparison
func (s *Service) normalizeIndexerName(indexerName string) string {
	normalized := strings.ToLower(strings.TrimSpace(indexerName))

	// Remove common suffixes from indexer names
	suffixes := []string{
		" (api)", "(api)",
		" api", "api",
		" (prowlarr)", "(prowlarr)",
		" prowlarr", "prowlarr",
		" (jackett)", "(jackett)",
		" jackett", "jackett",
	}

	for _, suffix := range suffixes {
		if strings.HasSuffix(normalized, suffix) {
			normalized = strings.TrimSuffix(normalized, suffix)
			normalized = strings.TrimSpace(normalized)
			break
		}
	}

	return s.normalizeDomainName(normalized)
}

// normalizeDomainName normalizes domain names for comparison by removing common separators
func (s *Service) normalizeDomainName(domainName string) string {
	// Remove hyphens, underscores, dots (except TLD), and spaces
	normalized := strings.ReplaceAll(domainName, "-", "")
	normalized = strings.ReplaceAll(normalized, "_", "")
	normalized = strings.ReplaceAll(normalized, ".", "")
	normalized = strings.ReplaceAll(normalized, " ", "")

	return normalized
}

// extractTrackerDomainsFromTorrent extracts unique tracker domains from a torrent
func (s *Service) extractTrackerDomainsFromTorrent(torrent qbt.Torrent) []string {
	domains := make(map[string]struct{})

	// Add primary tracker domain
	if torrent.Tracker != "" && s.syncManager != nil {
		if domain := s.syncManager.ExtractDomainFromURL(torrent.Tracker); domain != "" && domain != "Unknown" {
			domains[domain] = struct{}{}
		}
	}

	// Add domains from all trackers
	for _, tracker := range torrent.Trackers {
		if tracker.Url != "" && s.syncManager != nil {
			if domain := s.syncManager.ExtractDomainFromURL(tracker.Url); domain != "" && domain != "Unknown" {
				domains[domain] = struct{}{}
			}
		}
	}

	// Convert to slice
	var result []string
	for domain := range domains {
		result = append(result, domain)
	}

	return result
}

func (s *Service) appendSearchResult(state *searchRunState, result models.CrossSeedSearchResult) {
	s.searchMu.Lock()
	state.run.Results = append(state.run.Results, result)
	if s.searchState == state {
		state.recentResults = append(state.recentResults, result)
		if len(state.recentResults) > 10 {
			state.recentResults = state.recentResults[len(state.recentResults)-10:]
		}
	}
	s.searchMu.Unlock()
}

func (s *Service) persistSearchRun(state *searchRunState) {
	updated, err := s.automationStore.UpdateSearchRun(context.Background(), state.run)
	if err != nil {
		log.Debug().Err(err).Msg("failed to persist search run progress")
		return
	}
	s.searchMu.Lock()
	if s.searchState == state {
		state.run = updated
	}
	s.searchMu.Unlock()
}

func (s *Service) setCurrentCandidate(state *searchRunState, torrent *qbt.Torrent) {
	status := &SearchCandidateStatus{
		TorrentHash: torrent.Hash,
		TorrentName: torrent.Name,
		Category:    torrent.Category,
		Tags:        splitTags(torrent.Tags),
	}
	s.searchMu.Lock()
	if s.searchState == state {
		state.currentCandidate = status
	}
	s.searchMu.Unlock()
}

func (s *Service) setNextWake(state *searchRunState, next time.Time) {
	s.searchMu.Lock()
	if s.searchState == state {
		state.nextWake = next
	}
	s.searchMu.Unlock()
}

func matchesSearchFilters(torrent *qbt.Torrent, opts SearchRunOptions) bool {
	if torrent == nil {
		return false
	}
	if len(opts.Categories) > 0 {
		matched := slices.Contains(opts.Categories, torrent.Category)
		if !matched {
			return false
		}
	}
	if len(opts.Tags) > 0 {
		torrentTags := splitTags(torrent.Tags)
		matched := false
		for _, tag := range torrentTags {
			for _, desired := range opts.Tags {
				if strings.EqualFold(tag, desired) {
					matched = true
					break
				}
			}
			if matched {
				break
			}
		}
		if !matched {
			return false
		}
	}
	return true
}

func matchesCompletionFilters(torrent *qbt.Torrent, settings models.CrossSeedCompletionSettings) bool {
	if torrent == nil {
		return false
	}

	if len(settings.ExcludeCategories) > 0 && slices.Contains(settings.ExcludeCategories, torrent.Category) {
		return false
	}

	if len(settings.Categories) > 0 && !slices.Contains(settings.Categories, torrent.Category) {
		return false
	}

	torrentTags := splitTags(torrent.Tags)

	if len(settings.ExcludeTags) > 0 {
		for _, tag := range torrentTags {
			for _, excluded := range settings.ExcludeTags {
				if strings.EqualFold(tag, excluded) {
					return false
				}
			}
		}
	}

	if len(settings.Tags) > 0 {
		for _, tag := range torrentTags {
			for _, allowed := range settings.Tags {
				if strings.EqualFold(tag, allowed) {
					return true
				}
			}
		}
		return false
	}

	return true
}

func hasCrossSeedTag(rawTags string) bool {
	for _, tag := range splitTags(rawTags) {
		if strings.EqualFold(tag, "cross-seed") {
			return true
		}
	}
	return false
}

func splitTags(raw string) []string {
	if strings.TrimSpace(raw) == "" {
		return []string{}
	}
	parts := strings.Split(raw, ",")
	result := make([]string, 0, len(parts))
	for _, part := range parts {
		trimmed := strings.TrimSpace(part)
		if trimmed != "" {
			result = append(result, trimmed)
		}
	}
	return result
}

func normalizeStringSlice(values []string) []string {
	seen := make(map[string]struct{})
	result := make([]string, 0, len(values))
	for _, value := range values {
		trimmed := strings.TrimSpace(value)
		if trimmed == "" {
			continue
		}
		if _, exists := seen[trimmed]; exists {
			continue
		}
		seen[trimmed] = struct{}{}
		result = append(result, trimmed)
	}
	return result
}

func uniquePositiveInts(values []int) []int {
	seen := make(map[int]struct{})
	result := make([]int, 0, len(values))
	for _, v := range values {
		if v <= 0 {
			continue
		}
		if _, exists := seen[v]; exists {
			continue
		}
		seen[v] = struct{}{}
		result = append(result, v)
	}
	return result
}

func evaluateReleaseMatch(source, candidate rls.Release) (float64, string) {
	score := 1.0
	reasons := make([]string, 0, 6)

	if source.Group != "" && candidate.Group != "" && strings.EqualFold(source.Group, candidate.Group) {
		score += 0.35
		reasons = append(reasons, fmt.Sprintf("group %s", candidate.Group))
	}
	if source.Resolution != "" && candidate.Resolution != "" && strings.EqualFold(source.Resolution, candidate.Resolution) {
		score += 0.15
		reasons = append(reasons, fmt.Sprintf("resolution %s", candidate.Resolution))
	}
	if source.Source != "" && candidate.Source != "" && strings.EqualFold(source.Source, candidate.Source) {
		score += 0.1
		reasons = append(reasons, fmt.Sprintf("source %s", candidate.Source))
	}
	if source.Series > 0 && candidate.Series == source.Series {
		reasons = append(reasons, fmt.Sprintf("season %d", source.Series))
		score += 0.1
		if source.Episode > 0 && candidate.Episode == source.Episode {
			reasons = append(reasons, fmt.Sprintf("episode %d", source.Episode))
			score += 0.1
		}
	}
	if source.Year > 0 && candidate.Year == source.Year {
		score += 0.05
		reasons = append(reasons, fmt.Sprintf("year %d", source.Year))
	}
	if len(source.Codec) > 0 && len(candidate.Codec) > 0 && strings.EqualFold(source.Codec[0], candidate.Codec[0]) {
		score += 0.05
		reasons = append(reasons, fmt.Sprintf("codec %s", candidate.Codec[0]))
	}
	if len(source.Audio) > 0 && len(candidate.Audio) > 0 && strings.EqualFold(source.Audio[0], candidate.Audio[0]) {
		score += 0.05
		reasons = append(reasons, fmt.Sprintf("audio %s", candidate.Audio[0]))
	}

	if len(reasons) == 0 {
		reasons = append(reasons, "title match")
	}

	return score, strings.Join(reasons, ", ")
}

// waitForTorrentRecheck waits for a torrent to finish rechecking after being added
// This can take several minutes for large torrents, so we poll periodically
func (s *Service) waitForTorrentRecheck(ctx context.Context, instanceID int, torrentHash string, result *InstanceCrossSeedResult) *qbt.Torrent {
	const (
		maxWaitTime  = 5 * time.Minute // Maximum time to wait for recheck
		pollInterval = 2 * time.Second // How often to check status
		initialWait  = 500 * time.Millisecond
	)

	// Initial wait for torrent to appear
	time.Sleep(initialWait)

	startTime := time.Now()
	lastLogTime := startTime

	for {
		// Check if we've exceeded max wait time
		if time.Since(startTime) > maxWaitTime {
			log.Warn().
				Int("instanceID", instanceID).
				Str("torrentHash", torrentHash).
				Dur("waited", time.Since(startTime)).
				Msg("Timeout waiting for torrent recheck to complete")
			result.Message += " (timeout waiting for recheck)"
			return nil
		}

		// Check context cancellation
		if ctx.Err() != nil {
			log.Warn().
				Int("instanceID", instanceID).
				Str("torrentHash", torrentHash).
				Err(ctx.Err()).
				Msg("Context cancelled while waiting for recheck")
			return nil
		}

		// Force sync to get latest state from qBittorrent
		qbtSyncManager, err := s.syncManager.GetQBittorrentSyncManager(ctx, instanceID)
		if err != nil {
			log.Warn().
				Err(err).
				Int("instanceID", instanceID).
				Msg("Failed to get sync manager while waiting for recheck")
			time.Sleep(pollInterval)
			continue
		}

		if syncErr := qbtSyncManager.Sync(ctx); syncErr != nil {
			log.Warn().
				Err(syncErr).
				Int("instanceID", instanceID).
				Msg("Failed to sync while waiting for recheck, will retry")
			time.Sleep(pollInterval)
			continue
		}

		// Get current torrents
		torrents, err := s.syncManager.GetAllTorrents(ctx, instanceID)
		if err != nil {
			log.Warn().
				Err(err).
				Int("instanceID", instanceID).
				Msg("Failed to get torrents while waiting for recheck")
			time.Sleep(pollInterval)
			continue
		}

		// Find the torrent
		var torrent *qbt.Torrent
		for _, t := range torrents {
			if t.Hash == torrentHash || t.InfohashV1 == torrentHash || t.InfohashV2 == torrentHash {
				torrent = &t
				break
			}
		}

		if torrent == nil {
			log.Warn().
				Int("instanceID", instanceID).
				Str("torrentHash", torrentHash).
				Msg("Torrent not found after adding")
			return nil
		}

		// Check if torrent is still checking
		isChecking := torrent.State == qbt.TorrentStateCheckingDl ||
			torrent.State == qbt.TorrentStateCheckingUp ||
			torrent.State == qbt.TorrentStateCheckingResumeData ||
			torrent.State == qbt.TorrentStateAllocating

		if isChecking {
			// Log periodically (every 10 seconds) to show progress
			if time.Since(lastLogTime) > 10*time.Second {
				log.Debug().
					Int("instanceID", instanceID).
					Str("hash", torrent.Hash).
					Str("state", string(torrent.State)).
					Float64("progress", torrent.Progress).
					Dur("elapsed", time.Since(startTime)).
					Msg("Waiting for torrent recheck to complete")
				lastLogTime = time.Now()
			}

			time.Sleep(pollInterval)
			continue
		}

		// Torrent is done checking
		log.Debug().
			Int("instanceID", instanceID).
			Str("hash", torrent.Hash).
			Str("state", string(torrent.State)).
			Float64("progress", torrent.Progress).
			Dur("elapsed", time.Since(startTime)).
			Msg("Torrent recheck completed")

		return torrent
	}
}

// isSizeWithinTolerance checks if two torrent sizes are within the specified tolerance percentage.
// A tolerance of 5.0 means the candidate size can be ±5% of the source size.
func (s *Service) isSizeWithinTolerance(sourceSize, candidateSize int64, tolerancePercent float64) bool {
	if sourceSize == 0 || candidateSize == 0 {
		return sourceSize == candidateSize // Both must be zero to match
	}

	if tolerancePercent < 0 {
		tolerancePercent = 0 // Negative tolerance doesn't make sense
	}

	// If tolerance is 0, require exact match
	if tolerancePercent == 0 {
		return sourceSize == candidateSize
	}

	// Calculate acceptable size range
	tolerance := float64(sourceSize) * (tolerancePercent / 100.0)
	minAcceptableSize := float64(sourceSize) - tolerance
	maxAcceptableSize := float64(sourceSize) + tolerance

	candidateSizeFloat := float64(candidateSize)
	return candidateSizeFloat >= minAcceptableSize && candidateSizeFloat <= maxAcceptableSize
}

// determineCrossSeedCategory selects the category to apply to a cross-seeded torrent.
func (s *Service) determineCrossSeedCategory(ctx context.Context, req *CrossSeedRequest, matchedTorrent *qbt.Torrent) string {
	var matchedCategory string
	if matchedTorrent != nil {
		matchedCategory = matchedTorrent.Category
	}

	if req == nil {
		return matchedCategory
	}

	if req.Category != "" {
		return req.Category
	}

	if req.IndexerName != "" && s != nil {
		if settings, err := s.GetAutomationSettings(ctx); err == nil && settings != nil && settings.UseCategoryFromIndexer {
			return req.IndexerName
		}
	}

	return matchedCategory
}

// buildCrossSeedTags merges request tags, matched torrent tags, and the automatic cross-seed tag.
func buildCrossSeedTags(requestTags []string, matchedTags string, addCrossSeedTag bool) []string {
	tagSet := make(map[string]struct{})
	finalTags := make([]string, 0)

	addTag := func(tag string) {
		tag = strings.TrimSpace(tag)
		if tag == "" {
			return
		}
		if _, exists := tagSet[tag]; exists {
			return
		}
		tagSet[tag] = struct{}{}
		finalTags = append(finalTags, tag)
	}

	if len(requestTags) > 0 {
		for _, tag := range requestTags {
			addTag(tag)
		}
	} else if matchedTags != "" {
		for _, tag := range strings.Split(matchedTags, ",") {
			addTag(tag)
		}
	}

	if addCrossSeedTag {
		addTag("cross-seed")
	}

	return finalTags
}

func validateWebhookCheckRequest(req *WebhookCheckRequest) error {
	if req == nil {
		return fmt.Errorf("%w: request is required", ErrInvalidWebhookRequest)
	}
	if req.TorrentName == "" {
		return fmt.Errorf("%w: torrentName is required", ErrInvalidWebhookRequest)
	}
	if len(req.InstanceIDs) > 0 {
		for _, id := range req.InstanceIDs {
			if id > 0 {
				return nil
			}
		}
		return fmt.Errorf("%w: instanceIds must contain at least one positive integer", ErrInvalidWebhookRequest)
	}
	return nil
}

func normalizeInstanceIDs(ids []int) []int {
	if len(ids) == 0 {
		return nil
	}

	normalized := make([]int, 0, len(ids))
	seen := make(map[int]struct{}, len(ids))
	for _, id := range ids {
		if id <= 0 {
			continue
		}
		if _, ok := seen[id]; ok {
			continue
		}
		seen[id] = struct{}{}
		normalized = append(normalized, id)
	}
	return normalized
}

func (s *Service) resolveInstances(ctx context.Context, requested []int) ([]*models.Instance, error) {
	if len(requested) == 0 {
		instances, err := s.instanceStore.List(ctx)
		if err != nil {
			return nil, fmt.Errorf("failed to list cross-seed instances: %w", err)
		}
		return instances, nil
	}

	instances := make([]*models.Instance, 0, len(requested))
	for _, id := range requested {
		instance, err := s.instanceStore.Get(ctx, id)
		if err != nil {
			if errors.Is(err, models.ErrInstanceNotFound) {
				log.Warn().
					Int("instanceID", id).
					Msg("Requested cross-seed instance not found; skipping")
				continue
			}
			return nil, fmt.Errorf("failed to get instance %d: %w", id, err)
		}
		instances = append(instances, instance)
	}

	return instances, nil
}

// CheckWebhook checks if a release announced by autobrr can be cross-seeded with existing torrents.
// This endpoint is designed for autobrr webhook integration where autobrr sends parsed release metadata
// and we check if any existing torrents across our instances match, indicating a cross-seed opportunity.
func (s *Service) CheckWebhook(ctx context.Context, req *WebhookCheckRequest) (*WebhookCheckResponse, error) {
	if err := validateWebhookCheckRequest(req); err != nil {
		return nil, err
	}

	requestedInstanceIDs := normalizeInstanceIDs(req.InstanceIDs)

	// Parse the incoming release using rls - this extracts all metadata from the torrent name
	incomingRelease := s.releaseCache.Parse(req.TorrentName)

	// Get automation settings for sizeMismatchTolerancePercent and default matching behavior.
	settings, err := s.GetAutomationSettings(ctx)
	if err != nil {
		log.Warn().Err(err).Msg("Failed to load automation settings for webhook check, using defaults")
		settings = &models.CrossSeedAutomationSettings{
			SizeMismatchTolerancePercent: 5.0,
			FindIndividualEpisodes:       false,
		}
	}

	findIndividualEpisodes := settings != nil && settings.FindIndividualEpisodes
	if req.FindIndividualEpisodes != nil {
		findIndividualEpisodes = *req.FindIndividualEpisodes
	}

	instances, err := s.resolveInstances(ctx, requestedInstanceIDs)
	if err != nil {
		return nil, err
	}

	if len(instances) == 0 {
		log.Warn().
			Str("source", "cross-seed.webhook").
			Ints("requestedInstanceIds", requestedInstanceIDs).
			Msg("Webhook check skipped because no instances were available")
		return &WebhookCheckResponse{
			CanCrossSeed:   false,
			Matches:        nil,
			Recommendation: "skip",
		}, nil
	}

	targetInstanceIDs := make([]int, len(instances))
	for i, instance := range instances {
		targetInstanceIDs[i] = instance.ID
	}

	// Describe the parsed content type for easier debugging and tuning.
	contentInfo := DetermineContentType(incomingRelease)

	log.Debug().
		Str("source", "cross-seed.webhook").
		Ints("requestedInstanceIds", requestedInstanceIDs).
		Ints("targetInstanceIds", targetInstanceIDs).
		Bool("globalScan", len(requestedInstanceIDs) == 0).
		Str("torrentName", req.TorrentName).
		Uint64("size", req.Size).
		Str("contentType", contentInfo.ContentType).
		Bool("findIndividualEpisodes", findIndividualEpisodes).
		Str("title", incomingRelease.Title).
		Int("series", incomingRelease.Series).
		Int("episode", incomingRelease.Episode).
		Int("year", incomingRelease.Year).
		Str("group", incomingRelease.Group).
		Str("resolution", incomingRelease.Resolution).
		Str("sourceRelease", incomingRelease.Source).
		Msg("Webhook check: parsed incoming release")

	var (
		matches          []WebhookCheckMatch
		hasCompleteMatch bool
		hasPendingMatch  bool
	)

	// Search each instance for matching torrents
	for _, instance := range instances {
		// Get all torrents from this instance using cached sync data
		torrentsView, err := s.syncManager.GetCachedInstanceTorrents(ctx, instance.ID)
		if err != nil {
			log.Warn().Err(err).Int("instanceID", instance.ID).Msg("Failed to get torrents from instance")
			continue
		}

		// Convert CrossInstanceTorrentView to qbt.Torrent for matching
		torrents := make([]qbt.Torrent, len(torrentsView))
		for i, tv := range torrentsView {
			torrents[i] = tv.Torrent
		}

		log.Debug().
			Str("source", "cross-seed.webhook").
			Int("instanceId", instance.ID).
			Str("instanceName", instance.Name).
			Int("torrentCount", len(torrents)).
			Msg("Webhook check: scanning instance torrents for metadata matches")

		// Check each torrent for a match
		for _, torrent := range torrents {
			// Parse the existing torrent's release info
			existingRelease := s.releaseCache.Parse(torrent.Name)

			// Check if releases match using the configured strict or episode-aware matching.
			if !s.releasesMatch(incomingRelease, existingRelease, findIndividualEpisodes) {
				continue
			}

			// Determine match type
			matchType := "metadata"
			var sizeDiff float64

			if req.Size > 0 && torrent.Size > 0 {
				// Calculate size difference percentage
				if torrent.Size > 0 {
					diff := math.Abs(float64(req.Size) - float64(torrent.Size))
					sizeDiff = (diff / float64(torrent.Size)) * 100.0
				}

				// Check if size is within tolerance
				if s.isSizeWithinTolerance(int64(req.Size), torrent.Size, settings.SizeMismatchTolerancePercent) {
					if sizeDiff < 0.1 {
						matchType = "exact"
					} else {
						matchType = "size"
					}
				} else {
					// Size is outside tolerance, skip this match
					log.Debug().
						Str("incomingName", req.TorrentName).
						Str("existingName", torrent.Name).
						Uint64("incomingSize", req.Size).
						Int64("existingSize", torrent.Size).
						Float64("sizeDiff", sizeDiff).
						Float64("tolerance", settings.SizeMismatchTolerancePercent).
						Msg("Skipping match due to size mismatch")
					continue
				}
			}

			matchScore, matchReasons := evaluateReleaseMatch(incomingRelease, existingRelease)

			log.Debug().
				Str("source", "cross-seed.webhook").
				Int("instanceId", instance.ID).
				Str("instanceName", instance.Name).
				Str("incomingName", req.TorrentName).
				Str("incomingTitle", incomingRelease.Title).
				Str("existingName", torrent.Name).
				Str("existingTitle", existingRelease.Title).
				Str("matchType", matchType).
				Float64("sizeDiff", sizeDiff).
				Float64("matchScore", matchScore).
				Str("matchReasons", matchReasons).
				Msg("Webhook cross-seed: matched existing torrent")

			// TODO: Consider adding a configuration flag to control whether webhook-based
			// cross-seed checks require fully completed torrents or can also treat
			// in-progress downloads as matches. This would likely be exposed via the
			// "Global Cross-Seed Settings" block in CrossSeedPage.tsx so users can tune
			// webhook behavior for their setup.

			matches = append(matches, WebhookCheckMatch{
				InstanceID:   instance.ID,
				InstanceName: instance.Name,
				TorrentHash:  torrent.Hash,
				TorrentName:  torrent.Name,
				MatchType:    matchType,
				SizeDiff:     sizeDiff,
				Progress:     torrent.Progress,
			})

			if torrent.Progress >= 1.0 {
				hasCompleteMatch = true
			} else {
				hasPendingMatch = true
			}
		}
	}

	// Build response
	canCrossSeed := hasCompleteMatch
	recommendation := "skip"
	if hasCompleteMatch || hasPendingMatch {
		recommendation = "download"
	}

	log.Debug().
		Str("source", "cross-seed.webhook").
		Ints("requestedInstanceIds", requestedInstanceIDs).
		Ints("targetInstanceIds", targetInstanceIDs).
		Str("torrentName", req.TorrentName).
		Int("matchCount", len(matches)).
		Bool("canCrossSeed", canCrossSeed).
		Str("recommendation", recommendation).
		Msg("Webhook check completed")

	return &WebhookCheckResponse{
		CanCrossSeed:   canCrossSeed,
		Matches:        matches,
		Recommendation: recommendation,
	}, nil
}

// executeExternalProgram runs the configured external program for a successfully injected torrent
func (s *Service) executeExternalProgram(ctx context.Context, instanceID int, torrentHash string) {
	if s.externalProgramStore == nil {
		return
	}

	// Get current settings to check if external program is configured
	settings, err := s.GetAutomationSettings(ctx)
	if err != nil {
		log.Error().Err(err).Msg("Failed to get automation settings for external program execution")
		return
	}

	if settings.RunExternalProgramID == nil {
		return // No external program configured
	}

	programID := *settings.RunExternalProgramID

	// Get the external program configuration
	program, err := s.externalProgramStore.GetByID(ctx, programID)
	if err != nil {
		if err == models.ErrExternalProgramNotFound {
			log.Warn().Int("programId", programID).Msg("Configured external program not found")
			return
		}
		log.Error().Err(err).Int("programId", programID).Msg("Failed to get external program configuration")
		return
	}

	if !program.Enabled {
		log.Debug().Int("programId", programID).Str("programName", program.Name).Msg("External program is disabled, skipping execution")
		return
	}

	// Execute in a separate goroutine to avoid blocking the cross-seed operation
	go func() {
		log.Debug().
			Int("instanceId", instanceID).
			Str("torrentHash", torrentHash).
			Int("programId", programID).
			Str("programName", program.Name).
			Msg("Executing external program for cross-seed injection")

		// Get qBittorrent client and torrent data
		client, err := s.clientPool.GetClient(context.Background(), instanceID)
		if err != nil {
			log.Error().Err(err).Int("instanceId", instanceID).Msg("Failed to get qBittorrent client for external program execution")
			return
		}

		torrents, err := client.GetTorrents(qbt.TorrentFilterOptions{})
		if err != nil {
			log.Error().Err(err).Str("torrentHash", torrentHash).Msg("Failed to get torrents for external program execution")
			return
		}

		// Find the target torrent
		var targetTorrent *qbt.Torrent
		for i := range torrents {
			if strings.EqualFold(torrents[i].Hash, torrentHash) {
				targetTorrent = &torrents[i]
				break
			}
		}

		if targetTorrent == nil {
			log.Error().Str("torrentHash", torrentHash).Msg("Torrent not found for external program execution")
			return
		}

		// Execute the external program - simplified version of handler logic
		success := s.executeExternalProgramSimple(ctx, program, *targetTorrent)

		if success {
			log.Debug().
				Int("instanceId", instanceID).
				Str("torrentHash", torrentHash).
				Int("programId", programID).
				Str("programName", program.Name).
				Msg("External program executed successfully for cross-seed injection")
		} else {
			log.Error().
				Int("instanceId", instanceID).
				Str("torrentHash", torrentHash).
				Int("programId", programID).
				Str("programName", program.Name).
				Msg("External program execution failed for cross-seed injection")
		}
	}()
}

// executeExternalProgramSimple runs an external program for a torrent using simplified logic
func (s *Service) executeExternalProgramSimple(ctx context.Context, program *models.ExternalProgram, torrent qbt.Torrent) bool {
	// Build torrent data map for variable substitution
	torrentData := map[string]string{
		"hash":         torrent.Hash,
		"name":         torrent.Name,
		"save_path":    s.applyPathMappings(torrent.SavePath, program.PathMappings),
		"category":     torrent.Category,
		"tags":         torrent.Tags,
		"state":        string(torrent.State),
		"size":         fmt.Sprintf("%d", torrent.Size),
		"progress":     fmt.Sprintf("%.2f", torrent.Progress),
		"content_path": s.applyPathMappings(torrent.ContentPath, program.PathMappings),
	}

	// Build command arguments
	args := s.buildArgsSimple(program.ArgsTemplate, torrentData)

	// Build command
	var cmd *exec.Cmd
	if program.UseTerminal {
		if runtime.GOOS == "windows" {
			cmdArgs := []string{"/c", "start", "", "cmd", "/k", program.Path}
			cmdArgs = append(cmdArgs, args...)
			cmd = exec.Command("cmd.exe", cmdArgs...)
		} else {
			// Simple Unix terminal execution
			allArgs := append([]string{program.Path}, args...)
			cmd = exec.Command("xterm", append([]string{"-e"}, allArgs...)...)
		}
	} else {
		if runtime.GOOS == "windows" {
			cmdArgs := []string{"/c", "start", "", "/b", program.Path}
			cmdArgs = append(cmdArgs, args...)
			cmd = exec.Command("cmd.exe", cmdArgs...)
		} else {
			if len(args) > 0 {
				cmd = exec.Command(program.Path, args...)
			} else {
				cmd = exec.Command(program.Path)
			}
		}
	}

	// Log the command
	log.Debug().
		Str("program", program.Name).
		Str("hash", torrent.Hash).
		Str("command", fmt.Sprintf("%v", cmd.Args)).
		Msg("External program launched")

	// Execute in background
	go func() {
		if runtime.GOOS == "windows" {
			cmd.Run()
		} else {
			if err := cmd.Start(); err != nil {
				log.Error().Err(err).Str("program", program.Name).Msg("Failed to start external program")
				return
			}
			cmd.Wait()
		}
	}()

	return true
}

// Helper functions for external program execution
func (s *Service) applyPathMappings(remotePath string, mappings []models.PathMapping) string {
	if remotePath == "" {
		return ""
	}
	for _, mapping := range mappings {
		if strings.HasPrefix(remotePath, mapping.From) {
			return strings.Replace(remotePath, mapping.From, mapping.To, 1)
		}
	}
	return remotePath
}

func (s *Service) buildArgsSimple(template string, torrentData map[string]string) []string {
	if template == "" {
		return []string{}
	}

	// Simple argument splitting and substitution
	args := strings.Fields(template)
	for i := range args {
		for key, value := range torrentData {
			placeholder := "{" + key + "}"
			args[i] = strings.ReplaceAll(args[i], placeholder, value)
		}
	}
	return args
}

func wrapCrossSeedSearchError(err error) error {
	if err == nil {
		return nil
	}

	msg := strings.ToLower(err.Error())
	if strings.Contains(msg, "rate-limited") || strings.Contains(msg, "cooldown") {
		return fmt.Errorf("cross-seed search temporarily unavailable: %w. This is normal protection against tracker bans. Try again in 30-60 minutes or use fewer indexers", err)
	}

	return fmt.Errorf("torznab search failed: %w", err)
}<|MERGE_RESOLUTION|>--- conflicted
+++ resolved
@@ -3925,14 +3925,8 @@
 		rootFolderKnown bool
 	}
 
-<<<<<<< HEAD
 	groups := make([]*contentGroup, 0, len(torrents))
 	groupMap := make(map[string]int, len(torrents))
-=======
-	groups := make([]*contentGroup, 0)
-	groupMap := make(map[string]int) // hash to group index
-	hasRootCache := make(map[string]bool)
->>>>>>> 82c74ba5
 
 	for i := range parsed {
 		current := &parsed[i]
@@ -3942,13 +3936,9 @@
 		for j := 0; j < i; j++ {
 			existing := &parsed[j]
 			if s.releasesMatch(current.release, existing.release, false) {
-<<<<<<< HEAD
 				if idx, ok := groupMap[existing.torrent.Hash]; ok {
 					foundGroup = idx
 				}
-=======
-				foundGroup = groupMap[existing.torrent.Hash]
->>>>>>> 82c74ba5
 				break
 			}
 		}
@@ -3993,10 +3983,6 @@
 		} else {
 			group.duplicates = append(group.duplicates, current.torrent.Hash)
 		}
-<<<<<<< HEAD
-
-=======
->>>>>>> 82c74ba5
 		groupMap[current.torrent.Hash] = foundGroup
 	}
 
