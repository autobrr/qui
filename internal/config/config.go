--- conflicted
+++ resolved
@@ -21,8 +21,8 @@
 )
 
 type AppConfig struct {
-	Config       *domain.Config
-	viper        *viper.Viper
+	Config  *domain.Config
+	viper   *viper.Viper
 	dataDir string
 }
 
@@ -78,13 +78,9 @@
 	c.viper.SetDefault("sessionSecret", sessionSecret)
 	c.viper.SetDefault("logLevel", "INFO")
 	c.viper.SetDefault("logPath", "")
-<<<<<<< HEAD
 	c.viper.SetDefault("dataDir", "") // Empty means auto-detect (next to config file)
-	
-=======
 	c.viper.SetDefault("pprofEnabled", false)
 
->>>>>>> 7d9c8163
 	// HTTP timeout defaults - increased for large qBittorrent instances
 	c.viper.SetDefault("httpTimeouts.readTimeout", 60)   // 60 seconds
 	c.viper.SetDefault("httpTimeouts.writeTimeout", 120) // 120 seconds for large responses
@@ -156,13 +152,9 @@
 	c.viper.BindEnv("sessionSecret", "QUI__SESSION_SECRET")
 	c.viper.BindEnv("logLevel", "QUI__LOG_LEVEL")
 	c.viper.BindEnv("logPath", "QUI__LOG_PATH")
-<<<<<<< HEAD
 	c.viper.BindEnv("dataDir", "QUI__DATA_DIR")
-	
-=======
 	c.viper.BindEnv("pprofEnabled", "QUI__PPROF_ENABLED")
 
->>>>>>> 7d9c8163
 	// HTTP timeout environment variables
 	c.viper.BindEnv("httpTimeouts.readTimeout", "QUI__HTTP_READ_TIMEOUT")
 	c.viper.BindEnv("httpTimeouts.writeTimeout", "QUI__HTTP_WRITE_TIMEOUT")
