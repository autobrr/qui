// Copyright (c) 2025, s0up and the autobrr contributors.
// SPDX-License-Identifier: GPL-2.0-or-later

package models

import (
	"context"
	"crypto/aes"
	"crypto/cipher"
	"crypto/rand"
	"database/sql"
	"encoding/base64"
	"encoding/json"
	"errors"
	"fmt"
	"io"
	"net/url"
	"strings"
<<<<<<< HEAD
	"time"

	"github.com/autobrr/qui/internal/domain"
=======
>>>>>>> 46a4738a
)

var ErrInstanceNotFound = errors.New("instance not found")

type Instance struct {
	ID                     int     `json:"id"`
	Name                   string  `json:"name"`
	Host                   string  `json:"host"`
	Username               string  `json:"username"`
	PasswordEncrypted      string  `json:"-"`
	BasicUsername          *string `json:"basic_username,omitempty"`
	BasicPasswordEncrypted *string `json:"-"`
}

func (i Instance) MarshalJSON() ([]byte, error) {
	// Create the JSON structure with redacted password fields
	return json.Marshal(&struct {
		ID              int        `json:"id"`
		Name            string     `json:"name"`
		Host            string     `json:"host"`
		Username        string     `json:"username"`
		Password        string     `json:"password,omitempty"`
		BasicUsername   *string    `json:"basic_username,omitempty"`
		BasicPassword   string     `json:"basic_password,omitempty"`
		IsActive        bool       `json:"is_active"`
		LastConnectedAt *time.Time `json:"last_connected_at,omitempty"`
		CreatedAt       time.Time  `json:"created_at"`
		UpdatedAt       time.Time  `json:"updated_at"`
	}{
		ID:            i.ID,
		Name:          i.Name,
		Host:          i.Host,
		Username:      i.Username,
		Password:      domain.RedactString(i.PasswordEncrypted),
		BasicUsername: i.BasicUsername,
		BasicPassword: func() string {
			if i.BasicPasswordEncrypted != nil {
				return domain.RedactString(*i.BasicPasswordEncrypted)
			}
			return ""
		}(),
		IsActive:        i.IsActive,
		LastConnectedAt: i.LastConnectedAt,
		CreatedAt:       i.CreatedAt,
		UpdatedAt:       i.UpdatedAt,
	})
}

func (i *Instance) UnmarshalJSON(data []byte) error {
	// Temporary struct for unmarshaling
	var temp struct {
		ID              int        `json:"id"`
		Name            string     `json:"name"`
		Host            string     `json:"host"`
		Username        string     `json:"username"`
		Password        string     `json:"password,omitempty"`
		BasicUsername   *string    `json:"basic_username,omitempty"`
		BasicPassword   string     `json:"basic_password,omitempty"`
		IsActive        bool       `json:"is_active"`
		LastConnectedAt *time.Time `json:"last_connected_at,omitempty"`
		CreatedAt       time.Time  `json:"created_at"`
		UpdatedAt       time.Time  `json:"updated_at"`
	}

	if err := json.Unmarshal(data, &temp); err != nil {
		return err
	}

	// Copy non-secret fields
	i.ID = temp.ID
	i.Name = temp.Name
	i.Host = temp.Host
	i.Username = temp.Username
	i.BasicUsername = temp.BasicUsername
	i.IsActive = temp.IsActive
	i.LastConnectedAt = temp.LastConnectedAt
	i.CreatedAt = temp.CreatedAt
	i.UpdatedAt = temp.UpdatedAt

	// Handle password - don't overwrite if redacted
	if temp.Password != "" && !domain.IsRedactedValue(temp.Password) {
		i.PasswordEncrypted = temp.Password
	}

	// Handle basic password - don't overwrite if redacted
	if temp.BasicPassword != "" && !domain.IsRedactedValue(temp.BasicPassword) {
		i.BasicPasswordEncrypted = &temp.BasicPassword
	}

	return nil
}

type InstanceStore struct {
	db            *sql.DB
	encryptionKey []byte
}

func NewInstanceStore(db *sql.DB, encryptionKey []byte) (*InstanceStore, error) {
	if len(encryptionKey) != 32 {
		return nil, errors.New("encryption key must be 32 bytes")
	}

	return &InstanceStore{
		db:            db,
		encryptionKey: encryptionKey,
	}, nil
}

// encrypt encrypts a string using AES-GCM
func (s *InstanceStore) encrypt(plaintext string) (string, error) {
	block, err := aes.NewCipher(s.encryptionKey)
	if err != nil {
		return "", err
	}

	gcm, err := cipher.NewGCM(block)
	if err != nil {
		return "", err
	}

	nonce := make([]byte, gcm.NonceSize())
	if _, err := io.ReadFull(rand.Reader, nonce); err != nil {
		return "", err
	}

	ciphertext := gcm.Seal(nonce, nonce, []byte(plaintext), nil)
	return base64.StdEncoding.EncodeToString(ciphertext), nil
}

// decrypt decrypts a string encrypted with encrypt
func (s *InstanceStore) decrypt(ciphertext string) (string, error) {
	data, err := base64.StdEncoding.DecodeString(ciphertext)
	if err != nil {
		return "", err
	}

	block, err := aes.NewCipher(s.encryptionKey)
	if err != nil {
		return "", err
	}

	gcm, err := cipher.NewGCM(block)
	if err != nil {
		return "", err
	}

	if len(data) < gcm.NonceSize() {
		return "", errors.New("malformed ciphertext")
	}

	nonce, ciphertextBytes := data[:gcm.NonceSize()], data[gcm.NonceSize():]
	plaintext, err := gcm.Open(nil, nonce, ciphertextBytes, nil)
	if err != nil {
		return "", err
	}

	return string(plaintext), nil
}

// validateAndNormalizeHost validates and normalizes a qBittorrent instance host URL
func validateAndNormalizeHost(rawHost string) (string, error) {
	// Trim whitespace
	rawHost = strings.TrimSpace(rawHost)

	// Check for empty host
	if rawHost == "" {
		return "", errors.New("host cannot be empty")
	}

	// Check if host already has a valid scheme
	if !strings.Contains(rawHost, "://") {
		// No scheme, add http://
		rawHost = "http://" + rawHost
	}

	// Parse the URL
	u, err := url.Parse(rawHost)
	if err != nil {
		return "", fmt.Errorf("invalid URL format: %w", err)
	}

	// Validate scheme
	if u.Scheme != "http" && u.Scheme != "https" {
		return "", fmt.Errorf("unsupported scheme %q: must be http or https", u.Scheme)
	}

	// Validate host
	if u.Host == "" {
		return "", errors.New("URL must include a host")
	}

	return u.String(), nil
}

func (s *InstanceStore) Create(ctx context.Context, name, rawHost, username, password string, basicUsername, basicPassword *string) (*Instance, error) {
	// Validate and normalize the host
	normalizedHost, err := validateAndNormalizeHost(rawHost)
	if err != nil {
		return nil, err
	}
	// Encrypt the password
	encryptedPassword, err := s.encrypt(password)
	if err != nil {
		return nil, fmt.Errorf("failed to encrypt password: %w", err)
	}

	// Encrypt basic auth password if provided
	var encryptedBasicPassword *string
	if basicPassword != nil && *basicPassword != "" {
		encrypted, err := s.encrypt(*basicPassword)
		if err != nil {
			return nil, fmt.Errorf("failed to encrypt basic auth password: %w", err)
		}
		encryptedBasicPassword = &encrypted
	}

	query := `
		INSERT INTO instances (name, host, username, password_encrypted, basic_username, basic_password_encrypted) 
		VALUES (?, ?, ?, ?, ?, ?)
		RETURNING id, name, host, username, password_encrypted, basic_username, basic_password_encrypted
	`

	instance := &Instance{}
	err = s.db.QueryRowContext(ctx, query, name, normalizedHost, username, encryptedPassword, basicUsername, encryptedBasicPassword).Scan(
		&instance.ID,
		&instance.Name,
		&instance.Host,
		&instance.Username,
		&instance.PasswordEncrypted,
		&instance.BasicUsername,
		&instance.BasicPasswordEncrypted,
	)

	if err != nil {
		return nil, err
	}

	return instance, nil
}

func (s *InstanceStore) Get(ctx context.Context, id int) (*Instance, error) {
	query := `
		SELECT id, name, host, username, password_encrypted, basic_username, basic_password_encrypted 
		FROM instances 
		WHERE id = ?
	`

	instance := &Instance{}
	err := s.db.QueryRowContext(ctx, query, id).Scan(
		&instance.ID,
		&instance.Name,
		&instance.Host,
		&instance.Username,
		&instance.PasswordEncrypted,
		&instance.BasicUsername,
		&instance.BasicPasswordEncrypted,
	)

	if err != nil {
		if errors.Is(err, sql.ErrNoRows) {
			return nil, ErrInstanceNotFound
		}
		return nil, err
	}

	return instance, nil
}

func (s *InstanceStore) List(ctx context.Context) ([]*Instance, error) {
	query := `
		SELECT id, name, host, username, password_encrypted, basic_username, basic_password_encrypted 
		FROM instances
		ORDER BY name ASC
	`

	rows, err := s.db.QueryContext(ctx, query)
	if err != nil {
		return nil, err
	}
	defer rows.Close()

	var instances []*Instance
	for rows.Next() {
		instance := &Instance{}
		err := rows.Scan(
			&instance.ID,
			&instance.Name,
			&instance.Host,
			&instance.Username,
			&instance.PasswordEncrypted,
			&instance.BasicUsername,
			&instance.BasicPasswordEncrypted,
		)
		if err != nil {
			return nil, err
		}
		instances = append(instances, instance)
	}

	return instances, rows.Err()
}

func (s *InstanceStore) Update(ctx context.Context, id int, name, rawHost, username, password string, basicUsername, basicPassword *string) (*Instance, error) {
	// Validate and normalize the host
	normalizedHost, err := validateAndNormalizeHost(rawHost)
	if err != nil {
		return nil, err
	}

	// Start building the update query
	query := `UPDATE instances SET name = ?, host = ?, username = ?, basic_username = ?`
	args := []any{name, normalizedHost, username, basicUsername}

	// Only update password if provided
	if password != "" {
		encryptedPassword, err := s.encrypt(password)
		if err != nil {
			return nil, fmt.Errorf("failed to encrypt password: %w", err)
		}
		query += ", password_encrypted = ?"
		args = append(args, encryptedPassword)
	}

	// Only update basic password if provided
	if basicPassword != nil && *basicPassword != "" {
		encryptedBasicPassword, err := s.encrypt(*basicPassword)
		if err != nil {
			return nil, fmt.Errorf("failed to encrypt basic auth password: %w", err)
		}
		query += ", basic_password_encrypted = ?"
		args = append(args, encryptedBasicPassword)
	} else if basicPassword != nil && *basicPassword == "" {
		// Clear basic password if empty string provided
		query += ", basic_password_encrypted = NULL"
	}

	query += " WHERE id = ?"
	args = append(args, id)

	result, err := s.db.ExecContext(ctx, query, args...)
	if err != nil {
		return nil, err
	}

	rows, err := result.RowsAffected()
	if err != nil {
		return nil, err
	}

	if rows == 0 {
		return nil, ErrInstanceNotFound
	}

	return s.Get(ctx, id)
}

func (s *InstanceStore) Delete(ctx context.Context, id int) error {
	query := `DELETE FROM instances WHERE id = ?`

	result, err := s.db.ExecContext(ctx, query, id)
	if err != nil {
		return err
	}

	rows, err := result.RowsAffected()
	if err != nil {
		return err
	}

	if rows == 0 {
		return ErrInstanceNotFound
	}

	return nil
}

// GetDecryptedPassword returns the decrypted password for an instance
func (s *InstanceStore) GetDecryptedPassword(instance *Instance) (string, error) {
	return s.decrypt(instance.PasswordEncrypted)
}

// GetDecryptedBasicPassword returns the decrypted basic auth password for an instance
func (s *InstanceStore) GetDecryptedBasicPassword(instance *Instance) (*string, error) {
	if instance.BasicPasswordEncrypted == nil {
		return nil, nil
	}
	decrypted, err := s.decrypt(*instance.BasicPasswordEncrypted)
	if err != nil {
		return nil, err
	}
	return &decrypted, nil
}<|MERGE_RESOLUTION|>--- conflicted
+++ resolved
@@ -16,12 +16,9 @@
 	"io"
 	"net/url"
 	"strings"
-<<<<<<< HEAD
 	"time"
 
 	"github.com/autobrr/qui/internal/domain"
-=======
->>>>>>> 46a4738a
 )
 
 var ErrInstanceNotFound = errors.New("instance not found")
@@ -63,10 +60,6 @@
 			}
 			return ""
 		}(),
-		IsActive:        i.IsActive,
-		LastConnectedAt: i.LastConnectedAt,
-		CreatedAt:       i.CreatedAt,
-		UpdatedAt:       i.UpdatedAt,
 	})
 }
 
@@ -96,10 +89,6 @@
 	i.Host = temp.Host
 	i.Username = temp.Username
 	i.BasicUsername = temp.BasicUsername
-	i.IsActive = temp.IsActive
-	i.LastConnectedAt = temp.LastConnectedAt
-	i.CreatedAt = temp.CreatedAt
-	i.UpdatedAt = temp.UpdatedAt
 
 	// Handle password - don't overwrite if redacted
 	if temp.Password != "" && !domain.IsRedactedValue(temp.Password) {
