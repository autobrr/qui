// Copyright (c) 2025, s0up and the autobrr contributors.
// SPDX-License-Identifier: GPL-2.0-or-later

package models

import (
	"context"
	"crypto/aes"
	"crypto/cipher"
	"crypto/rand"
	"database/sql"
	"encoding/base64"
	"encoding/json"
	"errors"
	"fmt"
	"io"
	"net/url"
	"strings"
	"time"

	"github.com/autobrr/qui/internal/dbinterface"
	"github.com/autobrr/qui/internal/domain"
)

var ErrInstanceNotFound = errors.New("instance not found")

type Instance struct {
	ID                     int     `json:"id"`
	Name                   string  `json:"name"`
	Host                   string  `json:"host"`
	Username               string  `json:"username"`
	PasswordEncrypted      string  `json:"-"`
	BasicUsername          *string `json:"basic_username,omitempty"`
	BasicPasswordEncrypted *string `json:"-"`
	TLSSkipVerify          bool    `json:"tlsSkipVerify"`
	SortOrder              int     `json:"sortOrder"`
}

func (i Instance) MarshalJSON() ([]byte, error) {
	// Create the JSON structure with redacted password fields
	return json.Marshal(&struct {
		ID              int        `json:"id"`
		Name            string     `json:"name"`
		Host            string     `json:"host"`
		Username        string     `json:"username"`
		Password        string     `json:"password,omitempty"`
		BasicUsername   *string    `json:"basic_username,omitempty"`
		BasicPassword   string     `json:"basic_password,omitempty"`
		TLSSkipVerify   bool       `json:"tlsSkipVerify"`
		IsActive        bool       `json:"is_active"`
		LastConnectedAt *time.Time `json:"last_connected_at,omitempty"`
		CreatedAt       time.Time  `json:"created_at"`
		UpdatedAt       time.Time  `json:"updated_at"`
		SortOrder       int        `json:"sortOrder"`
	}{
		ID:            i.ID,
		Name:          i.Name,
		Host:          i.Host,
		Username:      i.Username,
		Password:      domain.RedactString(i.PasswordEncrypted),
		BasicUsername: i.BasicUsername,
		BasicPassword: func() string {
			if i.BasicPasswordEncrypted != nil {
				return domain.RedactString(*i.BasicPasswordEncrypted)
			}
			return ""
		}(),
		TLSSkipVerify: i.TLSSkipVerify,
		SortOrder:     i.SortOrder,
	})
}

func (i *Instance) UnmarshalJSON(data []byte) error {
	// Temporary struct for unmarshaling
	var temp struct {
		ID              int        `json:"id"`
		Name            string     `json:"name"`
		Host            string     `json:"host"`
		Username        string     `json:"username"`
		Password        string     `json:"password,omitempty"`
		BasicUsername   *string    `json:"basic_username,omitempty"`
		BasicPassword   string     `json:"basic_password,omitempty"`
		TLSSkipVerify   *bool      `json:"tlsSkipVerify,omitempty"`
		IsActive        bool       `json:"is_active"`
		LastConnectedAt *time.Time `json:"last_connected_at,omitempty"`
		CreatedAt       time.Time  `json:"created_at"`
		UpdatedAt       time.Time  `json:"updated_at"`
		SortOrder       *int       `json:"sortOrder,omitempty"`
	}

	if err := json.Unmarshal(data, &temp); err != nil {
		return err
	}

	// Copy non-secret fields
	i.ID = temp.ID
	i.Name = temp.Name
	i.Host = temp.Host
	i.Username = temp.Username
	i.BasicUsername = temp.BasicUsername

	if temp.TLSSkipVerify != nil {
		i.TLSSkipVerify = *temp.TLSSkipVerify
	}

	if temp.SortOrder != nil {
		i.SortOrder = *temp.SortOrder
	}

	// Handle password - don't overwrite if redacted
	if temp.Password != "" && !domain.IsRedactedString(temp.Password) {
		i.PasswordEncrypted = temp.Password
	}

	// Handle basic password - don't overwrite if redacted
	if temp.BasicPassword != "" && !domain.IsRedactedString(temp.BasicPassword) {
		i.BasicPasswordEncrypted = &temp.BasicPassword
	}

	return nil
}

type InstanceStore struct {
	db            dbinterface.Querier
	encryptionKey []byte
}

func NewInstanceStore(db dbinterface.Querier, encryptionKey []byte) (*InstanceStore, error) {
	if len(encryptionKey) != 32 {
		return nil, errors.New("encryption key must be 32 bytes")
	}

	return &InstanceStore{
		db:            db,
		encryptionKey: encryptionKey,
	}, nil
}

// encrypt encrypts a string using AES-GCM
func (s *InstanceStore) encrypt(plaintext string) (string, error) {
	block, err := aes.NewCipher(s.encryptionKey)
	if err != nil {
		return "", err
	}

	gcm, err := cipher.NewGCM(block)
	if err != nil {
		return "", err
	}

	nonce := make([]byte, gcm.NonceSize())
	if _, err := io.ReadFull(rand.Reader, nonce); err != nil {
		return "", err
	}

	ciphertext := gcm.Seal(nonce, nonce, []byte(plaintext), nil)
	return base64.StdEncoding.EncodeToString(ciphertext), nil
}

// decrypt decrypts a string encrypted with encrypt
func (s *InstanceStore) decrypt(ciphertext string) (string, error) {
	data, err := base64.StdEncoding.DecodeString(ciphertext)
	if err != nil {
		return "", err
	}

	block, err := aes.NewCipher(s.encryptionKey)
	if err != nil {
		return "", err
	}

	gcm, err := cipher.NewGCM(block)
	if err != nil {
		return "", err
	}

	if len(data) < gcm.NonceSize() {
		return "", errors.New("malformed ciphertext")
	}

	nonce, ciphertextBytes := data[:gcm.NonceSize()], data[gcm.NonceSize():]
	plaintext, err := gcm.Open(nil, nonce, ciphertextBytes, nil)
	if err != nil {
		return "", err
	}

	return string(plaintext), nil
}

// validateAndNormalizeHost validates and normalizes a qBittorrent instance host URL
func validateAndNormalizeHost(rawHost string) (string, error) {
	// Trim whitespace
	rawHost = strings.TrimSpace(rawHost)

	// Check for empty host
	if rawHost == "" {
		return "", errors.New("host cannot be empty")
	}

	// Check if host already has a valid scheme
	if !strings.Contains(rawHost, "://") {
		// No scheme, add http://
		rawHost = "http://" + rawHost
	}

	// Parse the URL
	u, err := url.Parse(rawHost)
	if err != nil {
		return "", fmt.Errorf("invalid URL format: %w", err)
	}

	// Validate scheme
	if u.Scheme != "http" && u.Scheme != "https" {
		return "", fmt.Errorf("unsupported scheme %q: must be http or https", u.Scheme)
	}

	// Validate host
	if u.Host == "" {
		return "", errors.New("URL must include a host")
	}

	return u.String(), nil
}

func (s *InstanceStore) Create(ctx context.Context, name, rawHost, username, password string, basicUsername, basicPassword *string, tlsSkipVerify bool) (*Instance, error) {
	// Validate and normalize the host
	normalizedHost, err := validateAndNormalizeHost(rawHost)
	if err != nil {
		return nil, err
	}
	// Encrypt the password
	encryptedPassword, err := s.encrypt(password)
	if err != nil {
		return nil, fmt.Errorf("failed to encrypt password: %w", err)
	}

	// Encrypt basic auth password if provided
	var encryptedBasicPassword *string
	if basicPassword != nil && *basicPassword != "" {
		encrypted, err := s.encrypt(*basicPassword)
		if err != nil {
			return nil, fmt.Errorf("failed to encrypt basic auth password: %w", err)
		}
		encryptedBasicPassword = &encrypted
	}

<<<<<<< HEAD
	query := `
		INSERT INTO instances (name, host, username, password_encrypted, basic_username, basic_password_encrypted, tls_skip_verify, sort_order) 
		VALUES (?, ?, ?, ?, ?, ?, ?, (SELECT COALESCE(MAX(sort_order), -1) + 1 FROM instances))
		RETURNING id, name, host, username, password_encrypted, basic_username, basic_password_encrypted, tls_skip_verify, sort_order
	`

	instance := &Instance{}
	err = s.db.QueryRowContext(ctx, query, name, normalizedHost, username, encryptedPassword, basicUsername, encryptedBasicPassword, tlsSkipVerify).Scan(
		&instance.ID,
		&instance.Name,
		&instance.Host,
		&instance.Username,
		&instance.PasswordEncrypted,
		&instance.BasicUsername,
		&instance.BasicPasswordEncrypted,
		&instance.TLSSkipVerify,
		&instance.SortOrder,
=======
	// Start a transaction to ensure atomicity
	tx, err := s.db.BeginTx(ctx, nil)
	if err != nil {
		return nil, fmt.Errorf("failed to begin transaction: %w", err)
	}
	defer tx.Rollback()

	// Intern all strings in a single call
	allIDs, err := dbinterface.InternStringNullable(ctx, tx, &name, &normalizedHost, &username, basicUsername)
	if err != nil {
		return nil, fmt.Errorf("failed to intern strings: %w", err)
	}

	// Insert instance with the interned IDs
	var instanceID int
	var passwordEncrypted sql.NullString
	var basicPasswordEncrypted sql.NullString
	var tlsSkipVerifyResult bool

	err = tx.QueryRowContext(ctx, `
		INSERT INTO instances (name_id, host_id, username_id, password_encrypted, basic_username_id, basic_password_encrypted, tls_skip_verify) 
		VALUES (?, ?, ?, ?, ?, ?, ?)
		RETURNING id, password_encrypted, basic_password_encrypted, tls_skip_verify
	`, allIDs[0], allIDs[1], allIDs[2], encryptedPassword, allIDs[3], encryptedBasicPassword, tlsSkipVerify).Scan(
		&instanceID,
		&passwordEncrypted,
		&basicPasswordEncrypted,
		&tlsSkipVerifyResult,
>>>>>>> 8b3eb174
	)

	if err != nil {
		return nil, err
	}

	instance := &Instance{
		ID:                instanceID,
		Name:              name,
		Host:              normalizedHost,
		Username:          username,
		PasswordEncrypted: passwordEncrypted.String,
		TLSSkipVerify:     tlsSkipVerifyResult,
	}

	if basicUsername != nil {
		instance.BasicUsername = basicUsername
	}
	if basicPasswordEncrypted.Valid {
		instance.BasicPasswordEncrypted = &basicPasswordEncrypted.String
	}

	if err = tx.Commit(); err != nil {
		return nil, fmt.Errorf("failed to commit transaction: %w", err)
	}

	return instance, nil
}

func (s *InstanceStore) Get(ctx context.Context, id int) (*Instance, error) {
	query := `
<<<<<<< HEAD
		SELECT id, name, host, username, password_encrypted, basic_username, basic_password_encrypted, tls_skip_verify, sort_order 
		FROM instances 
=======
		SELECT id, name, host, username, password_encrypted, basic_username, basic_password_encrypted, tls_skip_verify 
		FROM instances_view 
>>>>>>> 8b3eb174
		WHERE id = ?
	`

	var instanceID int
	var name, host, username, passwordEncrypted string
	var basicUsername, basicPasswordEncrypted sql.NullString
	var tlsSkipVerify bool

	err := s.db.QueryRowContext(ctx, query, id).Scan(
<<<<<<< HEAD
		&instance.ID,
		&instance.Name,
		&instance.Host,
		&instance.Username,
		&instance.PasswordEncrypted,
		&instance.BasicUsername,
		&instance.BasicPasswordEncrypted,
		&instance.TLSSkipVerify,
		&instance.SortOrder,
=======
		&instanceID,
		&name,
		&host,
		&username,
		&passwordEncrypted,
		&basicUsername,
		&basicPasswordEncrypted,
		&tlsSkipVerify,
>>>>>>> 8b3eb174
	)

	if err != nil {
		if errors.Is(err, sql.ErrNoRows) {
			return nil, ErrInstanceNotFound
		}
		return nil, err
	}

	instance := &Instance{
		ID:                instanceID,
		Name:              name,
		Host:              host,
		Username:          username,
		PasswordEncrypted: passwordEncrypted,
		TLSSkipVerify:     tlsSkipVerify,
	}

	if basicUsername.Valid {
		instance.BasicUsername = &basicUsername.String
	}
	if basicPasswordEncrypted.Valid {
		instance.BasicPasswordEncrypted = &basicPasswordEncrypted.String
	}

	return instance, nil
}

func (s *InstanceStore) List(ctx context.Context) ([]*Instance, error) {
	query := `
<<<<<<< HEAD
		SELECT id, name, host, username, password_encrypted, basic_username, basic_password_encrypted, tls_skip_verify, sort_order 
		FROM instances
		ORDER BY sort_order ASC, name COLLATE NOCASE ASC, id ASC
=======
		SELECT id, name, host, username, password_encrypted, basic_username, basic_password_encrypted, tls_skip_verify 
		FROM instances_view
		ORDER BY name ASC
>>>>>>> 8b3eb174
	`

	rows, err := s.db.QueryContext(ctx, query)
	if err != nil {
		return nil, err
	}
	defer rows.Close()

	var instances []*Instance
	for rows.Next() {
		var id int
		var name, host, username, passwordEncrypted string
		var basicUsername, basicPasswordEncrypted sql.NullString
		var tlsSkipVerify bool

		err := rows.Scan(
<<<<<<< HEAD
			&instance.ID,
			&instance.Name,
			&instance.Host,
			&instance.Username,
			&instance.PasswordEncrypted,
			&instance.BasicUsername,
			&instance.BasicPasswordEncrypted,
			&instance.TLSSkipVerify,
			&instance.SortOrder,
=======
			&id,
			&name,
			&host,
			&username,
			&passwordEncrypted,
			&basicUsername,
			&basicPasswordEncrypted,
			&tlsSkipVerify,
>>>>>>> 8b3eb174
		)
		if err != nil {
			return nil, err
		}

		instance := &Instance{
			ID:                id,
			Name:              name,
			Host:              host,
			Username:          username,
			PasswordEncrypted: passwordEncrypted,
			TLSSkipVerify:     tlsSkipVerify,
		}

		if basicUsername.Valid {
			instance.BasicUsername = &basicUsername.String
		}
		if basicPasswordEncrypted.Valid {
			instance.BasicPasswordEncrypted = &basicPasswordEncrypted.String
		}

		instances = append(instances, instance)
	}

	if err = rows.Err(); err != nil {
		return nil, err
	}

	return instances, nil
}

func (s *InstanceStore) Update(ctx context.Context, id int, name, rawHost, username, password string, basicUsername, basicPassword *string, tlsSkipVerify *bool) (*Instance, error) {
	// Validate and normalize the host
	normalizedHost, err := validateAndNormalizeHost(rawHost)
	if err != nil {
		return nil, err
	}

	// Start a transaction
	tx, err := s.db.BeginTx(ctx, nil)
	if err != nil {
		return nil, fmt.Errorf("failed to begin transaction: %w", err)
	}
	defer tx.Rollback()

	// Prepare strings to intern - always intern name, host, username
	// Also intern basic_username if it's provided and not empty
	var basicUsernameToIntern *string
	if basicUsername != nil && *basicUsername != "" {
		basicUsernameToIntern = basicUsername
	}

	// Intern all strings in a single call
	allIDs, err := dbinterface.InternStringNullable(ctx, tx, &name, &normalizedHost, &username, basicUsernameToIntern)
	if err != nil {
		return nil, fmt.Errorf("failed to intern strings: %w", err)
	}

	// Build UPDATE query
	query := "UPDATE instances SET name_id = ?, host_id = ?, username_id = ?"
	args := []any{allIDs[0], allIDs[1], allIDs[2]}

	// Handle basic_username update
	if basicUsername != nil {
		if *basicUsername == "" {
			// Empty string explicitly provided - clear the basic username
			query += ", basic_username_id = NULL"
		} else {
			// Basic username provided - use the already interned ID
			query += ", basic_username_id = ?"
			args = append(args, allIDs[3])
		}
	}

	// Handle password update - encrypt if provided
	if password != "" {
		encryptedPassword, err := s.encrypt(password)
		if err != nil {
			return nil, fmt.Errorf("failed to encrypt password: %w", err)
		}
		query += ", password_encrypted = ?"
		args = append(args, encryptedPassword)
	}

	// Handle basic password update
	if basicPassword != nil {
		if *basicPassword == "" {
			// Empty string explicitly provided - clear the basic password
			query += ", basic_password_encrypted = NULL"
		} else {
			// Basic password provided - encrypt and update
			encryptedBasicPassword, err := s.encrypt(*basicPassword)
			if err != nil {
				return nil, fmt.Errorf("failed to encrypt basic auth password: %w", err)
			}
			query += ", basic_password_encrypted = ?"
			args = append(args, encryptedBasicPassword)
		}
	}

	if tlsSkipVerify != nil {
		query += ", tls_skip_verify = ?"
		args = append(args, *tlsSkipVerify)
	}

	query += " WHERE id = ?"
	args = append(args, id)

	result, err := tx.ExecContext(ctx, query, args...)
	if err != nil {
		return nil, err
	}

	rows, err := result.RowsAffected()
	if err != nil {
		return nil, err
	}

	if rows == 0 {
		return nil, ErrInstanceNotFound
	}

	if err = tx.Commit(); err != nil {
		return nil, fmt.Errorf("failed to commit transaction: %w", err)
	}

	return s.Get(ctx, id)
}

func (s *InstanceStore) UpdateOrder(ctx context.Context, instanceIDs []int) error {
	if len(instanceIDs) == 0 {
		return errors.New("instance ids cannot be empty")
	}

	txBeginner, ok := s.db.(dbinterface.TxBeginner)
	if !ok {
		return errors.New("database does not support transactions")
	}

	tx, err := txBeginner.BeginTx(ctx, nil)
	if err != nil {
		return err
	}
	defer func() { _ = tx.Rollback() }()

	updateQuery := `UPDATE instances SET sort_order = ? WHERE id = ?`
	for order, id := range instanceIDs {
		result, err := tx.ExecContext(ctx, updateQuery, order, id)
		if err != nil {
			return err
		}

		rows, err := result.RowsAffected()
		if err != nil {
			return err
		}

		if rows != 1 {
			return ErrInstanceNotFound
		}
	}

	return tx.Commit()
}

func (s *InstanceStore) Delete(ctx context.Context, id int) error {
	tx, err := s.db.BeginTx(ctx, nil)
	if err != nil {
		return fmt.Errorf("failed to begin transaction: %w", err)
	}
	defer tx.Rollback()

	query := `DELETE FROM instances WHERE id = ?`

	result, err := tx.ExecContext(ctx, query, id)
	if err != nil {
		return err
	}

	rows, err := result.RowsAffected()
	if err != nil {
		return err
	}

	if rows == 0 {
		return ErrInstanceNotFound
	}

	if err = tx.Commit(); err != nil {
		return fmt.Errorf("failed to commit transaction: %w", err)
	}

	return nil
}

// GetDecryptedPassword returns the decrypted password for an instance
func (s *InstanceStore) GetDecryptedPassword(instance *Instance) (string, error) {
	return s.decrypt(instance.PasswordEncrypted)
}

// GetDecryptedBasicPassword returns the decrypted basic auth password for an instance
func (s *InstanceStore) GetDecryptedBasicPassword(instance *Instance) (*string, error) {
	if instance.BasicPasswordEncrypted == nil {
		return nil, nil
	}
	decrypted, err := s.decrypt(*instance.BasicPasswordEncrypted)
	if err != nil {
		return nil, err
	}
	return &decrypted, nil
}<|MERGE_RESOLUTION|>--- conflicted
+++ resolved
@@ -244,25 +244,6 @@
 		encryptedBasicPassword = &encrypted
 	}
 
-<<<<<<< HEAD
-	query := `
-		INSERT INTO instances (name, host, username, password_encrypted, basic_username, basic_password_encrypted, tls_skip_verify, sort_order) 
-		VALUES (?, ?, ?, ?, ?, ?, ?, (SELECT COALESCE(MAX(sort_order), -1) + 1 FROM instances))
-		RETURNING id, name, host, username, password_encrypted, basic_username, basic_password_encrypted, tls_skip_verify, sort_order
-	`
-
-	instance := &Instance{}
-	err = s.db.QueryRowContext(ctx, query, name, normalizedHost, username, encryptedPassword, basicUsername, encryptedBasicPassword, tlsSkipVerify).Scan(
-		&instance.ID,
-		&instance.Name,
-		&instance.Host,
-		&instance.Username,
-		&instance.PasswordEncrypted,
-		&instance.BasicUsername,
-		&instance.BasicPasswordEncrypted,
-		&instance.TLSSkipVerify,
-		&instance.SortOrder,
-=======
 	// Start a transaction to ensure atomicity
 	tx, err := s.db.BeginTx(ctx, nil)
 	if err != nil {
@@ -281,17 +262,38 @@
 	var passwordEncrypted sql.NullString
 	var basicPasswordEncrypted sql.NullString
 	var tlsSkipVerifyResult bool
+	var sortOrder int
 
 	err = tx.QueryRowContext(ctx, `
-		INSERT INTO instances (name_id, host_id, username_id, password_encrypted, basic_username_id, basic_password_encrypted, tls_skip_verify) 
-		VALUES (?, ?, ?, ?, ?, ?, ?)
-		RETURNING id, password_encrypted, basic_password_encrypted, tls_skip_verify
-	`, allIDs[0], allIDs[1], allIDs[2], encryptedPassword, allIDs[3], encryptedBasicPassword, tlsSkipVerify).Scan(
+		WITH next_sort AS (
+			SELECT COALESCE(MAX(sort_order), -1) + 1 AS next_order FROM instances
+		)
+		INSERT INTO instances (
+			name_id,
+			host_id,
+			username_id,
+			password_encrypted,
+			basic_username_id,
+			basic_password_encrypted,
+			tls_skip_verify,
+			sort_order
+		)
+		SELECT ?, ?, ?, ?, ?, ?, ?, next_order FROM next_sort
+		RETURNING id, password_encrypted, basic_password_encrypted, tls_skip_verify, sort_order
+	`,
+		allIDs[0],
+		allIDs[1],
+		allIDs[2],
+		encryptedPassword,
+		allIDs[3],
+		encryptedBasicPassword,
+		tlsSkipVerify,
+	).Scan(
 		&instanceID,
 		&passwordEncrypted,
 		&basicPasswordEncrypted,
 		&tlsSkipVerifyResult,
->>>>>>> 8b3eb174
+		&sortOrder,
 	)
 
 	if err != nil {
@@ -305,6 +307,7 @@
 		Username:          username,
 		PasswordEncrypted: passwordEncrypted.String,
 		TLSSkipVerify:     tlsSkipVerifyResult,
+		SortOrder:         sortOrder,
 	}
 
 	if basicUsername != nil {
@@ -323,13 +326,8 @@
 
 func (s *InstanceStore) Get(ctx context.Context, id int) (*Instance, error) {
 	query := `
-<<<<<<< HEAD
 		SELECT id, name, host, username, password_encrypted, basic_username, basic_password_encrypted, tls_skip_verify, sort_order 
-		FROM instances 
-=======
-		SELECT id, name, host, username, password_encrypted, basic_username, basic_password_encrypted, tls_skip_verify 
 		FROM instances_view 
->>>>>>> 8b3eb174
 		WHERE id = ?
 	`
 
@@ -337,19 +335,9 @@
 	var name, host, username, passwordEncrypted string
 	var basicUsername, basicPasswordEncrypted sql.NullString
 	var tlsSkipVerify bool
+	var sortOrder int
 
 	err := s.db.QueryRowContext(ctx, query, id).Scan(
-<<<<<<< HEAD
-		&instance.ID,
-		&instance.Name,
-		&instance.Host,
-		&instance.Username,
-		&instance.PasswordEncrypted,
-		&instance.BasicUsername,
-		&instance.BasicPasswordEncrypted,
-		&instance.TLSSkipVerify,
-		&instance.SortOrder,
-=======
 		&instanceID,
 		&name,
 		&host,
@@ -358,7 +346,7 @@
 		&basicUsername,
 		&basicPasswordEncrypted,
 		&tlsSkipVerify,
->>>>>>> 8b3eb174
+		&sortOrder,
 	)
 
 	if err != nil {
@@ -375,6 +363,7 @@
 		Username:          username,
 		PasswordEncrypted: passwordEncrypted,
 		TLSSkipVerify:     tlsSkipVerify,
+		SortOrder:         sortOrder,
 	}
 
 	if basicUsername.Valid {
@@ -389,15 +378,9 @@
 
 func (s *InstanceStore) List(ctx context.Context) ([]*Instance, error) {
 	query := `
-<<<<<<< HEAD
 		SELECT id, name, host, username, password_encrypted, basic_username, basic_password_encrypted, tls_skip_verify, sort_order 
-		FROM instances
+		FROM instances_view
 		ORDER BY sort_order ASC, name COLLATE NOCASE ASC, id ASC
-=======
-		SELECT id, name, host, username, password_encrypted, basic_username, basic_password_encrypted, tls_skip_verify 
-		FROM instances_view
-		ORDER BY name ASC
->>>>>>> 8b3eb174
 	`
 
 	rows, err := s.db.QueryContext(ctx, query)
@@ -412,19 +395,9 @@
 		var name, host, username, passwordEncrypted string
 		var basicUsername, basicPasswordEncrypted sql.NullString
 		var tlsSkipVerify bool
+		var sortOrder int
 
 		err := rows.Scan(
-<<<<<<< HEAD
-			&instance.ID,
-			&instance.Name,
-			&instance.Host,
-			&instance.Username,
-			&instance.PasswordEncrypted,
-			&instance.BasicUsername,
-			&instance.BasicPasswordEncrypted,
-			&instance.TLSSkipVerify,
-			&instance.SortOrder,
-=======
 			&id,
 			&name,
 			&host,
@@ -433,7 +406,7 @@
 			&basicUsername,
 			&basicPasswordEncrypted,
 			&tlsSkipVerify,
->>>>>>> 8b3eb174
+			&sortOrder,
 		)
 		if err != nil {
 			return nil, err
@@ -446,6 +419,7 @@
 			Username:          username,
 			PasswordEncrypted: passwordEncrypted,
 			TLSSkipVerify:     tlsSkipVerify,
+			SortOrder:         sortOrder,
 		}
 
 		if basicUsername.Valid {
@@ -568,14 +542,9 @@
 		return errors.New("instance ids cannot be empty")
 	}
 
-	txBeginner, ok := s.db.(dbinterface.TxBeginner)
-	if !ok {
-		return errors.New("database does not support transactions")
-	}
-
-	tx, err := txBeginner.BeginTx(ctx, nil)
-	if err != nil {
-		return err
+	tx, err := s.db.BeginTx(ctx, nil)
+	if err != nil {
+		return fmt.Errorf("failed to begin transaction: %w", err)
 	}
 	defer func() { _ = tx.Rollback() }()
 
@@ -596,7 +565,11 @@
 		}
 	}
 
-	return tx.Commit()
+	if err := tx.Commit(); err != nil {
+		return fmt.Errorf("failed to commit transaction: %w", err)
+	}
+
+	return nil
 }
 
 func (s *InstanceStore) Delete(ctx context.Context, id int) error {
