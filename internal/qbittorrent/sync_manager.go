--- conflicted
+++ resolved
@@ -1114,7 +1114,6 @@
 		return map[string]qbt.TorrentFiles{}, nil
 	}
 
-<<<<<<< HEAD
 	progressByHash := make(map[string]float64, len(requested))
 	if torrents := client.getTorrentsByHashes(requested); len(torrents) > 0 {
 		for i := range torrents {
@@ -1138,21 +1137,6 @@
 				filesByHash[hash] = files
 			}
 			hashesToFetch = missing
-=======
-	forceRefresh := forceFilesRefresh(ctx)
-
-	// Try to get from cache if files manager is available
-	if fm := sm.getFilesManager(); fm != nil && !forceRefresh {
-		cachedFiles, err := fm.GetCachedFiles(ctx, instanceID, hash, torrentProgress)
-		if err != nil {
-			log.Warn().Err(err).Int("instanceID", instanceID).Str("hash", hash).
-				Msg("Failed to get cached files, falling back to API")
-		} else if cachedFiles != nil {
-			log.Debug().Int("instanceID", instanceID).Str("hash", hash).
-				Int("fileCount", len(cachedFiles)).
-				Msg("Serving torrent files from cache")
-			return &cachedFiles, nil
->>>>>>> 098fdb06
 		}
 	}
 
