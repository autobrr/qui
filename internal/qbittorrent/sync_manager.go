--- conflicted
+++ resolved
@@ -69,22 +69,6 @@
 }
 
 type TorrentResponse struct {
-<<<<<<< HEAD
-	Torrents               []TorrentView           `json:"torrents"`
-	Total                  int                     `json:"total"`
-	Stats                  *TorrentStats           `json:"stats,omitempty"`
-	Counts                 *TorrentCounts          `json:"counts,omitempty"`      // Include counts for sidebar
-	Categories             map[string]qbt.Category `json:"categories,omitempty"`  // Include categories for sidebar
-	Tags                   []string                `json:"tags,omitempty"`        // Include tags for sidebar
-	ServerState            *qbt.ServerState        `json:"serverState,omitempty"` // Include server state for Dashboard
-	AppInfo                *AppInfo                `json:"appInfo,omitempty"`     // Include qBittorrent application info
-	AppPreferences         *qbt.AppPreferences     `json:"preferences,omitempty"` // Include qBittorrent application preferences
-	UseSubcategories       bool                    `json:"useSubcategories"`      // Whether subcategories are enabled
-	HasMore                bool                    `json:"hasMore"`               // Whether more pages are available
-	SessionID              string                  `json:"sessionId,omitempty"`   // Optional session tracking
-	CacheMetadata          *CacheMetadata          `json:"cacheMetadata,omitempty"`
-	TrackerHealthSupported bool                    `json:"trackerHealthSupported"`
-=======
 	Torrents               []TorrentView              `json:"torrents"`
 	CrossInstanceTorrents  []CrossInstanceTorrentView `json:"cross_instance_torrents,omitempty"`
 	Total                  int                        `json:"total"`
@@ -93,6 +77,8 @@
 	Categories             map[string]qbt.Category    `json:"categories,omitempty"`  // Include categories for sidebar
 	Tags                   []string                   `json:"tags,omitempty"`        // Include tags for sidebar
 	ServerState            *qbt.ServerState           `json:"serverState,omitempty"` // Include server state for Dashboard
+	AppInfo                *AppInfo                   `json:"appInfo,omitempty"`     // Include qBittorrent application info
+	AppPreferences         *qbt.AppPreferences        `json:"preferences,omitempty"` // Include qBittorrent application preferences
 	UseSubcategories       bool                       `json:"useSubcategories"`      // Whether subcategories are enabled
 	HasMore                bool                       `json:"hasMore"`               // Whether more pages are available
 	SessionID              string                     `json:"sessionId,omitempty"`   // Optional session tracking
@@ -100,7 +86,6 @@
 	TrackerHealthSupported bool                       `json:"trackerHealthSupported"`
 	IsCrossInstance        bool                       `json:"isCrossInstance"` // Whether this is a cross-instance response
 	PartialResults         bool                       `json:"partialResults"`  // Whether some instances failed to respond
->>>>>>> 3140739c
 }
 
 // TorrentStats represents aggregated torrent statistics
