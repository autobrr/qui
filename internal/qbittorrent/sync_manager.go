// Copyright (c) 2025, s0up and the autobrr contributors.
// SPDX-License-Identifier: GPL-2.0-or-later

package qbittorrent

import (
	"cmp"
	"context"
	"errors"
	"fmt"
	"maps"
	"net/url"
	"path/filepath"
	"slices"
	"strconv"
	"strings"
	"sync/atomic"
	"time"

	"github.com/autobrr/autobrr/pkg/ttlcache"
	qbt "github.com/autobrr/go-qbittorrent"
	"github.com/expr-lang/expr"
	"github.com/expr-lang/expr/vm"
	"github.com/lithammer/fuzzysearch/fuzzy"
	"github.com/rs/zerolog/log"

	"github.com/autobrr/qui/internal/models"
	"github.com/autobrr/qui/internal/services/trackericons"
)

// FilesManager interface for caching torrent files
type FilesManager interface {
	GetCachedFiles(ctx context.Context, instanceID int, hash string, torrentProgress float64) (qbt.TorrentFiles, error)
	CacheFiles(ctx context.Context, instanceID int, hash string, torrentProgress float64, files qbt.TorrentFiles) error
	InvalidateCache(ctx context.Context, instanceID int, hash string) error
}

// Global URL cache for domain extraction - shared across all sync managers
var urlCache = ttlcache.New(ttlcache.Options[string, string]{}.SetDefaultTTL(5 * time.Minute))

// CacheMetadata provides information about cache state
type CacheMetadata struct {
	Source      string `json:"source"`      // "cache" or "fresh"
	Age         int    `json:"age"`         // Age in seconds
	IsStale     bool   `json:"isStale"`     // Whether data is stale
	NextRefresh string `json:"nextRefresh"` // When next refresh will occur (ISO 8601 string)
}

// TorrentResponse represents a response containing torrents with stats
type TrackerHealth string

const (
	TrackerHealthUnregistered TrackerHealth = "unregistered"
	TrackerHealthDown         TrackerHealth = "tracker_down"
)

// TorrentView extends qBittorrent's torrent with UI-specific metadata.
type TorrentView struct {
	qbt.Torrent
	TrackerHealth TrackerHealth `json:"tracker_health,omitempty"`
}

<<<<<<< HEAD
// CrossInstanceTorrentView extends TorrentView with cross-instance metadata.
type CrossInstanceTorrentView struct {
	TorrentView
	InstanceID   int    `json:"instance_id"`
	InstanceName string `json:"instance_name"`
=======
// CrossInstanceTorrentView represents a torrent with instance information
type CrossInstanceTorrentView struct {
	TorrentView
	InstanceID   int    `json:"instanceId"`
	InstanceName string `json:"instanceName"`
>>>>>>> 08ee25d6
}

type TorrentResponse struct {
	Torrents               []TorrentView              `json:"torrents"`
<<<<<<< HEAD
	CrossInstanceTorrents  []CrossInstanceTorrentView `json:"cross_instance_torrents,omitempty"`
=======
	CrossInstanceTorrents  []CrossInstanceTorrentView `json:"crossInstanceTorrents,omitempty"` // For cross-instance responses
>>>>>>> 08ee25d6
	Total                  int                        `json:"total"`
	Stats                  *TorrentStats              `json:"stats,omitempty"`
	Counts                 *TorrentCounts             `json:"counts,omitempty"`      // Include counts for sidebar
	Categories             map[string]qbt.Category    `json:"categories,omitempty"`  // Include categories for sidebar
	Tags                   []string                   `json:"tags,omitempty"`        // Include tags for sidebar
	ServerState            *qbt.ServerState           `json:"serverState,omitempty"` // Include server state for Dashboard
	UseSubcategories       bool                       `json:"useSubcategories"`      // Whether subcategories are enabled
	HasMore                bool                       `json:"hasMore"`               // Whether more pages are available
	SessionID              string                     `json:"sessionId,omitempty"`   // Optional session tracking
	CacheMetadata          *CacheMetadata             `json:"cacheMetadata,omitempty"`
	TrackerHealthSupported bool                       `json:"trackerHealthSupported"`
<<<<<<< HEAD
	IsCrossInstance        bool                       `json:"isCrossInstance"` // Whether this is a cross-instance response
	PartialResults         bool                       `json:"partialResults"`  // Whether some instances failed to respond
=======
	IsCrossInstance        bool                       `json:"isCrossInstance"`          // Indicates if this is a cross-instance response
	PartialResults         bool                       `json:"partialResults,omitempty"` // Indicates if some instances failed to respond
>>>>>>> 08ee25d6
}

// TorrentStats represents aggregated torrent statistics
type TorrentStats struct {
	Total              int   `json:"total"`
	Downloading        int   `json:"downloading"`
	Seeding            int   `json:"seeding"`
	Paused             int   `json:"paused"`
	Error              int   `json:"error"`
	Checking           int   `json:"checking"`
	TotalDownloadSpeed int   `json:"totalDownloadSpeed"`
	TotalUploadSpeed   int   `json:"totalUploadSpeed"`
	TotalSize          int64 `json:"totalSize"`
	TotalRemainingSize int64 `json:"totalRemainingSize"`
	TotalSeedingSize   int64 `json:"totalSeedingSize"`
}

// DuplicateTorrentMatch represents an existing torrent that matches one or more requested hashes.
type DuplicateTorrentMatch struct {
	Hash          string   `json:"hash"`
	InfohashV1    string   `json:"infohash_v1,omitempty"`
	InfohashV2    string   `json:"infohash_v2,omitempty"`
	Name          string   `json:"name"`
	MatchedHashes []string `json:"matched_hashes,omitempty"`
}

// SyncManager manages torrent operations
type SyncManager struct {
	clientPool   *ClientPool
	exprCache    *ttlcache.Cache[string, *vm.Program]
	filesManager atomic.Value // stores FilesManager interface value
}

// ResumeWhenCompleteOptions configure resume monitoring behavior.
type ResumeWhenCompleteOptions struct {
	// CheckInterval controls how frequently torrent progress is polled (default 5s).
	CheckInterval time.Duration
	// Timeout controls how long to wait before giving up (default 10m).
	Timeout time.Duration
}

// OptimisticTorrentUpdate represents a temporary optimistic update to a torrent
type OptimisticTorrentUpdate struct {
	State         qbt.TorrentState `json:"state"`
	OriginalState qbt.TorrentState `json:"originalState"`
	UpdatedAt     time.Time        `json:"updatedAt"`
	Action        string           `json:"action"`
}

// NewSyncManager creates a new sync manager
func NewSyncManager(clientPool *ClientPool) *SyncManager {
	sm := &SyncManager{
		clientPool: clientPool,
		exprCache:  ttlcache.New(ttlcache.Options[string, *vm.Program]{}.SetDefaultTTL(5 * time.Minute)),
	}
	return sm
}

// SetFilesManager sets the files manager for caching in a thread-safe manner
func (sm *SyncManager) SetFilesManager(fm FilesManager) {
	sm.filesManager.Store(fm)
}

// getFilesManager returns the current files manager in a thread-safe manner
// Returns nil if no files manager is set
func (sm *SyncManager) getFilesManager() FilesManager {
	v := sm.filesManager.Load()
	if v == nil {
		return nil
	}
	return v.(FilesManager)
}

// InvalidateFileCache invalidates the file cache for a torrent
func (sm *SyncManager) InvalidateFileCache(ctx context.Context, instanceID int, hash string) error {
	fm := sm.getFilesManager()
	if fm == nil {
		return nil // No files manager configured, nothing to do
	}
	return fm.InvalidateCache(ctx, instanceID, hash)
}

// GetErrorStore returns the error store for recording errors
func (sm *SyncManager) GetErrorStore() *models.InstanceErrorStore {
	return sm.clientPool.GetErrorStore()
}

// GetInstanceWebAPIVersion returns the qBittorrent web API version for the provided instance.
func (sm *SyncManager) GetInstanceWebAPIVersion(ctx context.Context, instanceID int) (string, error) {
	if sm == nil || sm.clientPool == nil {
		return "", fmt.Errorf("client pool unavailable")
	}

	if client, err := sm.clientPool.GetClientOffline(ctx, instanceID); err == nil {
		return strings.TrimSpace(client.GetWebAPIVersion()), nil
	}

	client, err := sm.clientPool.GetClient(ctx, instanceID)
	if err != nil {
		return "", err
	}

	return strings.TrimSpace(client.GetWebAPIVersion()), nil
}

// getClientAndSyncManager gets both client and sync manager with error handling
func (sm *SyncManager) getClientAndSyncManager(ctx context.Context, instanceID int) (*Client, *qbt.SyncManager, error) {
	// Get client
	client, err := sm.clientPool.GetClient(ctx, instanceID)
	if err != nil {
		return nil, nil, fmt.Errorf("failed to get client: %w", err)
	}

	// Get sync manager
	syncManager := client.GetSyncManager()
	if syncManager == nil {
		return nil, nil, fmt.Errorf("sync manager not initialized")
	}

	return client, syncManager, nil
}

// validateTorrentsExist checks if the specified torrent hashes exist
func (sm *SyncManager) validateTorrentsExist(client *Client, hashes []string, operation string) error {
	existingTorrents := client.getTorrentsByHashes(hashes)
	if len(existingTorrents) == 0 {
		// Force a fresh sync (needed by backup restore flows) to pick up torrents that were just added and are not yet cached.
		if client != nil && client.syncManager != nil {
			ctx, cancel := context.WithTimeout(context.Background(), 3*time.Second)
			defer cancel()
			if err := client.syncManager.Sync(ctx); err != nil {
				log.Debug().Err(err).Msg("validateTorrentsExist: forced sync failed")
			} else {
				existingTorrents = client.getTorrentsByHashes(hashes)
				if len(existingTorrents) > 0 {
					return nil
				}
			}
		}
		return fmt.Errorf("no valid torrents found to %s", operation)
	}
	return nil
}

// GetTorrentsWithFilters gets torrents with filters, search, sorting, and pagination
// Always fetches fresh data from sync manager for real-time updates
func (sm *SyncManager) GetTorrentsWithFilters(ctx context.Context, instanceID int, limit, offset int, sort, order, search string, filters FilterOptions) (*TorrentResponse, error) {
	// Always get fresh data from sync manager for real-time updates
	var filteredTorrents []qbt.Torrent
	var err error

	// Get client and sync manager
	client, syncManager, err := sm.getClientAndSyncManager(ctx, instanceID)
	if err != nil {
		return nil, err
	}

	skipTrackerHydration := shouldSkipTrackerHydration(ctx)

	trackerHealthSupported := client != nil && client.supportsTrackerInclude()
	if skipTrackerHydration {
		trackerHealthSupported = false
	}
	needsTrackerHealthSorting := trackerHealthSupported && sort == "state"

	// Get MainData for tracker filtering (if needed)
	mainData := syncManager.GetData()

	// Determine if we can use library filtering or need manual filtering
	// Use library filtering only if we have single filters that the library supports
	var torrentFilterOptions qbt.TorrentFilterOptions
	var useManualFiltering bool

	// Check if we need manual filtering for any reason
	hasMultipleStatusFilters := len(filters.Status) > 1
	hasMultipleCategoryFilters := len(filters.Categories) > 1
	hasMultipleTagFilters := len(filters.Tags) > 1
	hasTrackerFilters := len(filters.Trackers) > 0 // Library doesn't support tracker filtering
	hasExcludeStatusFilters := len(filters.ExcludeStatus) > 0
	hasExcludeCategoryFilters := len(filters.ExcludeCategories) > 0
	hasExcludeTagFilters := len(filters.ExcludeTags) > 0
	hasExcludeTrackerFilters := len(filters.ExcludeTrackers) > 0
	hasExprFilters := len(filters.Expr) > 0
	hasHashFilters := len(filters.Hashes) > 0

	// Determine if any status filter needs manual filtering
	trackerStatusFilters := filtersRequireTrackerData(filters)
	needsManualStatusFiltering := trackerStatusFilters
	needsTrackerHydration := trackerStatusFilters || needsTrackerHealthSorting
	if !needsManualStatusFiltering && len(filters.Status) > 0 {
		for _, status := range filters.Status {
			switch qbt.TorrentFilter(status) {
			case qbt.TorrentFilterActive, qbt.TorrentFilterInactive, qbt.TorrentFilterChecking, qbt.TorrentFilterMoving, qbt.TorrentFilterError, qbt.TorrentFilterDownloading, qbt.TorrentFilterUploading:
				needsManualStatusFiltering = true
			}

			if needsManualStatusFiltering {
				break
			}
		}
	}

	needsManualCategoryFiltering := false
	if len(filters.Categories) == 1 && filters.Categories[0] == "" {
		needsManualCategoryFiltering = true
	}

	needsManualTagFiltering := false
	if len(filters.Tags) == 1 && filters.Tags[0] == "" {
		needsManualTagFiltering = true
	}

	useManualFiltering = hasMultipleStatusFilters || hasMultipleCategoryFilters || hasMultipleTagFilters ||
		hasTrackerFilters || hasExcludeStatusFilters || hasExcludeCategoryFilters || hasExcludeTagFilters || hasExcludeTrackerFilters ||
		hasExprFilters || needsManualStatusFiltering || needsManualCategoryFiltering || needsManualTagFiltering || hasHashFilters

	var trackerMap map[string][]qbt.TorrentTracker
	var counts *TorrentCounts

	// Fetch categories and tags (cached separately for 60s)
	var categories map[string]qbt.Category
	var tags []string

	if !skipTrackerHydration {
		categories, err = sm.GetCategories(ctx, instanceID)
		if err != nil {
			log.Warn().Err(err).Msg("Failed to get categories")
			categories = make(map[string]qbt.Category)
		}

		tags, err = sm.GetTags(ctx, instanceID)
		if err != nil {
			log.Warn().Err(err).Msg("Failed to get tags")
			tags = []string{}
		}
	} else {
		categories = nil
		tags = nil
	}

	supportsSubcategories := client.SupportsSubcategories()
	useSubcategories := resolveUseSubcategories(supportsSubcategories, mainData, categories)

	if useManualFiltering {
		// Use manual filtering - get all torrents and filter manually
		log.Debug().
			Int("instanceID", instanceID).
			Bool("multipleStatus", hasMultipleStatusFilters).
			Bool("multipleCategories", hasMultipleCategoryFilters).
			Bool("multipleTags", hasMultipleTagFilters).
			Bool("hasTrackers", hasTrackerFilters).
			Bool("hasExcludeStatus", hasExcludeStatusFilters).
			Bool("hasExcludeCategories", hasExcludeCategoryFilters).
			Bool("hasExcludeTags", hasExcludeTagFilters).
			Bool("hasExcludeTrackers", hasExcludeTrackerFilters).
			Bool("hasExpr", hasExprFilters).
			Bool("needsManualStatus", needsManualStatusFiltering).
			Bool("needsManualCategory", needsManualCategoryFiltering).
			Bool("needsManualTag", needsManualTagFiltering).
			Bool("hasHashes", hasHashFilters).
			Int("hashFilters", len(filters.Hashes)).
			Msg("Using manual filtering due to multiple selections or unsupported filters")

		// Get all torrents
		torrentFilterOptions.Filter = qbt.TorrentFilterAll
		torrentFilterOptions.Sort = sort
		torrentFilterOptions.Reverse = (order == "desc")

		filteredTorrents = syncManager.GetTorrents(torrentFilterOptions)

		// Apply manual filtering for multiple selections
		if trackerHealthSupported && needsTrackerHydration {
			filteredTorrents, trackerMap, _ = sm.enrichTorrentsWithTrackerData(ctx, client, filteredTorrents, trackerMap)
		}

		filteredTorrents = sm.applyManualFilters(client, filteredTorrents, filters, mainData, categories, useSubcategories)
	} else {
		// Use library filtering for single selections
		log.Debug().
			Int("instanceID", instanceID).
			Int("hashFilters", len(filters.Hashes)).
			Msg("Using library filtering for single selections")

		// Handle single status filter
		if len(filters.Status) == 1 {
			status := filters.Status[0]
			switch status {
			case "all":
				torrentFilterOptions.Filter = qbt.TorrentFilterAll
			case "completed":
				torrentFilterOptions.Filter = qbt.TorrentFilterCompleted
			case "running", "resumed":
				// Use TorrentFilterRunning - go-qbittorrent will translate based on version
				torrentFilterOptions.Filter = qbt.TorrentFilterRunning
			case "paused", "stopped":
				// Use TorrentFilterStopped - go-qbittorrent will translate based on version
				torrentFilterOptions.Filter = qbt.TorrentFilterStopped
			case "stalled":
				torrentFilterOptions.Filter = qbt.TorrentFilterStalled
			case "uploading":
				torrentFilterOptions.Filter = qbt.TorrentFilterUploading
			case "stalled_uploading", "stalled_seeding":
				torrentFilterOptions.Filter = qbt.TorrentFilterStalledUploading
			case "downloading":
				torrentFilterOptions.Filter = qbt.TorrentFilterDownloading
			case "stalled_downloading":
				torrentFilterOptions.Filter = qbt.TorrentFilterStalledDownloading
			case "errored", "error":
				torrentFilterOptions.Filter = qbt.TorrentFilterError
			default:
				// Default to all if unknown status
				torrentFilterOptions.Filter = qbt.TorrentFilterAll
			}
		} else {
			// Default to all when no status filter is provided
			torrentFilterOptions.Filter = qbt.TorrentFilterAll
		}

		// Handle single category filter
		if len(filters.Categories) == 1 {
			torrentFilterOptions.Category = filters.Categories[0]
		}

		// Handle single tag filter
		if len(filters.Tags) == 1 {
			torrentFilterOptions.Tag = filters.Tags[0]
		}

		// Set sorting in the filter options (library handles sorting)
		torrentFilterOptions.Sort = sort
		torrentFilterOptions.Reverse = (order == "desc")

		// Use library filtering and sorting
		filteredTorrents = syncManager.GetTorrents(torrentFilterOptions)

		if trackerHealthSupported && needsTrackerHealthSorting {
			filteredTorrents, trackerMap, _ = sm.enrichTorrentsWithTrackerData(ctx, client, filteredTorrents, trackerMap)
		}
	}

	log.Debug().
		Int("instanceID", instanceID).
		Int("totalCount", len(filteredTorrents)).
		Bool("useManualFiltering", useManualFiltering).
		Msg("Applied initial filtering")

	// Apply search filter if provided (library doesn't support search)
	if search != "" {
		filteredTorrents = sm.filterTorrentsBySearch(filteredTorrents, search)
	}

	log.Debug().
		Int("instanceID", instanceID).
		Int("filtered", len(filteredTorrents)).
		Msg("Applied search filtering")

	if sort == "name" {
		sm.sortTorrentsByNameCaseInsensitive(filteredTorrents, order == "desc")
	}

	if sort == "state" {
		sm.sortTorrentsByStatus(filteredTorrents, order == "desc", trackerHealthSupported)
	}

	// Apply custom sorting for priority field
	// qBittorrent's native sorting treats 0 as lowest, but we want it as highest (no priority)
	if sort == "priority" {
		sm.sortTorrentsByPriority(filteredTorrents, order == "desc")
	}

	// Apply custom sorting for ETA field
	// Treat infinity ETA (8640000) as the largest value, placing it at the end
	if sort == "eta" {
		sm.sortTorrentsByETA(filteredTorrents, order == "desc")
	}

	// Calculate stats from filtered torrents
	stats := sm.calculateStats(filteredTorrents)

	// Apply pagination to filtered results; limit <= 0 means "unbounded"
	totalTorrents := len(filteredTorrents)
	start := max(offset, 0)
	if start > totalTorrents {
		start = totalTorrents
	}

	end := totalTorrents
	if limit > 0 {
		end = min(start+limit, totalTorrents)
	}

	paginatedTorrents := filteredTorrents[start:end]

	// Check if there are more pages (only meaningful when limit > 0)
	hasMore := limit > 0 && end < totalTorrents

	// Calculate counts from ALL torrents (not filtered) for sidebar
	// This uses the same cached data, so it's very fast
	allTorrents := syncManager.GetTorrents(qbt.TorrentFilterOptions{})

	useSubcategories = resolveUseSubcategories(supportsSubcategories, mainData, categories)

	var enrichedAll []qbt.Torrent

	if skipTrackerHydration {
		counts = nil
	} else {
		counts, trackerMap, enrichedAll = sm.calculateCountsFromTorrentsWithTrackers(ctx, client, allTorrents, mainData, trackerMap, trackerHealthSupported, useSubcategories)
	}

	// Reuse enriched tracker data for paginated torrents to avoid duplicate fetches
	if len(paginatedTorrents) > 0 && trackerHealthSupported {
		var enrichedLookup map[string]qbt.Torrent
		for i := range paginatedTorrents {
			hash := paginatedTorrents[i].Hash
			if trackers, ok := trackerMap[hash]; ok && len(trackers) > 0 {
				paginatedTorrents[i].Trackers = trackers
				continue
			}

			if len(paginatedTorrents[i].Trackers) > 0 {
				continue
			}

			if len(enrichedAll) == 0 {
				continue
			}

			if enrichedLookup == nil {
				enrichedLookup = make(map[string]qbt.Torrent, len(enrichedAll))
				for _, torrent := range enrichedAll {
					enrichedLookup[torrent.Hash] = torrent
				}
			}

			if torrent, ok := enrichedLookup[hash]; ok && len(torrent.Trackers) > 0 {
				paginatedTorrents[i].Trackers = torrent.Trackers
			}
		}
	}

	// Convert to UI view models with tracker health metadata
	var paginatedViews []TorrentView
	if len(paginatedTorrents) > 0 {
		paginatedViews = make([]TorrentView, len(paginatedTorrents))
		for i, torrent := range paginatedTorrents {
			view := TorrentView{Torrent: torrent}
			if health := sm.determineTrackerHealth(torrent); health != "" {
				view.TrackerHealth = health
			}
			paginatedViews[i] = view
		}
	}

	// Determine cache metadata based on last sync update time
	var cacheMetadata *CacheMetadata
	var serverState *qbt.ServerState
	client, clientErr := sm.clientPool.GetClient(ctx, instanceID)
	if clientErr == nil {
		syncManager := client.GetSyncManager()
		if syncManager != nil {
			lastSyncTime := syncManager.LastSyncTime()
			now := time.Now()
			age := int(now.Sub(lastSyncTime).Seconds())
			isFresh := age <= 1 // Fresh if updated within the last second

			source := "cache"
			if isFresh {
				source = "fresh"
			}

			cacheMetadata = &CacheMetadata{
				Source:      source,
				Age:         age,
				IsStale:     !isFresh,
				NextRefresh: now.Add(time.Second).Format(time.RFC3339),
			}
		}

		if cached := client.GetCachedServerState(); cached != nil {
			serverState = cached
		}
	}

	response := &TorrentResponse{
		Torrents:               paginatedViews,
		Total:                  len(filteredTorrents),
		Stats:                  stats,
		Counts:                 counts,      // Include counts for sidebar
		Categories:             categories,  // Include categories for sidebar
		Tags:                   tags,        // Include tags for sidebar
		ServerState:            serverState, // Include server state for Dashboard
		UseSubcategories:       useSubcategories,
		HasMore:                hasMore,
		CacheMetadata:          cacheMetadata,
		TrackerHealthSupported: trackerHealthSupported,
	}

	// Always compute from fresh all_torrents data
	// This ensures real-time updates are always reflected
	// The sync manager is the single source of truth

	log.Debug().
		Int("instanceID", instanceID).
		Int("count", len(paginatedViews)).
		Int("total", len(filteredTorrents)).
		Str("search", search).
		Interface("filters", filters).
		Bool("hasMore", hasMore).
		Msg("Fresh torrent data fetched and cached")

	return response, nil
}

<<<<<<< HEAD
// GetCachedInstanceTorrents returns a snapshot of torrents for a single instance using cached sync data.
func (sm *SyncManager) GetCachedInstanceTorrents(ctx context.Context, instanceID int) ([]CrossInstanceTorrentView, error) {
	instance, err := sm.clientPool.instanceStore.Get(ctx, instanceID)
	if err != nil {
		return nil, fmt.Errorf("failed to get instance %d: %w", instanceID, err)
	}

	// Check for cancellation before touching the sync manager.
	if err := ctx.Err(); err != nil {
		return nil, err
	}

	_, syncManager, err := sm.getClientAndSyncManager(ctx, instanceID)
	if err != nil {
		return nil, err
	}

	torrents := syncManager.GetTorrents(qbt.TorrentFilterOptions{})
	if len(torrents) == 0 {
		return nil, nil
	}

	views := make([]CrossInstanceTorrentView, len(torrents))
	for i, torrent := range torrents {
		views[i] = CrossInstanceTorrentView{
			TorrentView: TorrentView{
				Torrent: torrent,
			},
			InstanceID:   instance.ID,
			InstanceName: instance.Name,
		}
	}

	slices.SortFunc(views, func(a, b CrossInstanceTorrentView) int {
		if result := strings.Compare(a.Name, b.Name); result != 0 {
			return result
		}
		return strings.Compare(a.Hash, b.Hash)
	})

	return views, nil
=======
// GetCrossInstanceTorrentsWithFilters gets torrents matching filters from all instances
func (sm *SyncManager) GetCrossInstanceTorrentsWithFilters(ctx context.Context, limit, offset int, sort, order, search string, filters FilterOptions) (*TorrentResponse, error) {
	// Get all instances
	instances, err := sm.clientPool.instanceStore.List(ctx)
	if err != nil {
		return nil, fmt.Errorf("failed to get instances: %w", err)
	}

	// Sort instances by ID for deterministic processing order
	slices.SortFunc(instances, func(a, b *models.Instance) int {
		return a.ID - b.ID
	})

	var allTorrents []CrossInstanceTorrentView
	var totalCount int
	var partialResults bool

	// Iterate through all instances and collect matching torrents
	for _, instance := range instances {
		// Check for context cancellation before each network call
		if ctx.Err() != nil {
			return nil, ctx.Err()
		}

		instanceResponse, err := sm.GetTorrentsWithFilters(ctx, instance.ID, 0, 0, "", "", search, filters)
		if err != nil {
			log.Warn().
				Int("instanceID", instance.ID).
				Str("instanceName", instance.Name).
				Err(err).
				Msg("Failed to get torrents from instance for cross-instance filtering")
			partialResults = true
			continue
		}

		// Check for context cancellation after potentially blocking call
		if ctx.Err() != nil {
			return nil, ctx.Err()
		}

		// Convert TorrentView to CrossInstanceTorrentView
		for _, torrentView := range instanceResponse.Torrents {
			crossInstanceTorrent := CrossInstanceTorrentView{
				TorrentView:  torrentView,
				InstanceID:   instance.ID,
				InstanceName: instance.Name,
			}
			allTorrents = append(allTorrents, crossInstanceTorrent)
		}
		totalCount += len(instanceResponse.Torrents)
	}

	// Apply sorting if specified - always use deterministic secondary sort
	if sort != "" {
		switch sort {
		case "name":
			slices.SortFunc(allTorrents, func(a, b CrossInstanceTorrentView) int {
				result := strings.Compare(a.Name, b.Name)
				if result == 0 {
					// Secondary sort by hash for deterministic ordering
					result = strings.Compare(a.Hash, b.Hash)
				}
				if order == "desc" {
					result = -result
				}
				return result
			})
		case "size":
			slices.SortFunc(allTorrents, func(a, b CrossInstanceTorrentView) int {
				result := cmp.Compare(a.Size, b.Size)
				if result == 0 {
					// Secondary sort by name for deterministic ordering
					result = strings.Compare(a.Name, b.Name)
				}
				if order == "desc" {
					result = -result
				}
				return result
			})
		case "progress":
			slices.SortFunc(allTorrents, func(a, b CrossInstanceTorrentView) int {
				result := cmp.Compare(a.Progress, b.Progress)
				if result == 0 {
					// Secondary sort by name for deterministic ordering
					result = strings.Compare(a.Name, b.Name)
				}
				if order == "desc" {
					result = -result
				}
				return result
			})
		case "instance":
			slices.SortFunc(allTorrents, func(a, b CrossInstanceTorrentView) int {
				result := strings.Compare(a.InstanceName, b.InstanceName)
				if result == 0 {
					// Secondary sort by name for deterministic ordering
					result = strings.Compare(a.Name, b.Name)
				}
				if order == "desc" {
					result = -result
				}
				return result
			})
		}
	} else {
		// Default sort by name if no sort specified for consistent ordering
		slices.SortFunc(allTorrents, func(a, b CrossInstanceTorrentView) int {
			result := strings.Compare(a.Name, b.Name)
			if result == 0 {
				result = strings.Compare(a.Hash, b.Hash)
			}
			return result
		})
	}

	// Apply pagination
	// Clamp offset to valid range [0, len(allTorrents)]
	start := offset
	if start < 0 {
		start = 0
	}
	if start > len(allTorrents) {
		start = len(allTorrents)
	}

	// Handle limit: non-positive means "no limit"
	var end int
	if limit <= 0 {
		end = len(allTorrents)
	} else {
		end = start + limit
		if end > len(allTorrents) {
			end = len(allTorrents)
		}
	}

	// Ensure start <= end before slicing
	if start > end {
		start = end
	}

	paginatedTorrents := allTorrents[start:end]
	hasMore := end < len(allTorrents)

	response := &TorrentResponse{
		CrossInstanceTorrents:  paginatedTorrents,
		Total:                  totalCount,
		HasMore:                hasMore,
		TrackerHealthSupported: false, // Cross-instance doesn't support tracker health
		IsCrossInstance:        true,
		PartialResults:         partialResults,
	}

	return response, nil
>>>>>>> 08ee25d6
}

// GetQBittorrentSyncManager returns the underlying qBittorrent sync manager for an instance
func (sm *SyncManager) GetQBittorrentSyncManager(ctx context.Context, instanceID int) (*qbt.SyncManager, error) {
	_, syncManager, err := sm.getClientAndSyncManager(ctx, instanceID)
	return syncManager, err
}

// BulkAction performs bulk operations on torrents
func (sm *SyncManager) BulkAction(ctx context.Context, instanceID int, hashes []string, action string) error {
	// Get client and sync manager
	client, syncManager, err := sm.getClientAndSyncManager(ctx, instanceID)
	if err != nil {
		return err
	}

	// Validate that torrents exist before proceeding
	torrentMap := syncManager.GetTorrentMap(qbt.TorrentFilterOptions{Hashes: hashes})
	if len(torrentMap) == 0 {
		return fmt.Errorf("no sync data available")
	}

	existingTorrents := make([]*qbt.Torrent, 0, len(torrentMap))
	missingHashes := make([]string, 0, len(hashes)-len(torrentMap))
	for _, hash := range hashes {
		if torrent, exists := torrentMap[hash]; exists {
			existingTorrents = append(existingTorrents, &torrent)
		} else {
			missingHashes = append(missingHashes, hash)
		}
	}

	if len(existingTorrents) == 0 {
		return fmt.Errorf("no valid torrents found for bulk action: %s", action)
	}

	// Log warning for any missing torrents
	if len(missingHashes) > 0 {
		log.Warn().
			Int("instanceID", instanceID).
			Int("requested", len(hashes)).
			Int("found", len(existingTorrents)).
			Str("action", action).
			Msg("Some torrents not found for bulk action")
	}

	// Apply optimistic update immediately for instant UI feedback
	sm.applyOptimisticCacheUpdate(instanceID, hashes, action, nil)

	// Perform action based on type
	switch action {
	case "pause":
		err = client.PauseCtx(ctx, hashes)
	case "resume":
		err = client.ResumeCtx(ctx, hashes)
	case "delete":
		err = client.DeleteTorrentsCtx(ctx, hashes, false)
		// Invalidate file cache for deleted torrents
		if err == nil {
			if fm := sm.getFilesManager(); fm != nil {
				for _, hash := range hashes {
					if invalidateErr := fm.InvalidateCache(ctx, instanceID, hash); invalidateErr != nil {
						log.Warn().Err(invalidateErr).Int("instanceID", instanceID).Str("hash", hash).
							Msg("Failed to invalidate file cache after torrent deletion")
					}
				}
			}
		}
	case "deleteWithFiles":
		err = client.DeleteTorrentsCtx(ctx, hashes, true)
		// Invalidate file cache for deleted torrents
		if err == nil {
			if fm := sm.getFilesManager(); fm != nil {
				for _, hash := range hashes {
					if invalidateErr := fm.InvalidateCache(ctx, instanceID, hash); invalidateErr != nil {
						log.Warn().Err(invalidateErr).Int("instanceID", instanceID).Str("hash", hash).
							Msg("Failed to invalidate file cache after torrent deletion")
					}
				}
			}
		}
	case "recheck":
		err = client.RecheckCtx(ctx, hashes)
	case "reannounce":
		// No cache update needed - no visible state change
		err = client.ReAnnounceTorrentsCtx(ctx, hashes)
	case "increasePriority":
		err = client.IncreasePriorityCtx(ctx, hashes)
		if err == nil {
			sm.syncAfterModification(instanceID, client, action)
		}
	case "decreasePriority":
		err = client.DecreasePriorityCtx(ctx, hashes)
		if err == nil {
			sm.syncAfterModification(instanceID, client, action)
		}
	case "topPriority":
		err = client.SetMaxPriorityCtx(ctx, hashes)
		if err == nil {
			sm.syncAfterModification(instanceID, client, action)
		}
	case "bottomPriority":
		err = client.SetMinPriorityCtx(ctx, hashes)
		if err == nil {
			sm.syncAfterModification(instanceID, client, action)
		}
	default:
		return fmt.Errorf("unknown bulk action: %s", action)
	}

	return err
}

// AddTorrent adds a new torrent from file content
func (sm *SyncManager) AddTorrent(ctx context.Context, instanceID int, fileContent []byte, options map[string]string) error {
	// Get client and sync manager
	client, _, err := sm.getClientAndSyncManager(ctx, instanceID)
	if err != nil {
		return err
	}

	// Use AddTorrentFromMemoryCtx which accepts byte array
	if err := client.AddTorrentFromMemoryCtx(ctx, fileContent, options); err != nil {
		return err
	}

	// Sync after modification
	sm.syncAfterModification(instanceID, client, "add_torrent_from_memory")

	return nil
}

// AddTorrentFromURLs adds new torrents from URLs or magnet links
func (sm *SyncManager) AddTorrentFromURLs(ctx context.Context, instanceID int, urls []string, options map[string]string) error {
	// Get client and sync manager
	client, _, err := sm.getClientAndSyncManager(ctx, instanceID)
	if err != nil {
		return err
	}

	// Add each URL/magnet link
	for _, url := range urls {
		url = strings.TrimSpace(url)
		if url == "" {
			continue
		}

		if err := client.AddTorrentFromUrlCtx(ctx, url, options); err != nil {
			return fmt.Errorf("failed to add torrent from URL %s: %w", url, err)
		}
	}

	// Sync after modification
	sm.syncAfterModification(instanceID, client, "add_torrent_from_urls")

	return nil
}

// GetCategories gets all categories
func (sm *SyncManager) GetCategories(ctx context.Context, instanceID int) (map[string]qbt.Category, error) {
	// Get client and sync manager
	_, syncManager, err := sm.getClientAndSyncManager(ctx, instanceID)
	if err != nil {
		return nil, err
	}

	// Get categories from sync manager (real-time)
	categories := syncManager.GetCategories()

	return categories, nil
}

// GetTags gets all tags
func (sm *SyncManager) GetTags(ctx context.Context, instanceID int) ([]string, error) {
	// Get client and sync manager
	_, syncManager, err := sm.getClientAndSyncManager(ctx, instanceID)
	if err != nil {
		return nil, err
	}

	// Get tags from sync manager (real-time)
	tags := syncManager.GetTags()

	slices.SortFunc(tags, func(a, b string) int {
		return strings.Compare(strings.ToLower(a), strings.ToLower(b))
	})

	return tags, nil
}

// GetTorrentProperties gets detailed properties for a specific torrent
func (sm *SyncManager) GetTorrentProperties(ctx context.Context, instanceID int, hash string) (*qbt.TorrentProperties, error) {
	// Get client and sync manager
	client, _, err := sm.getClientAndSyncManager(ctx, instanceID)
	if err != nil {
		return nil, err
	}

	// Get properties (real-time)
	props, err := client.GetTorrentPropertiesCtx(ctx, hash)
	if err != nil {
		return nil, fmt.Errorf("failed to get torrent properties: %w", err)
	}

	return &props, nil
}

// GetTorrentTrackers gets trackers for a specific torrent
func (sm *SyncManager) GetTorrentTrackers(ctx context.Context, instanceID int, hash string) ([]qbt.TorrentTracker, error) {
	// Get client and sync manager
	client, _, err := sm.getClientAndSyncManager(ctx, instanceID)
	if err != nil {
		return nil, err
	}

	// Get trackers (real-time)
	trackers, err := client.GetTorrentTrackersCtx(ctx, hash)
	if err != nil {
		return nil, fmt.Errorf("failed to get torrent trackers: %w", err)
	}

	// Queue icon fetches for discovered trackers
	for _, tracker := range trackers {
		if tracker.Url != "" {
			domain := sm.ExtractDomainFromURL(tracker.Url)
			if domain != "" && domain != "Unknown" {
				trackericons.QueueFetch(domain, tracker.Url)
			}
		}
	}

	return trackers, nil
}

// GetTorrentPeers gets peers for a specific torrent with incremental updates
func (sm *SyncManager) GetTorrentPeers(ctx context.Context, instanceID int, hash string) (*qbt.TorrentPeersResponse, error) {
	// Get client
	clientWrapper, err := sm.clientPool.GetClient(ctx, instanceID)
	if err != nil {
		return nil, fmt.Errorf("failed to get client: %w", err)
	}

	// Get or create peer sync manager for this torrent
	peerSync := clientWrapper.GetOrCreatePeerSyncManager(hash)

	// Sync to get latest peer data
	if err := peerSync.Sync(ctx); err != nil {
		return nil, fmt.Errorf("failed to sync torrent peers: %w", err)
	}

	// Return the current peer data (already merged with incremental updates)
	return peerSync.GetPeers(), nil
}

// GetTorrentFiles gets files information for a specific torrent
func (sm *SyncManager) GetTorrentFiles(ctx context.Context, instanceID int, hash string) (*qbt.TorrentFiles, error) {
	// Get client and sync manager
	client, _, err := sm.getClientAndSyncManager(ctx, instanceID)
	if err != nil {
		return nil, err
	}

	// Get torrent progress to determine if we should use cache
	var torrentProgress float64 = 0
	if torrents := client.getTorrentsByHashes([]string{hash}); len(torrents) > 0 {
		torrentProgress = float64(torrents[0].Progress)
	}

	// Try to get from cache if files manager is available
	if fm := sm.getFilesManager(); fm != nil {
		cachedFiles, err := fm.GetCachedFiles(ctx, instanceID, hash, torrentProgress)
		if err != nil {
			log.Warn().Err(err).Int("instanceID", instanceID).Str("hash", hash).
				Msg("Failed to get cached files, falling back to API")
		} else if cachedFiles != nil {
			log.Debug().Int("instanceID", instanceID).Str("hash", hash).
				Int("fileCount", len(cachedFiles)).
				Msg("Serving torrent files from cache")
			return &cachedFiles, nil
		}
	}

	// Get files from qBittorrent API
	files, err := client.GetFilesInformationCtx(ctx, hash)
	if err != nil {
		return nil, fmt.Errorf("failed to get torrent files: %w", err)
	}

	// Cache the files if files manager is available
	if fm := sm.getFilesManager(); fm != nil && files != nil {
		if err := fm.CacheFiles(ctx, instanceID, hash, torrentProgress, *files); err != nil {
			log.Warn().Err(err).Int("instanceID", instanceID).Str("hash", hash).
				Msg("Failed to cache torrent files")
		}
	}

	return files, nil
}

// ExportTorrent returns the raw .torrent data along with a display name suggestion
func (sm *SyncManager) ExportTorrent(ctx context.Context, instanceID int, hash string) ([]byte, string, string, error) {
	if hash == "" {
		return nil, "", "", fmt.Errorf("torrent hash is required")
	}

	client, _, err := sm.getClientAndSyncManager(ctx, instanceID)
	if err != nil {
		return nil, "", "", err
	}

	// Attempt to derive a human readable name from cached torrent data
	suggestedName := strings.TrimSpace(hash)
	trackerDomain := ""
	if torrents := client.getTorrentsByHashes([]string{hash}); len(torrents) > 0 {
		torrent := torrents[0]
		if name := strings.TrimSpace(torrent.Name); name != "" {
			suggestedName = name
		}

		trackerDomain = sm.primaryTrackerDomain(torrent)
	}

	data, err := client.ExportTorrentCtx(ctx, hash)
	if err != nil {
		return nil, "", "", fmt.Errorf("failed to export torrent: %w", err)
	}

	return data, suggestedName, trackerDomain, nil
}

func (sm *SyncManager) primaryTrackerDomain(torrent qbt.Torrent) string {
	candidates := []string{torrent.Tracker}
	for _, tracker := range torrent.Trackers {
		candidates = append(candidates, tracker.Url)
	}

	for _, candidate := range candidates {
		candidate = strings.TrimSpace(candidate)
		if candidate == "" {
			continue
		}

		domain := strings.TrimSpace(sm.ExtractDomainFromURL(candidate))
		if domain == "" || strings.EqualFold(domain, "unknown") {
			continue
		}

		return domain
	}

	return ""
}

func trackerMessageMatches(message string, patterns []string) bool {
	text := strings.TrimSpace(strings.ToLower(message))
	if text == "" {
		return false
	}

	for _, pattern := range patterns {
		if strings.Contains(text, pattern) {
			return true
		}
	}

	return false
}

func statusFiltersRequireTrackerData(statuses []string) bool {
	for _, status := range statuses {
		switch status {
		case "unregistered", "tracker_down":
			return true
		}
	}

	return false
}

// helper to make it possible to do filterExclude by "tracker_down" and "unregistered" in FilterSidebar
func filtersRequireTrackerData(filters FilterOptions) bool {
	return statusFiltersRequireTrackerData(filters.Status) ||
		statusFiltersRequireTrackerData(filters.ExcludeStatus)
}

func (sm *SyncManager) torrentIsUnregistered(torrent qbt.Torrent) bool {
	if torrent.AddedOn > 0 {
		addedAt := time.Unix(torrent.AddedOn, 0)
		if time.Since(addedAt) < time.Hour {
			return false
		}
	}

	var hasWorking bool
	var hasUnregistered bool

	for _, tracker := range torrent.Trackers {
		switch tracker.Status {
		case qbt.TrackerStatusDisabled:
			// Skip DHT/PeX entries
			continue
		case qbt.TrackerStatusOK:
			hasWorking = true
		case qbt.TrackerStatusUpdating, qbt.TrackerStatusNotWorking:
			if trackerMessageMatches(tracker.Message, defaultUnregisteredStatuses) {
				hasUnregistered = true
			}
		}
	}

	return hasUnregistered && !hasWorking
}

func (sm *SyncManager) torrentTrackerIsDown(torrent qbt.Torrent) bool {
	var hasWorking bool
	var hasDown bool

	for _, tracker := range torrent.Trackers {
		switch tracker.Status {
		case qbt.TrackerStatusDisabled:
			// Skip DHT/PeX entries
			continue
		case qbt.TrackerStatusOK, qbt.TrackerStatusUpdating:
			hasWorking = true
		case qbt.TrackerStatusNotWorking:
			if trackerMessageMatches(tracker.Message, trackerDownStatuses) {
				hasDown = true
			}
		default:
			// Other statuses (e.g. not contacted yet) neither confirm nor deny a failure.
			continue
		}
	}

	return hasDown && !hasWorking
}

func (sm *SyncManager) determineTrackerHealth(torrent qbt.Torrent) TrackerHealth {
	if sm.torrentIsUnregistered(torrent) {
		return TrackerHealthUnregistered
	}

	if sm.torrentTrackerIsDown(torrent) {
		return TrackerHealthDown
	}

	return ""
}

func (sm *SyncManager) enrichTorrentsWithTrackerData(ctx context.Context, client *Client, torrents []qbt.Torrent, trackerMap map[string][]qbt.TorrentTracker) ([]qbt.Torrent, map[string][]qbt.TorrentTracker, []string) {
	if client == nil || len(torrents) == 0 {
		return torrents, trackerMap, nil
	}

	// Tracker health enrichment is now supported for all qBittorrent versions
	if !client.supportsTrackerInclude() {
		return torrents, trackerMap, nil
	}

	if trackerMap == nil {
		trackerMap = make(map[string][]qbt.TorrentTracker)
	}

	for i := range torrents {
		if len(torrents[i].Trackers) > 0 {
			trackerMap[torrents[i].Hash] = torrents[i].Trackers
		}
	}

	enriched, trackerData, remaining, err := client.hydrateTorrentsWithTrackers(ctx, torrents)
	if err != nil {
		log.Debug().Err(err).Int("count", len(torrents)).Msg("Failed to fetch tracker details for enrichment")
	}

	maps.Copy(trackerMap, trackerData)

	for i := range enriched {
		if trackers, ok := trackerMap[enriched[i].Hash]; ok {
			enriched[i].Trackers = trackers
		}
	}

	return enriched, trackerMap, remaining
}

// TorrentCounts represents counts for filtering sidebar
type TorrentCounts struct {
	Status     map[string]int `json:"status"`
	Categories map[string]int `json:"categories"`
	Tags       map[string]int `json:"tags"`
	Trackers   map[string]int `json:"trackers"`
	Total      int            `json:"total"`
}

// InstanceSpeeds represents download/upload speeds for an instance
type InstanceSpeeds struct {
	Download int64 `json:"download"`
	Upload   int64 `json:"upload"`
}

// ExtractDomainFromURL extracts the domain from a BitTorrent tracker URL with caching
// Where scheme is typically: http, https, udp, ws, or wss
func (sm *SyncManager) ExtractDomainFromURL(urlStr string) string {
	urlStr = strings.TrimSpace(urlStr)
	if urlStr == "" {
		return ""
	}

	// Check cache first
	if cachedDomain, found := urlCache.Get(urlStr); found {
		return cachedDomain
	}

	domain := "Unknown"
	if u, err := url.Parse(urlStr); err == nil {
		if hostname := u.Hostname(); hostname != "" {
			domain = hostname
		}
	}

	// Cache the result
	urlCache.Set(urlStr, domain, ttlcache.DefaultTTL)
	return domain
}

// recordTrackerTransition records temporary exclusions for the old domain while
// ensuring the new domain remains visible for the affected torrents.
func (sm *SyncManager) recordTrackerTransition(client *Client, oldURL, newURL string, hashes []string) {
	if client == nil || len(hashes) == 0 {
		return
	}

	newDomain := sm.ExtractDomainFromURL(newURL)
	if newDomain != "" {
		client.removeTrackerExclusions(newDomain, hashes)
	}

	oldDomain := sm.ExtractDomainFromURL(oldURL)
	if oldDomain == "" {
		return
	}

	// If the domain didn't change, there's nothing to hide.
	if oldDomain == newDomain {
		return
	}

	client.addTrackerExclusions(oldDomain, hashes)
}

// countTorrentStatuses counts torrent statuses efficiently in a single pass
func (sm *SyncManager) countTorrentStatuses(torrent qbt.Torrent, counts map[string]int) {
	// Count "all"
	counts["all"]++

	if sm.torrentIsUnregistered(torrent) {
		counts["unregistered"]++
	}

	if sm.torrentTrackerIsDown(torrent) {
		counts["tracker_down"]++
	}

	// Count "completed"
	if torrent.Progress == 1 {
		counts["completed"]++
	}

	// Check active states for "active" and "inactive"
	isActive := slices.Contains(torrentStateCategories[qbt.TorrentFilterActive], torrent.State)
	if isActive {
		counts["active"]++
	} else {
		counts["inactive"]++
	}

	// Check stopped/paused states - both old PausedDl/Up and new StoppedDl/Up states
	pausedStates := torrentStateCategories[qbt.TorrentFilterPaused]
	stoppedStates := torrentStateCategories[qbt.TorrentFilterStopped]

	// A torrent is considered stopped if it's in either paused or stopped states
	isPausedOrStopped := slices.Contains(pausedStates, torrent.State) || slices.Contains(stoppedStates, torrent.State)

	if isPausedOrStopped {
		counts["stopped"]++
		counts["paused"]++ // For backward compatibility
	} else {
		// Running is the inverse of stopped/paused
		counts["running"]++
		counts["resumed"]++ // For backward compatibility
	}

	// Count other status categories
	for status, states := range torrentStateCategories {
		if slices.Contains(states, torrent.State) {
			// Skip "active", "paused", and "stopped" as we handled them above
			if status != qbt.TorrentFilterActive && status != qbt.TorrentFilterPaused &&
				status != qbt.TorrentFilterStopped {
				counts[string(status)]++
			}
		}
	}
}

// calculateCountsFromTorrentsWithTrackers calculates counts using MainData's tracker information
// This gives us the REAL tracker-to-torrent mapping from qBittorrent

func (sm *SyncManager) calculateCountsFromTorrentsWithTrackers(ctx context.Context, client *Client, allTorrents []qbt.Torrent, mainData *qbt.MainData, trackerMap map[string][]qbt.TorrentTracker, trackerHealthSupported bool, useSubcategories bool) (*TorrentCounts, map[string][]qbt.TorrentTracker, []qbt.Torrent) {
	var enriched []qbt.Torrent
	if trackerHealthSupported {
		enriched, trackerMap, _ = sm.enrichTorrentsWithTrackerData(ctx, client, allTorrents, trackerMap)
		allTorrents = enriched
	}

	// Initialize counts
	counts := &TorrentCounts{
		Status: map[string]int{
			"all": 0, "downloading": 0, "seeding": 0, "completed": 0, "paused": 0,
			"active": 0, "inactive": 0, "resumed": 0, "running": 0, "stopped": 0, "stalled": 0,
			"stalled_uploading": 0, "stalled_downloading": 0, "errored": 0,
			"checking": 0, "moving": 0, "unregistered": 0, "tracker_down": 0,
		},
		Categories: make(map[string]int),
		Tags:       make(map[string]int),
		Trackers:   make(map[string]int),
		Total:      len(allTorrents),
	}

	// Build a torrent map for O(1) lookups
	torrentMap := make(map[string]*qbt.Torrent)
	for i := range allTorrents {
		torrentMap[allTorrents[i].Hash] = &allTorrents[i]
	}

	// Process tracker counts using MainData's Trackers field if available
	// The Trackers field maps tracker URLs to arrays of torrent hashes
	var exclusions map[string]map[string]struct{}
	if client != nil {
		exclusions = client.getTrackerExclusionsCopy()
	}

	if mainData != nil && mainData.Trackers != nil {
		log.Debug().
			Int("trackerCount", len(mainData.Trackers)).
			Msg("Using MainData.Trackers for accurate multi-tracker counting")

		// Count torrents per tracker domain
		trackerDomainCounts := make(map[string]map[string]bool) // domain -> set of torrent hashes
		trackerDomainSources := make(map[string]string)         // domain -> example tracker URL for icon fetching
		for trackerURL, torrentHashes := range mainData.Trackers {
			// Extract domain from tracker URL
			domain := sm.ExtractDomainFromURL(trackerURL)
			if domain == "" {
				domain = "Unknown"
			}

			// Track one tracker URL per domain for icon fetching
			if domain != "" && domain != "Unknown" {
				if _, exists := trackerDomainSources[domain]; !exists {
					trackerDomainSources[domain] = trackerURL
				}
			}

			// Initialize domain set if needed
			if trackerDomainCounts[domain] == nil {
				trackerDomainCounts[domain] = make(map[string]bool)
			}

			// Add all torrent hashes for this tracker to the domain's set
			for _, hash := range torrentHashes {
				// Only count if the torrent exists in our current torrent list
				if _, exists := torrentMap[hash]; exists {
					if hashesToSkip, ok := exclusions[domain]; ok {
						if _, skip := hashesToSkip[hash]; skip {
							continue
						}
					}
					trackerDomainCounts[domain][hash] = true
				}
			}
		}

		// Queue icon fetches for discovered tracker domains
		for domain, trackerURL := range trackerDomainSources {
			trackericons.QueueFetch(domain, trackerURL)
		}

		var domainsToClear []string
		// Convert sets to counts, pruning empty domains that remain only due to exclusions
		for domain, hashSet := range trackerDomainCounts {
			if len(hashSet) == 0 {
				continue
			}
			counts.Trackers[domain] = len(hashSet)
		}

		// If the domain disappeared entirely after exclusions, clear the override so future syncs don't skip it unnecessarily
		if len(exclusions) > 0 {
			for domain := range exclusions {
				if _, exists := trackerDomainCounts[domain]; !exists {
					domainsToClear = append(domainsToClear, domain)
				}
			}
		}

		if len(domainsToClear) > 0 && client != nil {
			client.clearTrackerExclusions(domainsToClear)
		}
	}

	// Process each torrent for other counts (status, categories, tags)
	for _, torrent := range allTorrents {
		// Count statuses
		sm.countTorrentStatuses(torrent, counts.Status)

		// Category count
		category := torrent.Category
		if category == "" {
			counts.Categories[""]++
		} else {
			counts.Categories[category]++
		}

		// Tag counts
		if torrent.Tags == "" {
			counts.Tags[""]++
		} else {
			torrentTags := strings.SplitSeq(torrent.Tags, ",")
			for tag := range torrentTags {
				tag = strings.TrimSpace(tag)
				if tag != "" {
					counts.Tags[tag]++
				}
			}
		}
	}

	// If subcategories are enabled, aggregate subcategory counts into parent categories
	if useSubcategories {
		// Build a temporary map to hold aggregated counts
		aggregatedCounts := make(map[string]int)

		// First, copy all existing counts
		maps.Copy(aggregatedCounts, counts.Categories)

		// Find all parent categories and ensure they exist in the map
		// Also aggregate subcategory counts into parent categories
		for cat, count := range counts.Categories {
			if cat != "" && strings.Contains(cat, "/") {
				// This is a subcategory - ensure all parent paths exist and aggregate counts
				segments := strings.Split(cat, "/")
				for i := 1; i <= len(segments)-1; i++ {
					parentPath := strings.Join(segments[:i], "/")
					// Add subcategory count to parent
					aggregatedCounts[parentPath] += count
				}
			}
		}

		// Replace the original counts with aggregated ones
		counts.Categories = aggregatedCounts
	}

	return counts, trackerMap, allTorrents
}

// GetTorrentCounts gets all torrent counts for the filter sidebar
func (sm *SyncManager) GetTorrentCounts(ctx context.Context, instanceID int) (*TorrentCounts, error) {
	// Get client and sync manager
	client, syncManager, err := sm.getClientAndSyncManager(ctx, instanceID)
	if err != nil {
		return nil, err
	}

	// Get all torrents from the same source the table uses (now fresh from sync manager)
	allTorrents, err := sm.getAllTorrentsForStats(ctx, instanceID, "")
	if err != nil {
		return nil, fmt.Errorf("failed to get all torrents for counts: %w", err)
	}

	log.Debug().Int("instanceID", instanceID).Int("torrents", len(allTorrents)).Msg("GetTorrentCounts: got fresh torrents from sync manager")

	// Get the MainData which includes the Trackers map
	mainData := syncManager.GetData()

	// Calculate counts using the shared function - pass mainData for tracker information
	trackerHealthSupported := client != nil && client.supportsTrackerInclude()
	supportsSubcategories := client.SupportsSubcategories()
	useSubcategories := false
	if supportsSubcategories {
		if mainData != nil && mainData.ServerState != (qbt.ServerState{}) {
			useSubcategories = mainData.ServerState.UseSubcategories
		} else if mainData != nil && mainData.Categories != nil {
			useSubcategories = hasNestedCategories(mainData.Categories)
		}
	}
	counts, _, _ := sm.calculateCountsFromTorrentsWithTrackers(ctx, client, allTorrents, mainData, nil, trackerHealthSupported, useSubcategories)

	// Don't cache counts separately - they're always derived from the cached torrent data
	// This ensures sidebar and table are always in sync

	log.Debug().
		Int("instanceID", instanceID).
		Int("total", counts.Total).
		Int("statusCount", len(counts.Status)).
		Int("categoryCount", len(counts.Categories)).
		Int("tagCount", len(counts.Tags)).
		Int("trackerCount", len(counts.Trackers)).
		Msg("Calculated torrent counts")

	return counts, nil
}

// GetInstanceSpeeds gets total download/upload speeds efficiently using GetTransferInfo
// This is MUCH faster than fetching all torrents for large instances
func (sm *SyncManager) GetInstanceSpeeds(ctx context.Context, instanceID int) (*InstanceSpeeds, error) {
	// Get client
	client, err := sm.clientPool.GetClient(ctx, instanceID)
	if err != nil {
		return nil, fmt.Errorf("failed to get client: %w", err)
	}

	// Use GetTransferInfo - a lightweight API that returns just global speeds
	// This doesn't fetch any torrents, making it perfect for dashboard stats
	transferInfo, err := client.GetTransferInfoCtx(ctx)
	if err != nil {
		return nil, fmt.Errorf("failed to get transfer info: %w", err)
	}

	// Extract speeds from TransferInfo
	speeds := &InstanceSpeeds{
		Download: transferInfo.DlInfoSpeed,
		Upload:   transferInfo.UpInfoSpeed,
	}

	log.Debug().Int("instanceID", instanceID).Int64("download", speeds.Download).Int64("upload", speeds.Upload).Msg("GetInstanceSpeeds: got from GetTransferInfo API")

	return speeds, nil
}

// Helper methods

// applyOptimisticCacheUpdate applies optimistic updates for the given instance and hashes
func (sm *SyncManager) applyOptimisticCacheUpdate(instanceID int, hashes []string, action string, payload map[string]any) {
	// Get client for this instance
	client, err := sm.clientPool.GetClient(context.Background(), instanceID)
	if err != nil {
		log.Warn().Err(err).Int("instanceID", instanceID).Msg("Failed to get client for optimistic update")
		return
	}

	// Delegate to client's optimistic update method
	client.applyOptimisticCacheUpdate(hashes, action, payload)
}

// syncAfterModification performs a background sync after a modification operation
func (sm *SyncManager) syncAfterModification(instanceID int, client *Client, operation string) {
	go func() {
		ctx := context.Background()

		// If no client provided, get one
		if client == nil {
			if sm.clientPool == nil {
				log.Warn().Int("instanceID", instanceID).Str("operation", operation).Msg("Client pool is nil, skipping sync")
				return
			}
			var err error
			client, err = sm.clientPool.GetClient(ctx, instanceID)
			if err != nil {
				log.Warn().Err(err).Int("instanceID", instanceID).Str("operation", operation).Msg("Failed to get client for sync")
				return
			}
		}

		if syncManager := client.GetSyncManager(); syncManager != nil {
			// Small delay to let qBittorrent process the command
			time.Sleep(10 * time.Millisecond)
			if err := syncManager.Sync(ctx); err != nil {
				log.Warn().Err(err).Int("instanceID", instanceID).Str("operation", operation).Msg("Failed to sync after modification")
			}
		}
	}()
}

// ResumeWhenComplete monitors the provided hashes and resumes torrents once data is 100% complete.
func (sm *SyncManager) ResumeWhenComplete(instanceID int, hashes []string, opts ResumeWhenCompleteOptions) {
	if sm == nil || len(hashes) == 0 {
		return
	}

	interval := opts.CheckInterval
	if interval <= 0 {
		interval = 5 * time.Second
	}
	timeout := opts.Timeout
	if timeout <= 0 {
		timeout = 10 * time.Minute
	}

	pending := make(map[string]string, len(hashes))
	for _, hash := range hashes {
		canonicalHash := strings.TrimSpace(hash)
		normalizedHash := strings.ToLower(canonicalHash)
		if normalizedHash == "" {
			continue
		}
		if _, exists := pending[normalizedHash]; exists {
			continue
		}
		pending[normalizedHash] = canonicalHash
	}

	if len(pending) == 0 {
		return
	}

	go func() {
		ctx, cancel := context.WithTimeout(context.Background(), timeout)
		defer cancel()

		client, syncMgr, err := sm.getClientAndSyncManager(ctx, instanceID)
		if err != nil {
			log.Warn().Err(err).Int("instanceID", instanceID).Msg("ResumeWhenComplete: failed to acquire client")
			return
		}

		ticker := time.NewTicker(interval)
		defer ticker.Stop()

		for len(pending) > 0 {
			select {
			case <-ctx.Done():
				log.Debug().Int("instanceID", instanceID).Msg("ResumeWhenComplete: timeout reached")
				return
			case <-ticker.C:
			}

			if err := syncMgr.Sync(ctx); err != nil {
				log.Debug().Err(err).Int("instanceID", instanceID).Msg("ResumeWhenComplete: sync failed")
				continue
			}

			requested := make([]string, 0, len(pending))
			for _, canonicalHash := range pending {
				requested = append(requested, canonicalHash)
			}

			torrents := client.getTorrentsByHashes(requested)
			if len(torrents) == 0 {
				continue
			}

			var resumeList []string
			for _, torrent := range torrents {
				normalizedHash := strings.ToLower(strings.TrimSpace(torrent.Hash))
				if _, watching := pending[normalizedHash]; !watching {
					continue
				}

				switch torrent.State {
				case qbt.TorrentStateCheckingDl, qbt.TorrentStateCheckingUp, qbt.TorrentStateCheckingResumeData, qbt.TorrentStateAllocating, qbt.TorrentStateMoving:
					continue
				}

				if torrent.AmountLeft == 0 {
					resumeList = append(resumeList, torrent.Hash)
				}
			}

			if len(resumeList) == 0 {
				continue
			}

			if err := client.ResumeCtx(ctx, resumeList); err != nil {
				log.Warn().Err(err).Int("instanceID", instanceID).Strs("hashes", resumeList).Msg("ResumeWhenComplete: resume failed")
				continue
			}

			sm.applyOptimisticCacheUpdate(instanceID, resumeList, "resume", nil)
			sm.syncAfterModification(instanceID, client, "resume_when_complete")

			for _, hash := range resumeList {
				delete(pending, strings.ToLower(strings.TrimSpace(hash)))
			}
		}
	}()
}

// getAllTorrentsForStats gets all torrents for stats calculation (with optimistic updates)
func (sm *SyncManager) getAllTorrentsForStats(ctx context.Context, instanceID int, _ string) ([]qbt.Torrent, error) {
	// Get client and sync manager
	client, syncManager, err := sm.getClientAndSyncManager(ctx, instanceID)
	if err != nil {
		return nil, err
	}

	// Get all torrents from sync manager
	torrents := syncManager.GetTorrents(qbt.TorrentFilterOptions{})

	// Enrich torrents with tracker data so downstream calculations can inspect tracker errors
	if enriched, _, _ := sm.enrichTorrentsWithTrackerData(ctx, client, torrents, nil); len(enriched) > 0 {
		torrents = enriched
	}

	// Build a map for O(1) lookups during optimistic updates
	torrentMap := make(map[string]*qbt.Torrent, len(torrents))
	for i := range torrents {
		torrentMap[torrents[i].Hash] = &torrents[i]
	}

	// Apply optimistic updates using the torrent map for O(1) lookups
	if instanceUpdates := client.getOptimisticUpdates(); len(instanceUpdates) > 0 {
		// Get the last sync time to detect if backend has responded since our optimistic update
		// This provides much more accurate clearing than a fixed timeout
		lastSyncTime := syncManager.LastSyncTime()

		optimisticCount := 0
		removedCount := 0

		for hash, optimisticUpdate := range instanceUpdates {
			// Use O(1) map lookup instead of iterating through all torrents
			if torrent, exists := torrentMap[hash]; exists {
				shouldClear := false
				timeSinceUpdate := time.Since(optimisticUpdate.UpdatedAt)

				// Clear if backend state indicates the operation was successful
				if sm.shouldClearOptimisticUpdate(torrent.State, optimisticUpdate.OriginalState, optimisticUpdate.State, optimisticUpdate.Action) {
					shouldClear = true
					log.Debug().
						Str("hash", hash).
						Str("state", string(torrent.State)).
						Str("originalState", string(optimisticUpdate.OriginalState)).
						Str("optimisticState", string(optimisticUpdate.State)).
						Str("action", optimisticUpdate.Action).
						Time("optimisticAt", optimisticUpdate.UpdatedAt).
						Dur("timeSinceUpdate", timeSinceUpdate).
						Msg("Clearing optimistic update - backend state indicates operation success")
				} else if timeSinceUpdate > 60*time.Second {
					// Safety net: still clear after 60 seconds if something went wrong
					shouldClear = true
					log.Debug().
						Str("hash", hash).
						Time("optimisticAt", optimisticUpdate.UpdatedAt).
						Dur("timeSinceUpdate", timeSinceUpdate).
						Msg("Clearing stale optimistic update (safety net)")
				} else {
					// Debug: show why we're not clearing yet
					log.Debug().
						Str("hash", hash).
						Time("optimisticAt", optimisticUpdate.UpdatedAt).
						Time("lastSyncAt", lastSyncTime).
						Dur("timeSinceUpdate", timeSinceUpdate).
						Bool("syncAfterUpdate", lastSyncTime.After(optimisticUpdate.UpdatedAt)).
						Str("backendState", string(torrent.State)).
						Str("optimisticState", string(optimisticUpdate.State)).
						Msg("Keeping optimistic update - conditions not met")
				}

				if shouldClear {
					client.clearOptimisticUpdate(hash)
					removedCount++
				} else {
					// Apply the optimistic state change to the torrent in our slice
					log.Debug().
						Str("hash", hash).
						Str("oldState", string(torrent.State)).
						Str("newState", string(optimisticUpdate.State)).
						Str("action", optimisticUpdate.Action).
						Msg("Applying optimistic update")

					torrent.State = optimisticUpdate.State
					optimisticCount++
				}
			} else {
				// Torrent no longer exists - clear the optimistic update
				log.Debug().
					Str("hash", hash).
					Str("action", optimisticUpdate.Action).
					Time("optimisticAt", optimisticUpdate.UpdatedAt).
					Msg("Clearing optimistic update - torrent no longer exists")
				client.clearOptimisticUpdate(hash)
				removedCount++
			}
		}

		if optimisticCount > 0 {
			log.Debug().Int("instanceID", instanceID).Int("optimisticCount", optimisticCount).Msg("Applied optimistic updates to torrent data")
		}

		if removedCount > 0 {
			log.Debug().Int("instanceID", instanceID).Int("removedCount", removedCount).Msg("Cleared optimistic updates")
		}
	}

	log.Debug().Int("instanceID", instanceID).Int("torrents", len(torrents)).Msg("getAllTorrentsForStats: Fetched from sync manager with optimistic updates")

	return torrents, nil
}

// GetAllTorrents returns the current torrent list for an instance without pagination.
func (sm *SyncManager) GetAllTorrents(ctx context.Context, instanceID int) ([]qbt.Torrent, error) {
	return sm.getAllTorrentsForStats(ctx, instanceID, "")
}

func normalizeForSearch(text string) string {
	// Replace common torrent separators with spaces
	replacers := []string{".", "_", "-", "[", "]", "(", ")", "{", "}"}
	normalized := strings.ToLower(text)
	for _, r := range replacers {
		normalized = strings.ReplaceAll(normalized, r, " ")
	}
	// Collapse multiple spaces
	return strings.Join(strings.Fields(normalized), " ")
}

// filterTorrentsBySearch filters torrents by search string with smart matching
func (sm *SyncManager) filterTorrentsBySearch(torrents []qbt.Torrent, search string) []qbt.Torrent {
	if search == "" {
		return torrents
	}

	// Check if search contains glob patterns
	if strings.ContainsAny(search, "*?[") {
		return sm.filterTorrentsByGlob(torrents, search)
	}

	type torrentMatch struct {
		torrent qbt.Torrent
		score   int
		method  string // for debugging
	}

	var matches []torrentMatch
	searchLower := strings.ToLower(search)
	searchNormalized := normalizeForSearch(search)
	searchWords := strings.Fields(searchNormalized)

	for _, torrent := range torrents {
		// Method 1: Exact substring match (highest priority)
		nameLower := strings.ToLower(torrent.Name)
		categoryLower := strings.ToLower(torrent.Category)
		tagsLower := strings.ToLower(torrent.Tags)
		hashLower := strings.ToLower(torrent.Hash)
		infohashV1Lower := strings.ToLower(torrent.InfohashV1)
		infohashV2Lower := strings.ToLower(torrent.InfohashV2)

		if strings.Contains(nameLower, searchLower) ||
			strings.Contains(categoryLower, searchLower) ||
			strings.Contains(tagsLower, searchLower) ||
			strings.Contains(hashLower, searchLower) ||
			strings.Contains(infohashV1Lower, searchLower) ||
			strings.Contains(infohashV2Lower, searchLower) {
			matches = append(matches, torrentMatch{
				torrent: torrent,
				score:   0, // Best score
				method:  "exact",
			})
			continue
		}

		// Method 2: Normalized match (handles dots, underscores, etc)
		nameNormalized := normalizeForSearch(torrent.Name)
		categoryNormalized := normalizeForSearch(torrent.Category)
		tagsNormalized := normalizeForSearch(torrent.Tags)

		if strings.Contains(nameNormalized, searchNormalized) ||
			strings.Contains(categoryNormalized, searchNormalized) ||
			strings.Contains(tagsNormalized, searchNormalized) {
			matches = append(matches, torrentMatch{
				torrent: torrent,
				score:   1,
				method:  "normalized",
			})
			continue
		}

		// Method 3: All words present (for multi-word searches)
		if len(searchWords) > 1 {
			allFieldsNormalized := fmt.Sprintf("%s %s %s", nameNormalized, categoryNormalized, tagsNormalized)
			allWordsFound := true
			for _, word := range searchWords {
				if !strings.Contains(allFieldsNormalized, word) {
					allWordsFound = false
					break
				}
			}
			if allWordsFound {
				matches = append(matches, torrentMatch{
					torrent: torrent,
					score:   2,
					method:  "all-words",
				})
				continue
			}
		}

		// Method 4: Fuzzy match only on the normalized name (not the full text)
		// This prevents matching random letter combinations across the entire text
		if fuzzy.MatchNormalizedFold(searchNormalized, nameNormalized) {
			score := fuzzy.RankMatchNormalizedFold(searchNormalized, nameNormalized)
			// Only accept good fuzzy matches (score < 10 is quite good)
			if score < 10 {
				matches = append(matches, torrentMatch{
					torrent: torrent,
					score:   3 + score, // Fuzzy matches start at score 3
					method:  "fuzzy",
				})
			}
		}
	}

	// Extract just the torrents
	filtered := make([]qbt.Torrent, len(matches))
	for i, match := range matches {
		filtered[i] = match.torrent
		if i < 5 { // Log first 5 matches for debugging
			log.Debug().
				Str("name", match.torrent.Name).
				Int("score", match.score).
				Str("method", match.method).
				Msg("Search match")
		}
	}

	log.Debug().
		Str("search", search).
		Int("totalTorrents", len(torrents)).
		Int("matchedTorrents", len(filtered)).
		Msg("Search completed")

	return filtered
}

// filterTorrentsByGlob filters torrents using glob pattern matching
func (sm *SyncManager) filterTorrentsByGlob(torrents []qbt.Torrent, pattern string) []qbt.Torrent {
	var filtered []qbt.Torrent

	// Convert to lowercase for case-insensitive matching
	patternLower := strings.ToLower(pattern)

	for _, torrent := range torrents {
		nameLower := strings.ToLower(torrent.Name)

		// Try to match the pattern against the torrent name
		matched, err := filepath.Match(patternLower, nameLower)
		if err != nil {
			// Invalid pattern, log and skip
			log.Debug().
				Str("pattern", pattern).
				Err(err).
				Msg("Invalid glob pattern")
			continue
		}

		if matched {
			filtered = append(filtered, torrent)
			continue
		}

		// Also try matching against category and tags
		if torrent.Category != "" {
			categoryLower := strings.ToLower(torrent.Category)
			if matched, _ := filepath.Match(patternLower, categoryLower); matched {
				filtered = append(filtered, torrent)
				continue
			}
		}

		if torrent.Tags != "" {
			tagsLower := strings.ToLower(torrent.Tags)
			// For tags, try matching against individual tags
			tags := strings.SplitSeq(tagsLower, ", ")
			for tag := range tags {
				if matched, _ := filepath.Match(patternLower, strings.TrimSpace(tag)); matched {
					filtered = append(filtered, torrent)
					break
				}
			}
		}
	}

	log.Debug().
		Str("pattern", pattern).
		Int("totalTorrents", len(torrents)).
		Int("matchedTorrents", len(filtered)).
		Msg("Glob pattern search completed")

	return filtered
}

// applyManualFilters applies all filters manually when library filtering is insufficient.
// Callers hydrate tracker data beforehand when status filters depend on tracker health.
func (sm *SyncManager) applyManualFilters(
	client *Client,
	torrents []qbt.Torrent,
	filters FilterOptions,
	mainData *qbt.MainData,
	categories map[string]qbt.Category,
	useSubcategories bool,
) []qbt.Torrent {
	var filtered []qbt.Torrent

	hashFilterSet := make(map[string]struct{}, len(filters.Hashes))
	for _, h := range filters.Hashes {
		if h == "" {
			continue
		}
		hashFilterSet[strings.ToUpper(h)] = struct{}{}
	}

	var categoryNames []string
	if useSubcategories {
		categoryNames = collectCategoryNames(mainData, categories)
	}

	// Category set for O(1) lookups
	categorySet := make(map[string]struct{}, len(filters.Categories))
	for _, c := range filters.Categories {
		categorySet[c] = struct{}{}
		if useSubcategories && c != "" {
			expandCategorySet(categorySet, c, categoryNames)
		}
	}

	excludeCategorySet := make(map[string]struct{}, len(filters.ExcludeCategories))
	for _, c := range filters.ExcludeCategories {
		excludeCategorySet[c] = struct{}{}
		if useSubcategories && c != "" {
			expandCategorySet(excludeCategorySet, c, categoryNames)
		}
	}

	// Prepare tag filter strings (lower-cased/trimmed) to reuse across torrents (avoid per-torrent allocations)
	includeUntagged := false
	if len(filters.Tags) > 0 {
		for _, t := range filters.Tags {
			if t == "" {
				includeUntagged = true
				continue
			}
		}
	}

	excludeUntagged := false
	excludeTags := make([]string, 0, len(filters.ExcludeTags))
	if len(filters.ExcludeTags) > 0 {
		for _, t := range filters.ExcludeTags {
			if t == "" {
				excludeUntagged = true
				continue
			}
			excludeTags = append(excludeTags, t)
		}
	}

	// Precompute tracker filter set for O(1) lookups
	trackerFilterSet := make(map[string]struct{}, len(filters.Trackers))
	for _, t := range filters.Trackers {
		trackerFilterSet[t] = struct{}{}
	}

	excludeTrackerSet := make(map[string]struct{}, len(filters.ExcludeTrackers))
	for _, t := range filters.ExcludeTrackers {
		excludeTrackerSet[t] = struct{}{}
	}

	// Precompute a map from torrent hash -> set of tracker domains using mainData.Trackers
	// Only keep domains that are present in the tracker filter set (if any filters are provided)
	torrentHashToDomains := map[string]map[string]struct{}{}
	var trackerExclusions map[string]map[string]struct{}
	if client != nil {
		trackerExclusions = client.getTrackerExclusionsCopy()
	}
	if mainData != nil && mainData.Trackers != nil && (len(filters.Trackers) != 0 || len(filters.ExcludeTrackers) != 0) {
		for trackerURL, hashes := range mainData.Trackers {
			domain := sm.ExtractDomainFromURL(trackerURL)
			if domain == "" {
				domain = "Unknown"
			}

			// If filters are set and this domain isn't in either include or exclude sets, skip storing it
			if len(trackerFilterSet) > 0 || len(excludeTrackerSet) > 0 {
				if _, ok := trackerFilterSet[domain]; !ok {
					if _, excludeMatch := excludeTrackerSet[domain]; !excludeMatch {
						continue
					}
				}
			}

			for _, h := range hashes {
				if hashesToSkip, ok := trackerExclusions[domain]; ok {
					if _, skip := hashesToSkip[h]; skip {
						continue
					}
				}

				if torrentHashToDomains[h] == nil {
					torrentHashToDomains[h] = make(map[string]struct{})
				}
				torrentHashToDomains[h][domain] = struct{}{}
			}
		}
	}

	var program *vm.Program
	var compileErr error
	if len(filters.Expr) > 0 {
		if p, ok := sm.exprCache.Get(filters.Expr); ok {
			log.Debug().Str("expr", filters.Expr).Msg("Using cached expression")
			program = p
		} else {
			program, compileErr = expr.Compile(filters.Expr, expr.Env(qbt.Torrent{}), expr.AsBool())
			if compileErr != nil {
				log.Error().Err(compileErr).Msg("Failed to compile expression")
			} else if ok := sm.exprCache.Set(filters.Expr, program, 5*time.Minute); !ok {
				log.Warn().Str("expr", filters.Expr).Msg("Failed to cache expression")
			}
		}
	}

torrentsLoop:
	for _, torrent := range torrents {
		if len(hashFilterSet) > 0 {
			match := false
			candidates := []string{torrent.Hash, torrent.InfohashV1, torrent.InfohashV2}
			for _, candidate := range candidates {
				if candidate == "" {
					continue
				}
				if _, ok := hashFilterSet[strings.ToUpper(candidate)]; ok {
					match = true
					break
				}
			}
			if !match {
				continue
			}
		}

		// Status filters (OR logic)
		if len(filters.Status) > 0 {
			matched := false
			for _, status := range filters.Status {
				if sm.matchTorrentStatus(torrent, status) {
					matched = true
					break
				}
			}
			if !matched {
				continue
			}
		}

		if len(filters.ExcludeStatus) > 0 {
			for _, status := range filters.ExcludeStatus {
				if sm.matchTorrentStatus(torrent, status) {
					continue torrentsLoop
				}
			}
		}

		// Category filters (OR logic)
		if len(filters.Categories) > 0 {
			if _, ok := categorySet[torrent.Category]; !ok {
				continue
			}
		}

		if len(excludeCategorySet) > 0 {
			if _, ok := excludeCategorySet[torrent.Category]; ok {
				continue
			}
		}

		// Tag filters (OR logic)
		if len(filters.Tags) > 0 {
			if torrent.Tags == "" {
				if !includeUntagged {
					continue
				}
			} else {
				tagMatched := false
				for _, ft := range filters.Tags {
					for tag := range strings.SplitSeq(torrent.Tags, ",") {
						if strings.TrimSpace(tag) == ft {
							tagMatched = true
							break
						}
					}
					if tagMatched {
						break
					}
				}
				if !tagMatched {
					continue
				}
			}
		}

		// Exclude tags (AND logic - any match should exclude the torrent)
		if excludeUntagged || len(excludeTags) > 0 {
			if torrent.Tags == "" {
				if excludeUntagged {
					continue
				}
			} else {
				excluded := false
				for _, et := range excludeTags {
					for tag := range strings.SplitSeq(torrent.Tags, ",") {
						if strings.TrimSpace(tag) == et {
							excluded = true
							break
						}
					}
					if excluded {
						break
					}
				}
				if excluded {
					continue
				}
			}
		}

		// Tracker filters (OR logic)
		if len(filters.Trackers) > 0 {
			// If we precomputed MainData domains, use them
			if len(torrentHashToDomains) > 0 {
				if domains, ok := torrentHashToDomains[torrent.Hash]; ok && len(domains) > 0 {
					found := false
					for domain := range domains {
						if _, ok := trackerFilterSet[domain]; ok {
							found = true
							break
						}
					}
					if !found {
						continue
					}
				} else {
					// No trackers known for this torrent
					if _, ok := trackerFilterSet[""]; !ok {
						continue
					}
				}
			} else {
				// Fallback to torrent.Tracker
				if torrent.Tracker == "" {
					if _, ok := trackerFilterSet[""]; !ok {
						continue
					}
				} else {
					trackerDomain := sm.ExtractDomainFromURL(torrent.Tracker)
					if trackerDomain == "" {
						trackerDomain = "Unknown"
					}
					if _, ok := trackerFilterSet[trackerDomain]; !ok {
						continue
					}
				}
			}
		}

		if len(excludeTrackerSet) > 0 {
			if len(torrentHashToDomains) > 0 {
				if domains, ok := torrentHashToDomains[torrent.Hash]; ok && len(domains) > 0 {
					excluded := false
					for domain := range domains {
						if _, ok := excludeTrackerSet[domain]; ok {
							excluded = true
							break
						}
					}
					if excluded {
						continue
					}
				} else {
					// No trackers known for this torrent
					if _, ok := excludeTrackerSet[""]; ok {
						continue
					}
				}
			} else {
				// Fallback to torrent.Tracker metadata
				if torrent.Tracker == "" {
					if _, ok := excludeTrackerSet[""]; ok {
						continue
					}
				} else {
					trackerDomain := sm.ExtractDomainFromURL(torrent.Tracker)
					if trackerDomain == "" {
						trackerDomain = "Unknown"
					}
					if _, ok := excludeTrackerSet[trackerDomain]; ok {
						continue
					}
				}
			}
		}

		if len(filters.Expr) > 0 && compileErr == nil {
			result, err := expr.Run(program, torrent)
			if err != nil {
				log.Error().Err(err).Msg("Failed to evaluate expression")
				continue
			}

			expResult, ok := result.(bool)
			if !ok {
				log.Error().Msg("Expression result is not a boolean")
				continue
			}

			if !expResult {
				continue
			}
		}

		// If we reach here, torrent passed all active filters
		filtered = append(filtered, torrent)
	}

	log.Debug().
		Int("inputTorrents", len(torrents)).
		Int("filteredTorrents", len(filtered)).
		Int("statusFilters", len(filters.Status)).
		Int("excludeStatusFilters", len(filters.ExcludeStatus)).
		Int("categoryFilters", len(filters.Categories)).
		Int("excludeCategoryFilters", len(filters.ExcludeCategories)).
		Int("tagFilters", len(filters.Tags)).
		Int("excludeTagFilters", len(filters.ExcludeTags)).
		Int("trackerFilters", len(filters.Trackers)).
		Int("excludeTrackerFilters", len(filters.ExcludeTrackers)).
		Msg("Applied manual filtering with multiple selections")

	return filtered
}

func hasNestedCategories(categories map[string]qbt.Category) bool {
	for name := range categories {
		if strings.Contains(name, "/") {
			return true
		}
	}
	return false
}

func resolveUseSubcategories(supports bool, mainData *qbt.MainData, categories map[string]qbt.Category) bool {
	if !supports {
		return false
	}

	if mainData != nil && mainData.ServerState != (qbt.ServerState{}) {
		return mainData.ServerState.UseSubcategories
	}

	if hasNestedCategories(categories) {
		return true
	}

	if mainData != nil && mainData.Categories != nil {
		return hasNestedCategories(mainData.Categories)
	}

	return false
}

func collectCategoryNames(mainData *qbt.MainData, categories map[string]qbt.Category) []string {
	var mainCount int
	if mainData != nil && mainData.Categories != nil {
		mainCount = len(mainData.Categories)
	}
	if len(categories) == 0 && mainCount == 0 {
		return nil
	}

	names := make([]string, 0, len(categories)+mainCount)
	seen := make(map[string]struct{}, len(categories))

	for name := range categories {
		names = append(names, name)
		seen[name] = struct{}{}
	}

	if mainCount > 0 {
		for name := range mainData.Categories {
			if _, exists := seen[name]; exists {
				continue
			}
			names = append(names, name)
			seen[name] = struct{}{}
		}
	}

	return names
}

func expandCategorySet(target map[string]struct{}, parent string, categoryNames []string) {
	if len(categoryNames) == 0 {
		return
	}

	prefix := parent + "/"
	for _, name := range categoryNames {
		if strings.HasPrefix(name, prefix) {
			target[name] = struct{}{}
		}
	}
}

// Torrent state categories for fast lookup
var torrentStateCategories = map[qbt.TorrentFilter][]qbt.TorrentState{
	qbt.TorrentFilterDownloading:        {qbt.TorrentStateDownloading, qbt.TorrentStateStalledDl, qbt.TorrentStateMetaDl, qbt.TorrentStateQueuedDl, qbt.TorrentStateAllocating, qbt.TorrentStateCheckingDl, qbt.TorrentStateForcedDl},
	qbt.TorrentFilterUploading:          {qbt.TorrentStateUploading, qbt.TorrentStateStalledUp, qbt.TorrentStateQueuedUp, qbt.TorrentStateCheckingUp, qbt.TorrentStateForcedUp},
	qbt.TorrentFilter("seeding"):        {qbt.TorrentStateUploading, qbt.TorrentStateStalledUp, qbt.TorrentStateQueuedUp, qbt.TorrentStateCheckingUp, qbt.TorrentStateForcedUp},
	qbt.TorrentFilterPaused:             {qbt.TorrentStatePausedDl, qbt.TorrentStatePausedUp, qbt.TorrentStateStoppedDl, qbt.TorrentStateStoppedUp},
	qbt.TorrentFilterActive:             {qbt.TorrentStateDownloading, qbt.TorrentStateUploading, qbt.TorrentStateForcedDl, qbt.TorrentStateForcedUp},
	qbt.TorrentFilterStalled:            {qbt.TorrentStateStalledDl, qbt.TorrentStateStalledUp},
	qbt.TorrentFilterChecking:           {qbt.TorrentStateCheckingDl, qbt.TorrentStateCheckingUp, qbt.TorrentStateCheckingResumeData},
	qbt.TorrentFilterError:              {qbt.TorrentStateError, qbt.TorrentStateMissingFiles},
	qbt.TorrentFilterMoving:             {qbt.TorrentStateMoving},
	qbt.TorrentFilterStalledUploading:   {qbt.TorrentStateStalledUp},
	qbt.TorrentFilterStalledDownloading: {qbt.TorrentStateStalledDl},
	qbt.TorrentFilterStopped:            {qbt.TorrentStateStoppedDl, qbt.TorrentStateStoppedUp},
	// TorrentFilterRunning is handled specially in matchTorrentStatus as inverse of stopped
}

var torrentStateSortOrder = map[qbt.TorrentState]int{
	qbt.TorrentStateDownloading:        20,
	qbt.TorrentStateMetaDl:             21,
	qbt.TorrentStateForcedDl:           22,
	qbt.TorrentStateAllocating:         23,
	qbt.TorrentStateCheckingDl:         24,
	qbt.TorrentStateQueuedDl:           25,
	qbt.TorrentStateStalledDl:          30,
	qbt.TorrentStateUploading:          40,
	qbt.TorrentStateForcedUp:           41,
	qbt.TorrentStateStoppedDl:          42,
	qbt.TorrentStateStoppedUp:          43,
	qbt.TorrentStateQueuedUp:           44,
	qbt.TorrentStateStalledUp:          45,
	qbt.TorrentStatePausedDl:           50,
	qbt.TorrentStatePausedUp:           51,
	qbt.TorrentStateCheckingUp:         60,
	qbt.TorrentStateCheckingResumeData: 61,
	qbt.TorrentStateMoving:             70,
	qbt.TorrentStateError:              80,
	qbt.TorrentStateMissingFiles:       81,
}

// Action state categories for optimistic update clearing
var actionSuccessCategories = map[string]string{
	"resume":       "active",
	"force_resume": "active",
	"pause":        "paused",
	"recheck":      "checking",
}

// shouldClearOptimisticUpdate checks if an optimistic update should be cleared based on the action and current state
func (sm *SyncManager) shouldClearOptimisticUpdate(currentState qbt.TorrentState, originalState qbt.TorrentState, optimisticState qbt.TorrentState, action string) bool {
	// Check if originalState is set (not zero value)
	var zeroState qbt.TorrentState
	if originalState != zeroState {
		// Clear the optimistic update if the current state is different from the original state
		// This indicates that the backend has acknowledged and processed the operation
		if currentState != originalState {
			log.Debug().
				Str("currentState", string(currentState)).
				Str("originalState", string(originalState)).
				Str("optimisticState", string(optimisticState)).
				Str("action", action).
				Msg("Clearing optimistic update - backend state changed from original")
			return true
		}
	} else {
		// Fallback to category-based logic if originalState is not set
		if successCategory, exists := actionSuccessCategories[action]; exists {
			if categoryStates, categoryExists := torrentStateCategories[qbt.TorrentFilter(successCategory)]; categoryExists {
				if slices.Contains(categoryStates, currentState) {
					log.Debug().
						Str("currentState", string(currentState)).
						Str("originalState", string(originalState)).
						Str("optimisticState", string(optimisticState)).
						Str("action", action).
						Str("successCategory", successCategory).
						Msg("Clearing optimistic update - current state in success category")
					return true
				}
			}
		}
	}

	// Final fallback: use exact state match
	return currentState == optimisticState
}

// matchTorrentStatus checks if a torrent matches a specific status filter
func (sm *SyncManager) matchTorrentStatus(torrent qbt.Torrent, status string) bool {
	switch strings.ToLower(status) {
	case "unregistered":
		return sm.torrentIsUnregistered(torrent)
	case "tracker_down":
		return sm.torrentTrackerIsDown(torrent)
	}

	// Handle special cases first
	switch qbt.TorrentFilter(status) {
	case qbt.TorrentFilterAll:
		return true
	case qbt.TorrentFilterCompleted:
		return torrent.Progress == 1
	case qbt.TorrentFilterInactive:
		// Inactive is the inverse of active
		return !slices.Contains(torrentStateCategories[qbt.TorrentFilterActive], torrent.State)
	case qbt.TorrentFilterRunning, qbt.TorrentFilterResumed:
		// Running/Resumed means "not paused and not stopped"
		pausedStates := torrentStateCategories[qbt.TorrentFilterPaused]
		stoppedStates := torrentStateCategories[qbt.TorrentFilterStopped]
		return !slices.Contains(pausedStates, torrent.State) && !slices.Contains(stoppedStates, torrent.State)
	case qbt.TorrentFilterStopped, qbt.TorrentFilterPaused:
		// Stopped/Paused includes both paused and stopped states
		pausedStates := torrentStateCategories[qbt.TorrentFilterPaused]
		stoppedStates := torrentStateCategories[qbt.TorrentFilterStopped]
		return slices.Contains(pausedStates, torrent.State) || slices.Contains(stoppedStates, torrent.State)
	}

	// For grouped status categories, check if state is in the category
	if category, exists := torrentStateCategories[qbt.TorrentFilter(status)]; exists {
		return slices.Contains(category, torrent.State)
	}

	// For everything else, just do direct equality with the string representation
	return string(torrent.State) == status
}

func (sm *SyncManager) trackerHealthPriority(torrent qbt.Torrent, trackerHealthSupported bool) int {
	if !trackerHealthSupported {
		return 10
	}

	switch sm.determineTrackerHealth(torrent) {
	case TrackerHealthUnregistered:
		return 0
	case TrackerHealthDown:
		return 1
	default:
		return 10
	}
}

func stateSortPriority(state qbt.TorrentState) int {
	if priority, ok := torrentStateSortOrder[state]; ok {
		return priority
	}

	return 1000
}

func (sm *SyncManager) sortTorrentsByStatus(torrents []qbt.Torrent, desc bool, trackerHealthSupported bool) {
	if len(torrents) == 0 {
		return
	}

	type cacheKey struct {
		hash string
		name string
	}

	type statusSortMeta struct {
		trackerPriority int
		statePriority   int
		label           string
	}

	cache := make(map[cacheKey]statusSortMeta, len(torrents))
	keyFor := func(t qbt.Torrent) cacheKey {
		if t.Hash != "" {
			return cacheKey{hash: t.Hash}
		}
		if t.InfohashV1 != "" {
			return cacheKey{hash: t.InfohashV1}
		}
		if t.InfohashV2 != "" {
			return cacheKey{hash: t.InfohashV2}
		}
		return cacheKey{name: t.Name}
	}

	getMeta := func(t qbt.Torrent) statusSortMeta {
		key := keyFor(t)
		if meta, ok := cache[key]; ok {
			return meta
		}
		label := strings.ToLower(string(t.State))
		if trackerHealthSupported {
			switch sm.determineTrackerHealth(t) {
			case TrackerHealthUnregistered:
				label = "unregistered"
			case TrackerHealthDown:
				label = "tracker_down"
			}
		}
		meta := statusSortMeta{
			trackerPriority: sm.trackerHealthPriority(t, trackerHealthSupported),
			statePriority:   stateSortPriority(t.State),
			label:           label,
		}
		cache[key] = meta
		return meta
	}

	slices.SortStableFunc(torrents, func(a, b qbt.Torrent) int {
		metaA := getMeta(a)
		metaB := getMeta(b)

		if metaA.trackerPriority != metaB.trackerPriority {
			cmp := metaA.trackerPriority - metaB.trackerPriority
			if desc {
				return -cmp
			}
			return cmp
		}

		if metaA.statePriority != metaB.statePriority {
			cmp := metaA.statePriority - metaB.statePriority
			if desc {
				return -cmp
			}
			return cmp
		}

		if metaA.label != metaB.label {
			cmp := strings.Compare(metaA.label, metaB.label)
			if desc {
				return -cmp
			}
			return cmp
		}

		if a.AddedOn != b.AddedOn {
			cmp := 0
			if a.AddedOn > b.AddedOn {
				cmp = 1
			} else {
				cmp = -1
			}
			if desc {
				return cmp
			}
			return -cmp
		}

		nameA := strings.ToLower(a.Name)
		nameB := strings.ToLower(b.Name)
		cmp := strings.Compare(nameA, nameB)
		if desc {
			return -cmp
		}
		return cmp
	})
}

// sortTorrentsByNameCaseInsensitive enforces a case-insensitive ordering for torrent names.
// qBittorrent sorts names using a case-sensitive comparison, which places lowercase entries
// after uppercase and special characters. This normalizes the comparison while keeping the
// original case as a secondary tiebreaker for deterministic ordering.
func (sm *SyncManager) sortTorrentsByNameCaseInsensitive(torrents []qbt.Torrent, desc bool) {
	if len(torrents) == 0 {
		return
	}

	slices.SortStableFunc(torrents, func(a, b qbt.Torrent) int {
		nameA := strings.ToLower(a.Name)
		nameB := strings.ToLower(b.Name)

		cmp := strings.Compare(nameA, nameB)
		if cmp == 0 {
			cmp = strings.Compare(a.Name, b.Name)
			if cmp == 0 {
				cmp = strings.Compare(a.Hash, b.Hash)
			}
		}

		if desc {
			return -cmp
		}
		return cmp
	})
}

// sortTorrentsByPriority sorts torrents by priority (queue position) with special handling for 0 values
// Priority represents queue position: 1 = first in queue, 2 = second, etc.
// Priority 0 means the torrent is not in the queue system (active, seeding, or manually paused)
// We sort queued torrents (priority 1+) before non-queued torrents (priority 0) for better UX
func (sm *SyncManager) sortTorrentsByPriority(torrents []qbt.Torrent, desc bool) {
	slices.SortStableFunc(torrents, func(a, b qbt.Torrent) int {
		if a.Priority == 0 && b.Priority == 0 {
			return 0
		}
		if a.Priority == 0 {
			return 1
		}
		if b.Priority == 0 {
			return -1
		}
		if desc {
			return cmp.Compare(a.Priority, b.Priority)
		}
		return cmp.Compare(b.Priority, a.Priority)
	})
}

// sortTorrentsByETA sorts torrents by ETA with special handling for infinity values
// ETA value of 8640000 represents infinity (stalled/no activity)
// We always place infinity values at the end, regardless of sort order
// This prevents stalled torrents from splitting active torrents into two groups
func (sm *SyncManager) sortTorrentsByETA(torrents []qbt.Torrent, desc bool) {
	const infinityETA int64 = 8640000

	slices.SortStableFunc(torrents, func(a, b qbt.Torrent) int {
		aIsInfinity := a.ETA == infinityETA
		bIsInfinity := b.ETA == infinityETA

		// Both infinity - equal
		if aIsInfinity && bIsInfinity {
			return 0
		}

		// Always place infinity values at the end
		if aIsInfinity {
			return 1
		}
		if bIsInfinity {
			return -1
		}

		// Both are finite values - sort normally
		if desc {
			// Descending: larger ETA first
			if a.ETA > b.ETA {
				return -1
			}
			if a.ETA < b.ETA {
				return 1
			}
			return 0
		}

		// Ascending: smaller ETA first
		if a.ETA < b.ETA {
			return -1
		}
		if a.ETA > b.ETA {
			return 1
		}
		return 0
	})
}

// calculateStats calculates torrent statistics from a list of torrents
func (sm *SyncManager) calculateStats(torrents []qbt.Torrent) *TorrentStats {
	stats := &TorrentStats{
		Total: len(torrents),
	}

	for _, torrent := range torrents {
		// Add speeds
		stats.TotalDownloadSpeed += int(torrent.DlSpeed)
		stats.TotalUploadSpeed += int(torrent.UpSpeed)

		// Add size
		stats.TotalSize += torrent.Size

		// Count states and calculate specific sizes
		switch torrent.State {
		case qbt.TorrentStateDownloading:
			stats.Downloading++
			stats.TotalRemainingSize += torrent.AmountLeft
		case qbt.TorrentStateForcedDl:
			stats.Downloading++
			stats.TotalRemainingSize += torrent.AmountLeft
		case qbt.TorrentStateStalledDl, qbt.TorrentStateMetaDl, qbt.TorrentStateQueuedDl, qbt.TorrentStateAllocating:
			// These are downloading states but not actively downloading
		case qbt.TorrentStateUploading:
			stats.Seeding++
			stats.TotalSeedingSize += torrent.Size
		case qbt.TorrentStateForcedUp:
			stats.Seeding++
			stats.TotalSeedingSize += torrent.Size
		case qbt.TorrentStateStalledUp, qbt.TorrentStateQueuedUp:
			// These are seeding states but not actively seeding
		case qbt.TorrentStatePausedDl, qbt.TorrentStatePausedUp, qbt.TorrentStateStoppedDl, qbt.TorrentStateStoppedUp:
			stats.Paused++
		case qbt.TorrentStateError, qbt.TorrentStateMissingFiles:
			stats.Error++
		case qbt.TorrentStateCheckingDl, qbt.TorrentStateCheckingUp, qbt.TorrentStateCheckingResumeData:
			stats.Checking++
		}
	}

	return stats
}

// AddTags adds tags to the specified torrents (keeps existing tags)
func (sm *SyncManager) AddTags(ctx context.Context, instanceID int, hashes []string, tags string) error {
	// Get client and sync manager
	client, syncManager, err := sm.getClientAndSyncManager(ctx, instanceID)
	if err != nil {
		return err
	}

	// Validate that torrents exist
	torrentList := syncManager.GetTorrents(qbt.TorrentFilterOptions{Hashes: hashes})

	torrentMap := make(map[string]qbt.Torrent, len(torrentList))
	for _, torrent := range torrentList {
		torrentMap[torrent.Hash] = torrent
	}

	if len(torrentMap) == 0 {
		return fmt.Errorf("no sync data available")
	}

	existingCount := 0
	for _, hash := range hashes {
		if _, exists := torrentMap[hash]; exists {
			existingCount++
		}
	}

	if existingCount == 0 {
		return fmt.Errorf("no valid torrents found to add tags")
	}

	if err := client.AddTagsCtx(ctx, hashes, tags); err != nil {
		return err
	}

	// Apply optimistic update to cache
	sm.applyOptimisticCacheUpdate(instanceID, hashes, "addTags", map[string]any{"tags": tags})
	return nil
}

// RemoveTags removes specific tags from the specified torrents
func (sm *SyncManager) RemoveTags(ctx context.Context, instanceID int, hashes []string, tags string) error {
	// Get client and sync manager
	client, _, err := sm.getClientAndSyncManager(ctx, instanceID)
	if err != nil {
		return err
	}

	// Validate that torrents exist
	if err := sm.validateTorrentsExist(client, hashes, "remove tags"); err != nil {
		return err
	}

	if err := client.RemoveTagsCtx(ctx, hashes, tags); err != nil {
		return err
	}

	// Apply optimistic update to cache
	sm.applyOptimisticCacheUpdate(instanceID, hashes, "removeTags", map[string]any{"tags": tags})
	return nil
}

// SetTags sets tags on the specified torrents (replaces all existing tags)
// This uses the new qBittorrent 5.1+ API if available, otherwise falls back to RemoveTags + AddTags
func (sm *SyncManager) SetTags(ctx context.Context, instanceID int, hashes []string, tags string) error {
	client, err := sm.clientPool.GetClient(ctx, instanceID)
	if err != nil {
		return fmt.Errorf("failed to get client: %w", err)
	}

	// Check version support before attempting API call
	if client.SupportsSetTags() {
		if err := client.SetTags(ctx, hashes, tags); err != nil {
			return err
		}
		log.Debug().Str("webAPIVersion", client.GetWebAPIVersion()).Msg("Used SetTags API directly")
	} else {
		log.Debug().
			Str("webAPIVersion", client.GetWebAPIVersion()).
			Msg("SetTags: qBittorrent version < 2.11.4, using fallback RemoveTags + AddTags")

		// Use sync manager data instead of direct API call for better performance
		// Get torrents directly from the client's torrent map for O(1) lookups
		torrents := client.getTorrentsByHashes(hashes)

		existingTagsSet := make(map[string]bool)
		for _, torrent := range torrents {
			if torrent.Tags != "" {
				torrentTags := strings.SplitSeq(torrent.Tags, ", ")
				for tag := range torrentTags {
					if strings.TrimSpace(tag) != "" {
						existingTagsSet[strings.TrimSpace(tag)] = true
					}
				}
			}
		}

		var existingTags []string
		for tag := range existingTagsSet {
			existingTags = append(existingTags, tag)
		}

		if len(existingTags) > 0 {
			existingTagsStr := strings.Join(existingTags, ",")
			if err := client.RemoveTagsCtx(ctx, hashes, existingTagsStr); err != nil {
				return fmt.Errorf("failed to remove existing tags during fallback: %w", err)
			}
			log.Debug().Strs("removedTags", existingTags).Msg("SetTags fallback: removed existing tags")
		}

		if tags != "" {
			if err := client.AddTagsCtx(ctx, hashes, tags); err != nil {
				return fmt.Errorf("failed to add new tags during fallback: %w", err)
			}
			newTags := strings.Split(tags, ",")
			log.Debug().Strs("addedTags", newTags).Msg("SetTags fallback: added new tags")
		}
	}

	// Apply optimistic update to cache
	sm.applyOptimisticCacheUpdate(instanceID, hashes, "setTags", map[string]any{"tags": tags})

	return nil
}

// SetCategory sets the category for the specified torrents
func (sm *SyncManager) SetCategory(ctx context.Context, instanceID int, hashes []string, category string) error {
	// Get client and sync manager
	client, _, err := sm.getClientAndSyncManager(ctx, instanceID)
	if err != nil {
		return err
	}

	// Validate that torrents exist
	if err := sm.validateTorrentsExist(client, hashes, "set category"); err != nil {
		return err
	}

	if err := client.SetCategoryCtx(ctx, hashes, category); err != nil {
		return err
	}

	// Apply optimistic update to cache
	sm.applyOptimisticCacheUpdate(instanceID, hashes, "setCategory", map[string]any{"category": category})

	return nil
}

// SetAutoTMM sets the automatic torrent management for torrents
func (sm *SyncManager) SetAutoTMM(ctx context.Context, instanceID int, hashes []string, enable bool) error {
	// Get client and sync manager
	client, _, err := sm.getClientAndSyncManager(ctx, instanceID)
	if err != nil {
		return err
	}

	// Validate that torrents exist
	if err := sm.validateTorrentsExist(client, hashes, "set auto TMM"); err != nil {
		return err
	}

	if err := client.SetAutoManagementCtx(ctx, hashes, enable); err != nil {
		return err
	}

	// Apply optimistic update to cache
	sm.applyOptimisticCacheUpdate(instanceID, hashes, "toggleAutoTMM", map[string]any{"enable": enable})

	return nil
}

// SetForceStart toggles force start state for torrents
func (sm *SyncManager) SetForceStart(ctx context.Context, instanceID int, hashes []string, enable bool) error {
	client, _, err := sm.getClientAndSyncManager(ctx, instanceID)
	if err != nil {
		return err
	}

	// Validate that torrents exist
	if err := sm.validateTorrentsExist(client, hashes, "set force start"); err != nil {
		return err
	}

	if err := client.SetForceStartCtx(ctx, hashes, enable); err != nil {
		return err
	}

	if enable {
		sm.applyOptimisticCacheUpdate(instanceID, hashes, "force_resume", nil)
	}

	sm.syncAfterModification(instanceID, client, "set_force_start")

	return nil
}

// CreateTags creates new tags
func (sm *SyncManager) CreateTags(ctx context.Context, instanceID int, tags []string) error {
	client, err := sm.clientPool.GetClient(ctx, instanceID)
	if err != nil {
		return fmt.Errorf("failed to get client: %w", err)
	}

	if err := client.CreateTagsCtx(ctx, tags); err != nil {
		return err
	}

	// Sync after modification
	sm.syncAfterModification(instanceID, client, "create_tags")

	return nil
}

// DeleteTags deletes tags
func (sm *SyncManager) DeleteTags(ctx context.Context, instanceID int, tags []string) error {
	client, err := sm.clientPool.GetClient(ctx, instanceID)
	if err != nil {
		return fmt.Errorf("failed to get client: %w", err)
	}

	if err := client.DeleteTagsCtx(ctx, tags); err != nil {
		return err
	}

	// Sync after modification
	sm.syncAfterModification(instanceID, client, "delete_tags")

	return nil
}

// CreateCategory creates a new category
func (sm *SyncManager) CreateCategory(ctx context.Context, instanceID int, name string, path string) error {
	client, err := sm.clientPool.GetClient(ctx, instanceID)
	if err != nil {
		return fmt.Errorf("failed to get client: %w", err)
	}

	if err := client.CreateCategoryCtx(ctx, name, path); err != nil {
		return err
	}

	// Sync after modification
	sm.syncAfterModification(instanceID, client, "create_category")

	return nil
}

// EditCategory edits an existing category
func (sm *SyncManager) EditCategory(ctx context.Context, instanceID int, name string, path string) error {
	client, err := sm.clientPool.GetClient(ctx, instanceID)
	if err != nil {
		return fmt.Errorf("failed to get client: %w", err)
	}

	if err := client.EditCategoryCtx(ctx, name, path); err != nil {
		return err
	}

	// Sync after modification
	sm.syncAfterModification(instanceID, client, "edit_category")

	return nil
}

// RemoveCategories removes categories
func (sm *SyncManager) RemoveCategories(ctx context.Context, instanceID int, categories []string) error {
	client, err := sm.clientPool.GetClient(ctx, instanceID)
	if err != nil {
		return fmt.Errorf("failed to get client: %w", err)
	}

	if err := client.RemoveCategoriesCtx(ctx, categories); err != nil {
		return err
	}

	// Sync after modification
	sm.syncAfterModification(instanceID, client, "remove_categories")

	return nil
}

// GetAppPreferences fetches app preferences for an instance
func (sm *SyncManager) GetAppPreferences(ctx context.Context, instanceID int) (qbt.AppPreferences, error) {
	// Get client and fetch preferences
	client, err := sm.clientPool.GetClient(ctx, instanceID)
	if err != nil {
		return qbt.AppPreferences{}, fmt.Errorf("failed to get client: %w", err)
	}

	prefs, err := client.GetAppPreferencesCtx(ctx)
	if err != nil {
		return qbt.AppPreferences{}, fmt.Errorf("failed to get app preferences: %w", err)
	}

	return prefs, nil
}

// SetAppPreferences updates app preferences
func (sm *SyncManager) SetAppPreferences(ctx context.Context, instanceID int, prefs map[string]any) error {
	client, err := sm.clientPool.GetClient(ctx, instanceID)
	if err != nil {
		return fmt.Errorf("failed to get client: %w", err)
	}

	if err := client.SetPreferencesCtx(ctx, prefs); err != nil {
		return fmt.Errorf("failed to set preferences: %w", err)
	}

	// Sync after modification
	sm.syncAfterModification(instanceID, client, "set_app_preferences")

	return nil
}

// AddPeersToTorrents adds peers to the specified torrents
func (sm *SyncManager) AddPeersToTorrents(ctx context.Context, instanceID int, hashes []string, peers []string) error {
	client, err := sm.clientPool.GetClient(ctx, instanceID)
	if err != nil {
		return fmt.Errorf("failed to get client: %w", err)
	}

	// Add peers using the qBittorrent client
	if err := client.AddPeersForTorrentsCtx(ctx, hashes, peers); err != nil {
		return fmt.Errorf("failed to add peers: %w", err)
	}

	// Sync after modification
	sm.syncAfterModification(instanceID, client, "add_peers")

	return nil
}

// BanPeers bans the specified peers permanently
func (sm *SyncManager) BanPeers(ctx context.Context, instanceID int, peers []string) error {
	client, err := sm.clientPool.GetClient(ctx, instanceID)
	if err != nil {
		return fmt.Errorf("failed to get client: %w", err)
	}

	// Ban peers using the qBittorrent client
	if err := client.BanPeersCtx(ctx, peers); err != nil {
		return fmt.Errorf("failed to ban peers: %w", err)
	}

	// Sync after modification
	sm.syncAfterModification(instanceID, client, "ban_peers")

	return nil
}

// GetAlternativeSpeedLimitsMode gets whether alternative speed limits are currently active
func (sm *SyncManager) GetAlternativeSpeedLimitsMode(ctx context.Context, instanceID int) (bool, error) {
	client, err := sm.clientPool.GetClient(ctx, instanceID)
	if err != nil {
		return false, fmt.Errorf("failed to get client: %w", err)
	}

	enabled, err := client.GetAlternativeSpeedLimitsModeCtx(ctx)
	if err != nil {
		return false, fmt.Errorf("failed to get alternative speed limits mode: %w", err)
	}

	return enabled, nil
}

// ToggleAlternativeSpeedLimits toggles alternative speed limits on/off
func (sm *SyncManager) ToggleAlternativeSpeedLimits(ctx context.Context, instanceID int) error {
	client, err := sm.clientPool.GetClient(ctx, instanceID)
	if err != nil {
		return fmt.Errorf("failed to get client: %w", err)
	}

	if err := client.ToggleAlternativeSpeedLimitsCtx(ctx); err != nil {
		return fmt.Errorf("failed to toggle alternative speed limits: %w", err)
	}

	// Sync after modification
	sm.syncAfterModification(instanceID, client, "toggle_alternative_speed_limits")

	return nil
}

// GetActiveTrackers returns all active tracker domains with their URLs and counts
func (sm *SyncManager) GetActiveTrackers(ctx context.Context, instanceID int) (map[string]string, error) {
	client, syncManager, err := sm.getClientAndSyncManager(ctx, instanceID)
	if err != nil {
		return nil, err
	}

	mainData := syncManager.GetData()
	if mainData == nil || mainData.Trackers == nil {
		return make(map[string]string), nil
	}

	// Map of domain -> example tracker URL
	trackerMap := make(map[string]string)
	trackerExclusions := client.getTrackerExclusionsCopy()

	for trackerURL, hashes := range mainData.Trackers {
		domain := sm.ExtractDomainFromURL(trackerURL)
		if domain == "" || domain == "Unknown" {
			continue
		}

		// Skip if all hashes are excluded
		hasValidHash := false
		for _, hash := range hashes {
			if hashesToSkip, ok := trackerExclusions[domain]; ok {
				if _, skip := hashesToSkip[hash]; skip {
					continue
				}
			}
			hasValidHash = true
			break
		}

		if hasValidHash {
			// Store the first valid tracker URL we find for this domain
			if _, exists := trackerMap[domain]; !exists {
				trackerMap[domain] = trackerURL
			}
		}
	}

	return trackerMap, nil
}

// SetTorrentShareLimit sets share limits (ratio, seeding time) for torrents
func (sm *SyncManager) SetTorrentShareLimit(ctx context.Context, instanceID int, hashes []string, ratioLimit float64, seedingTimeLimit, inactiveSeedingTimeLimit int64) error {
	// Get client and sync manager
	client, _, err := sm.getClientAndSyncManager(ctx, instanceID)
	if err != nil {
		return err
	}

	// Validate that torrents exist
	if err := sm.validateTorrentsExist(client, hashes, "set share limits"); err != nil {
		return err
	}

	if err := client.SetTorrentShareLimitCtx(ctx, hashes, ratioLimit, seedingTimeLimit, inactiveSeedingTimeLimit); err != nil {
		return fmt.Errorf("failed to set torrent share limit: %w", err)
	}

	return nil
}

// SetTorrentUploadLimit sets upload speed limit for torrents
func (sm *SyncManager) SetTorrentUploadLimit(ctx context.Context, instanceID int, hashes []string, limitKBs int64) error {
	// Get client and sync manager
	client, _, err := sm.getClientAndSyncManager(ctx, instanceID)
	if err != nil {
		return err
	}

	// Validate that torrents exist
	if err := sm.validateTorrentsExist(client, hashes, "set upload limit"); err != nil {
		return err
	}

	// Convert KB/s to bytes/s (qBittorrent API expects bytes/s)
	limitBytes := limitKBs * 1024

	if err := client.SetTorrentUploadLimitCtx(ctx, hashes, limitBytes); err != nil {
		return fmt.Errorf("failed to set torrent upload limit: %w", err)
	}

	return nil
}

// SetTorrentDownloadLimit sets download speed limit for torrents
func (sm *SyncManager) SetTorrentDownloadLimit(ctx context.Context, instanceID int, hashes []string, limitKBs int64) error {
	// Get client and sync manager
	client, _, err := sm.getClientAndSyncManager(ctx, instanceID)
	if err != nil {
		return err
	}

	// Validate that torrents exist
	if err := sm.validateTorrentsExist(client, hashes, "set download limit"); err != nil {
		return err
	}

	// Convert KB/s to bytes/s (qBittorrent API expects bytes/s)
	limitBytes := limitKBs * 1024

	if err := client.SetTorrentDownloadLimitCtx(ctx, hashes, limitBytes); err != nil {
		return fmt.Errorf("failed to set torrent download limit: %w", err)
	}

	return nil
}

// SetLocation sets the save location for torrents
func (sm *SyncManager) SetLocation(ctx context.Context, instanceID int, hashes []string, location string) error {
	// Get client and sync manager
	client, _, err := sm.getClientAndSyncManager(ctx, instanceID)
	if err != nil {
		return err
	}

	// Validate that torrents exist
	if err := sm.validateTorrentsExist(client, hashes, "set location"); err != nil {
		return err
	}

	// Validate location is not empty
	if strings.TrimSpace(location) == "" {
		return fmt.Errorf("location cannot be empty")
	}

	// Set the location - this will disable Auto TMM and move the torrents
	if err := client.SetLocationCtx(ctx, hashes, location); err != nil {
		return fmt.Errorf("failed to set torrent location: %w", err)
	}

	// Invalidate file cache for all affected torrents since paths may change
	if fm := sm.getFilesManager(); fm != nil {
		for _, hash := range hashes {
			if err := fm.InvalidateCache(ctx, instanceID, hash); err != nil {
				log.Warn().Err(err).Int("instanceID", instanceID).Str("hash", hash).
					Msg("Failed to invalidate file cache after location change")
			}
		}
	}

	return nil
}

// SetTorrentFilePriority updates the download priority for one or more files within a torrent.
func (sm *SyncManager) SetTorrentFilePriority(ctx context.Context, instanceID int, hash string, indices []int, priority int) error {
	client, _, err := sm.getClientAndSyncManager(ctx, instanceID)
	if err != nil {
		return err
	}

	if !client.SupportsFilePriority() {
		return fmt.Errorf("qBittorrent instance does not support file priority changes (requires WebAPI 2.2.0+)")
	}

	if err := sm.validateTorrentsExist(client, []string{hash}, "set file priorities"); err != nil {
		return err
	}

	if len(indices) == 0 {
		return fmt.Errorf("at least one file index is required")
	}

	if priority < 0 || priority > 7 {
		return fmt.Errorf("file priority must be between 0 and 7")
	}

	ids := make([]string, len(indices))
	for i, idx := range indices {
		if idx < 0 {
			return fmt.Errorf("file indices must be non-negative")
		}
		ids[i] = strconv.Itoa(idx)
	}

	idString := strings.Join(ids, "|")

	if err := client.SetFilePriorityCtx(ctx, hash, idString, priority); err != nil {
		switch {
		case errors.Is(err, qbt.ErrInvalidPriority):
			return fmt.Errorf("invalid file priority or file indices: %w", err)
		case errors.Is(err, qbt.ErrTorrentMetdataNotDownloadedYet):
			return fmt.Errorf("torrent metadata is not yet available, please try again once metadata has downloaded: %w", err)
		default:
			return fmt.Errorf("failed to set file priority: %w", err)
		}
	}

	// Invalidate file cache since priorities changed
	if fm := sm.getFilesManager(); fm != nil {
		if err := fm.InvalidateCache(ctx, instanceID, hash); err != nil {
			log.Warn().Err(err).Int("instanceID", instanceID).Str("hash", hash).
				Msg("Failed to invalidate file cache after priority change")
		}
	}

	sm.syncAfterModification(instanceID, client, "set_file_priority")

	return nil
}

// RenameTorrent renames a torrent by hash
func (sm *SyncManager) RenameTorrent(ctx context.Context, instanceID int, hash, name string) error {
	client, _, err := sm.getClientAndSyncManager(ctx, instanceID)
	if err != nil {
		return err
	}

	if !client.SupportsRenameTorrent() {
		return fmt.Errorf("qBittorrent instance does not support torrent renaming (requires WebAPI 2.0.0+, qBittorrent 4.1.0+)")
	}

	if err := sm.validateTorrentsExist(client, []string{hash}, "rename torrent"); err != nil {
		return err
	}

	trimmed := strings.TrimSpace(name)
	if trimmed == "" {
		return fmt.Errorf("torrent name cannot be empty")
	}

	if err := client.SetTorrentNameCtx(ctx, hash, trimmed); err != nil {
		return fmt.Errorf("failed to rename torrent: %w", err)
	}

	sm.syncAfterModification(instanceID, client, "rename_torrent")

	return nil
}

// RenameTorrentFile renames a file inside a torrent
func (sm *SyncManager) RenameTorrentFile(ctx context.Context, instanceID int, hash, oldPath, newPath string) error {
	client, _, err := sm.getClientAndSyncManager(ctx, instanceID)
	if err != nil {
		return err
	}

	if !client.SupportsRenameFile() {
		return fmt.Errorf("qBittorrent instance does not support file renaming (requires WebAPI 2.4.0+, qBittorrent 4.2.1+)")
	}

	if err := sm.validateTorrentsExist(client, []string{hash}, "rename file"); err != nil {
		return err
	}

	if strings.TrimSpace(oldPath) == "" {
		return fmt.Errorf("original file path cannot be empty")
	}

	if strings.TrimSpace(newPath) == "" {
		return fmt.Errorf("new file path cannot be empty")
	}

	if err := client.RenameFileCtx(ctx, hash, oldPath, newPath); err != nil {
		return fmt.Errorf("failed to rename file: %w", err)
	}

	// Invalidate file cache since file paths changed
	if fm := sm.getFilesManager(); fm != nil {
		if err := fm.InvalidateCache(ctx, instanceID, hash); err != nil {
			log.Warn().Err(err).Int("instanceID", instanceID).Str("hash", hash).
				Msg("Failed to invalidate file cache after file rename")
		}
	}

	sm.syncAfterModification(instanceID, client, "rename_torrent_file")

	return nil
}

// RenameTorrentFolder renames a folder inside a torrent
func (sm *SyncManager) RenameTorrentFolder(ctx context.Context, instanceID int, hash, oldPath, newPath string) error {
	client, _, err := sm.getClientAndSyncManager(ctx, instanceID)
	if err != nil {
		return err
	}

	if !client.SupportsRenameFolder() {
		return fmt.Errorf("qBittorrent instance does not support folder renaming (requires WebAPI 2.7.0+, qBittorrent 4.3.3+)")
	}

	if err := sm.validateTorrentsExist(client, []string{hash}, "rename folder"); err != nil {
		return err
	}

	if strings.TrimSpace(oldPath) == "" {
		return fmt.Errorf("original folder path cannot be empty")
	}

	if strings.TrimSpace(newPath) == "" {
		return fmt.Errorf("new folder path cannot be empty")
	}

	if err := client.RenameFolderCtx(ctx, hash, oldPath, newPath); err != nil {
		return fmt.Errorf("failed to rename folder: %w", err)
	}

	// Invalidate file cache since folder paths changed
	if fm := sm.getFilesManager(); fm != nil {
		if err := fm.InvalidateCache(ctx, instanceID, hash); err != nil {
			log.Warn().Err(err).Int("instanceID", instanceID).Str("hash", hash).
				Msg("Failed to invalidate file cache after folder rename")
		}
	}

	sm.syncAfterModification(instanceID, client, "rename_torrent_folder")

	return nil
}

// EditTorrentTracker edits a tracker URL for a specific torrent
func (sm *SyncManager) EditTorrentTracker(ctx context.Context, instanceID int, hash, oldURL, newURL string) error {
	client, _, err := sm.getClientAndSyncManager(ctx, instanceID)
	if err != nil {
		return err
	}

	// Validate that torrent exists
	if err := sm.validateTorrentsExist(client, []string{hash}, "edit tracker"); err != nil {
		return err
	}

	// Edit the tracker
	if err := client.EditTrackerCtx(ctx, hash, oldURL, newURL); err != nil {
		return fmt.Errorf("failed to edit tracker: %w", err)
	}

	client.invalidateTrackerCache(hash)

	sm.recordTrackerTransition(client, oldURL, newURL, []string{hash})

	// Queue icon fetch for the new tracker
	if newDomain := sm.ExtractDomainFromURL(newURL); newDomain != "" && newDomain != "Unknown" {
		trackericons.QueueFetch(newDomain, newURL)
	}

	// Force a sync so cached tracker lists reflect the change immediately
	sm.syncAfterModification(instanceID, client, "edit_tracker")

	return nil
}

// AddTorrentTrackers adds trackers to a specific torrent
func (sm *SyncManager) AddTorrentTrackers(ctx context.Context, instanceID int, hash, urls string) error {
	client, _, err := sm.getClientAndSyncManager(ctx, instanceID)
	if err != nil {
		return err
	}

	// Validate that torrent exists
	if err := sm.validateTorrentsExist(client, []string{hash}, "add trackers"); err != nil {
		return err
	}

	// Add the trackers
	if err := client.AddTrackersCtx(ctx, hash, urls); err != nil {
		return fmt.Errorf("failed to add trackers: %w", err)
	}

	client.invalidateTrackerCache(hash)

	// Queue icon fetches for newly added trackers
	for trackerURL := range strings.SplitSeq(urls, "\n") {
		trackerURL = strings.TrimSpace(trackerURL)
		if trackerURL == "" {
			continue
		}
		if domain := sm.ExtractDomainFromURL(trackerURL); domain != "" && domain != "Unknown" {
			trackericons.QueueFetch(domain, trackerURL)
		}
	}

	sm.syncAfterModification(instanceID, client, "add_trackers")

	return nil
}

// RemoveTorrentTrackers removes trackers from a specific torrent
func (sm *SyncManager) RemoveTorrentTrackers(ctx context.Context, instanceID int, hash, urls string) error {
	client, _, err := sm.getClientAndSyncManager(ctx, instanceID)
	if err != nil {
		return err
	}

	// Validate that torrent exists
	if err := sm.validateTorrentsExist(client, []string{hash}, "remove trackers"); err != nil {
		return err
	}

	// Remove the trackers
	if err := client.RemoveTrackersCtx(ctx, hash, urls); err != nil {
		return fmt.Errorf("failed to remove trackers: %w", err)
	}

	client.invalidateTrackerCache(hash)

	sm.syncAfterModification(instanceID, client, "remove_trackers")

	return nil
}

// BulkEditTrackers edits tracker URLs for multiple torrents
func (sm *SyncManager) BulkEditTrackers(ctx context.Context, instanceID int, hashes []string, oldURL, newURL string) error {
	client, _, err := sm.getClientAndSyncManager(ctx, instanceID)
	if err != nil {
		return err
	}

	if !client.SupportsTrackerEditing() {
		return fmt.Errorf("tracker editing is not supported by this qBittorrent instance")
	}

	// Validate that torrents exist
	if err := sm.validateTorrentsExist(client, hashes, "bulk edit trackers"); err != nil {
		return err
	}

	updatedHashes := make([]string, 0, len(hashes))

	var lastErr error

	// Edit trackers for each torrent
	for _, hash := range hashes {
		if err := client.EditTrackerCtx(ctx, hash, oldURL, newURL); err != nil {
			// Log error but continue with other torrents
			log.Error().Err(err).Str("hash", hash).Msg("Failed to edit tracker for torrent")
			lastErr = err
			continue
		}
		updatedHashes = append(updatedHashes, hash)
	}

	if len(updatedHashes) == 0 {
		if lastErr != nil {
			return fmt.Errorf("failed to edit trackers: %w", lastErr)
		}
		return fmt.Errorf("failed to edit trackers")
	}

	client.invalidateTrackerCache(updatedHashes...)

	sm.recordTrackerTransition(client, oldURL, newURL, updatedHashes)

	// Trigger a sync so future read operations see the updated tracker list
	sm.syncAfterModification(instanceID, client, "bulk_edit_trackers")

	return nil
}

// BulkAddTrackers adds trackers to multiple torrents
func (sm *SyncManager) BulkAddTrackers(ctx context.Context, instanceID int, hashes []string, urls string) error {
	client, _, err := sm.getClientAndSyncManager(ctx, instanceID)
	if err != nil {
		return err
	}

	// Validate that torrents exist
	if err := sm.validateTorrentsExist(client, hashes, "bulk add trackers"); err != nil {
		return err
	}

	var success bool
	var lastErr error

	// Add trackers to each torrent
	for _, hash := range hashes {
		if err := client.AddTrackersCtx(ctx, hash, urls); err != nil {
			// Log error but continue with other torrents
			log.Error().Err(err).Str("hash", hash).Msg("Failed to add trackers to torrent")
			lastErr = err
			continue
		}
		success = true
	}

	if !success {
		if lastErr != nil {
			return fmt.Errorf("failed to add trackers: %w", lastErr)
		}
		return fmt.Errorf("failed to add trackers")
	}

	client.invalidateTrackerCache(hashes...)

	sm.syncAfterModification(instanceID, client, "bulk_add_trackers")

	return nil
}

// BulkRemoveTrackers removes trackers from multiple torrents
func (sm *SyncManager) BulkRemoveTrackers(ctx context.Context, instanceID int, hashes []string, urls string) error {
	client, _, err := sm.getClientAndSyncManager(ctx, instanceID)
	if err != nil {
		return err
	}

	// Validate that torrents exist
	if err := sm.validateTorrentsExist(client, hashes, "bulk remove trackers"); err != nil {
		return err
	}

	var success bool
	var lastErr error

	// Remove trackers from each torrent
	for _, hash := range hashes {
		if err := client.RemoveTrackersCtx(ctx, hash, urls); err != nil {
			// Log error but continue with other torrents
			log.Error().Err(err).Str("hash", hash).Msg("Failed to remove trackers from torrent")
			lastErr = err
			continue
		}
		success = true
	}

	if !success {
		if lastErr != nil {
			return fmt.Errorf("failed to remove trackers: %w", lastErr)
		}
		return fmt.Errorf("failed to remove trackers")
	}

	client.invalidateTrackerCache(hashes...)

	sm.syncAfterModification(instanceID, client, "bulk_remove_trackers")

	return nil
}

// CreateTorrent creates a new torrent creation task
func (sm *SyncManager) CreateTorrent(ctx context.Context, instanceID int, params qbt.TorrentCreationParams) (*qbt.TorrentCreationTaskResponse, error) {
	client, err := sm.clientPool.GetClient(ctx, instanceID)
	if err != nil {
		return nil, fmt.Errorf("failed to get client: %w", err)
	}

	return client.CreateTorrentCtx(ctx, params)
}

// GetTorrentCreationStatus retrieves the status of torrent creation tasks
// If taskID is empty, returns all tasks
func (sm *SyncManager) GetTorrentCreationStatus(ctx context.Context, instanceID int, taskID string) ([]qbt.TorrentCreationTask, error) {
	client, err := sm.clientPool.GetClient(ctx, instanceID)
	if err != nil {
		return nil, fmt.Errorf("failed to get client: %w", err)
	}

	return client.GetTorrentCreationStatusCtx(ctx, taskID)
}

// GetActiveTaskCount returns the number of active (Running or Queued) torrent creation tasks
// This is optimized for frequent polling by only counting active tasks
func (sm *SyncManager) GetActiveTaskCount(ctx context.Context, instanceID int) int {
	client, err := sm.clientPool.GetClient(ctx, instanceID)
	if err != nil {
		return 0
	}

	tasks, err := client.GetTorrentCreationStatusCtx(ctx, "")
	if err != nil {
		// Return 0 on error to avoid breaking the response
		// This is expected if qBittorrent version doesn't support torrent creation
		return 0
	}

	count := 0
	for _, task := range tasks {
		if task.Status == qbt.TorrentCreationStatusRunning || task.Status == qbt.TorrentCreationStatusQueued {
			count++
		}
	}

	return count
}

// GetTorrentCreationFile downloads the torrent file for a completed torrent creation task
func (sm *SyncManager) GetTorrentCreationFile(ctx context.Context, instanceID int, taskID string) ([]byte, error) {
	client, err := sm.clientPool.GetClient(ctx, instanceID)
	if err != nil {
		return nil, fmt.Errorf("failed to get client: %w", err)
	}

	return client.GetTorrentFileCtx(ctx, taskID)
}

// DeleteTorrentCreationTask deletes a torrent creation task
func (sm *SyncManager) DeleteTorrentCreationTask(ctx context.Context, instanceID int, taskID string) error {
	client, err := sm.clientPool.GetClient(ctx, instanceID)
	if err != nil {
		return fmt.Errorf("failed to get client: %w", err)
	}

	return client.DeleteTorrentCreationTaskCtx(ctx, taskID)
}<|MERGE_RESOLUTION|>--- conflicted
+++ resolved
@@ -60,28 +60,16 @@
 	TrackerHealth TrackerHealth `json:"tracker_health,omitempty"`
 }
 
-<<<<<<< HEAD
 // CrossInstanceTorrentView extends TorrentView with cross-instance metadata.
 type CrossInstanceTorrentView struct {
 	TorrentView
 	InstanceID   int    `json:"instance_id"`
 	InstanceName string `json:"instance_name"`
-=======
-// CrossInstanceTorrentView represents a torrent with instance information
-type CrossInstanceTorrentView struct {
-	TorrentView
-	InstanceID   int    `json:"instanceId"`
-	InstanceName string `json:"instanceName"`
->>>>>>> 08ee25d6
 }
 
 type TorrentResponse struct {
 	Torrents               []TorrentView              `json:"torrents"`
-<<<<<<< HEAD
 	CrossInstanceTorrents  []CrossInstanceTorrentView `json:"cross_instance_torrents,omitempty"`
-=======
-	CrossInstanceTorrents  []CrossInstanceTorrentView `json:"crossInstanceTorrents,omitempty"` // For cross-instance responses
->>>>>>> 08ee25d6
 	Total                  int                        `json:"total"`
 	Stats                  *TorrentStats              `json:"stats,omitempty"`
 	Counts                 *TorrentCounts             `json:"counts,omitempty"`      // Include counts for sidebar
@@ -93,13 +81,8 @@
 	SessionID              string                     `json:"sessionId,omitempty"`   // Optional session tracking
 	CacheMetadata          *CacheMetadata             `json:"cacheMetadata,omitempty"`
 	TrackerHealthSupported bool                       `json:"trackerHealthSupported"`
-<<<<<<< HEAD
 	IsCrossInstance        bool                       `json:"isCrossInstance"` // Whether this is a cross-instance response
 	PartialResults         bool                       `json:"partialResults"`  // Whether some instances failed to respond
-=======
-	IsCrossInstance        bool                       `json:"isCrossInstance"`          // Indicates if this is a cross-instance response
-	PartialResults         bool                       `json:"partialResults,omitempty"` // Indicates if some instances failed to respond
->>>>>>> 08ee25d6
 }
 
 // TorrentStats represents aggregated torrent statistics
@@ -614,7 +597,6 @@
 	return response, nil
 }
 
-<<<<<<< HEAD
 // GetCachedInstanceTorrents returns a snapshot of torrents for a single instance using cached sync data.
 func (sm *SyncManager) GetCachedInstanceTorrents(ctx context.Context, instanceID int) ([]CrossInstanceTorrentView, error) {
 	instance, err := sm.clientPool.instanceStore.Get(ctx, instanceID)
@@ -656,7 +638,8 @@
 	})
 
 	return views, nil
-=======
+}
+
 // GetCrossInstanceTorrentsWithFilters gets torrents matching filters from all instances
 func (sm *SyncManager) GetCrossInstanceTorrentsWithFilters(ctx context.Context, limit, offset int, sort, order, search string, filters FilterOptions) (*TorrentResponse, error) {
 	// Get all instances
@@ -811,7 +794,6 @@
 	}
 
 	return response, nil
->>>>>>> 08ee25d6
 }
 
 // GetQBittorrentSyncManager returns the underlying qBittorrent sync manager for an instance
