--- conflicted
+++ resolved
@@ -21,17 +21,10 @@
 
 // CacheMetadata provides information about cache state
 type CacheMetadata struct {
-<<<<<<< HEAD
 	Source      string    `json:"source"`      // "cache" or "fresh"
 	Age         int       `json:"age"`         // Age in seconds
 	IsStale     bool      `json:"isStale"`     // Whether data is stale
 	NextRefresh time.Time `json:"nextRefresh"` // When next refresh will occur
-=======
-	Source      string    `json:"source"`                // "cache" or "fresh"
-	Age         int       `json:"age"`                   // Age in seconds
-	IsStale     bool      `json:"isStale"`               // Whether data is stale
-	NextRefresh time.Time `json:"nextRefresh,omitempty"` // When next refresh will occur
->>>>>>> dad74007
 }
 
 // TorrentResponse represents a response containing torrents with stats and cache metadata
@@ -73,122 +66,6 @@
 	}
 }
 
-<<<<<<< HEAD
-=======
-// InitialLoad performs initial paginated load of torrents
-func (sm *SyncManager) InitialLoad(ctx context.Context, instanceID int, limit, offset int) (*TorrentResponse, error) {
-	// Check cache first
-	cacheKey := fmt.Sprintf("torrents:%d:%d:%d", instanceID, offset, limit)
-	if cached, found := sm.cache.Get(cacheKey); found {
-		if response, ok := cached.(*TorrentResponse); ok {
-			return response, nil
-		}
-	}
-
-	// Get client
-	client, err := sm.clientPool.GetClient(ctx, instanceID)
-	if err != nil {
-		return nil, fmt.Errorf("failed to get client: %w", err)
-	}
-
-	// Use GetTorrentsCtx for initial paginated load
-	opts := qbt.TorrentFilterOptions{
-		Limit:   limit,
-		Offset:  offset,
-		Sort:    "added_on",
-		Reverse: true,
-	}
-
-	torrents, err := client.GetTorrentsCtx(ctx, opts)
-	if err != nil {
-		return nil, fmt.Errorf("failed to get torrents: %w", err)
-	}
-
-	// Get total count
-	total := sm.getTotalCount(ctx, instanceID)
-
-	response := &TorrentResponse{
-		Torrents: torrents,
-		Total:    total,
-	}
-
-	// Cache the response with shorter TTL for more responsive updates
-	if !sm.shouldSkipCache() {
-		sm.cache.SetWithTTL(cacheKey, response, 1, 2*time.Second)
-	}
-
-	log.Debug().
-		Int("instanceID", instanceID).
-		Int("count", len(torrents)).
-		Int("total", total).
-		Msg("Initial torrent load completed")
-
-	return response, nil
-}
-
-// GetTorrentsWithSearch gets torrents with search, sorting, and pagination with stats
-func (sm *SyncManager) GetTorrentsWithSearch(ctx context.Context, instanceID int, limit, offset int, sort, order, search string) (*TorrentResponse, error) {
-	// Build cache key
-	cacheKey := fmt.Sprintf("torrents:search:%d:%d:%d:%s:%s:%s", instanceID, offset, limit, sort, order, search)
-	if cached, found := sm.cache.Get(cacheKey); found {
-		if response, ok := cached.(*TorrentResponse); ok {
-			return response, nil
-		}
-	}
-
-	// Get all torrents for stats calculation (cached separately)
-	allTorrents, err := sm.getAllTorrentsForStats(ctx, instanceID, search)
-	if err != nil {
-		return nil, fmt.Errorf("failed to get all torrents for stats: %w", err)
-	}
-
-	// Filter torrents by search if provided
-	var filteredTorrents []qbt.Torrent
-	if search != "" {
-		filteredTorrents = sm.filterTorrentsBySearch(allTorrents, search)
-	} else {
-		filteredTorrents = allTorrents
-	}
-
-	// Calculate stats from filtered torrents
-	stats := sm.calculateStats(filteredTorrents)
-
-	// Sort torrents before pagination
-	sm.sortTorrents(filteredTorrents, sort, order)
-
-	// Apply pagination to filtered results
-	var paginatedTorrents []qbt.Torrent
-	start := offset
-	end := offset + limit
-	if start < len(filteredTorrents) {
-		if end > len(filteredTorrents) {
-			end = len(filteredTorrents)
-		}
-		paginatedTorrents = filteredTorrents[start:end]
-	}
-
-	response := &TorrentResponse{
-		Torrents: paginatedTorrents,
-		Total:    len(filteredTorrents),
-		Stats:    stats,
-	}
-
-	// Cache the response with shorter TTL for more responsive updates
-	if !sm.shouldSkipCache() {
-		sm.cache.SetWithTTL(cacheKey, response, 1, 2*time.Second)
-	}
-
-	log.Debug().
-		Int("instanceID", instanceID).
-		Int("count", len(paginatedTorrents)).
-		Int("total", len(filteredTorrents)).
-		Str("search", search).
-		Msg("Torrent search completed")
-
-	return response, nil
-}
-
->>>>>>> dad74007
 // GetTorrentsWithFilters gets torrents with filters, search, sorting, and pagination
 // Implements stale-while-revalidate pattern for responsive UI
 func (sm *SyncManager) GetTorrentsWithFilters(ctx context.Context, instanceID int, limit, offset int, sort, order, search string, filters FilterOptions) (*TorrentResponse, error) {
@@ -334,52 +211,6 @@
 	return mainData, nil
 }
 
-<<<<<<< HEAD
-=======
-// GetFilteredTorrents gets torrents with filtering and pagination
-func (sm *SyncManager) GetFilteredTorrents(ctx context.Context, instanceID int, opts qbt.TorrentFilterOptions) (*TorrentResponse, error) {
-	// Build cache key based on filter options
-	cacheKey := fmt.Sprintf("torrents:filtered:%d:%+v", instanceID, opts)
-	if cached, found := sm.cache.Get(cacheKey); found {
-		if response, ok := cached.(*TorrentResponse); ok {
-			return response, nil
-		}
-	}
-
-	// Get client
-	client, err := sm.clientPool.GetClient(ctx, instanceID)
-	if err != nil {
-		return nil, fmt.Errorf("failed to get client: %w", err)
-	}
-
-	// Get filtered torrents
-	torrents, err := client.GetTorrentsCtx(ctx, opts)
-	if err != nil {
-		return nil, fmt.Errorf("failed to get filtered torrents: %w", err)
-	}
-
-	// For filtered results, we need to get total count differently
-	// This is a limitation of the qBittorrent API
-	total := len(torrents)
-	if opts.Limit > 0 && len(torrents) == opts.Limit {
-		// If we got exactly the limit, there might be more
-		total = -1 // Indicate unknown total
-	}
-
-	response := &TorrentResponse{
-		Torrents: torrents,
-		Total:    total,
-	}
-
-	// Cache with shorter TTL for filtered results
-	if !sm.shouldSkipCache() {
-		sm.cache.SetWithTTL(cacheKey, response, 1, 5*time.Second)
-	}
-
-	return response, nil
-}
-
->>>>>>> dad74007
 // BulkAction performs bulk operations on torrents
 func (sm *SyncManager) BulkAction(ctx context.Context, instanceID int, hashes []string, action string) error {
 	// Get client
@@ -616,37 +447,6 @@
 	return files, nil
 }
 
-<<<<<<< HEAD
-=======
-// GetTorrentWebSeeds gets web seeds for a specific torrent
-func (sm *SyncManager) GetTorrentWebSeeds(ctx context.Context, instanceID int, hash string) ([]qbt.WebSeed, error) {
-	// Check cache
-	cacheKey := fmt.Sprintf("torrent:webseeds:%d:%s", instanceID, hash)
-	if cached, found := sm.cache.Get(cacheKey); found {
-		if seeds, ok := cached.([]qbt.WebSeed); ok {
-			return seeds, nil
-		}
-	}
-
-	// Get client
-	client, err := sm.clientPool.GetClient(ctx, instanceID)
-	if err != nil {
-		return nil, fmt.Errorf("failed to get client: %w", err)
-	}
-
-	// Get web seeds
-	seeds, err := client.GetTorrentsWebSeedsCtx(ctx, hash)
-	if err != nil {
-		return nil, fmt.Errorf("failed to get torrent web seeds: %w", err)
-	}
-
-	// Cache for 30 seconds
-	sm.cache.SetWithTTL(cacheKey, seeds, 1, 30*time.Second)
-
-	return seeds, nil
-}
-
->>>>>>> dad74007
 // TorrentCounts represents counts for filtering sidebar
 type TorrentCounts struct {
 	Status     map[string]int `json:"status"`
@@ -902,77 +702,6 @@
 
 // Helper methods
 
-<<<<<<< HEAD
-=======
-func (sm *SyncManager) getTotalCount(ctx context.Context, instanceID int) int {
-	// Check cache
-	cacheKey := fmt.Sprintf("torrent_count:%d", instanceID)
-	if cached, found := sm.cache.Get(cacheKey); found {
-		if count, ok := cached.(int); ok {
-			return count
-		}
-	}
-
-	// Get client
-	client, err := sm.clientPool.GetClient(ctx, instanceID)
-	if err != nil {
-		return 0
-	}
-
-	// Get all torrents to count (this is inefficient but necessary)
-	// In the future, we might want to maintain a count in the database
-	torrents, err := client.GetTorrentsCtx(ctx, qbt.TorrentFilterOptions{})
-	if err != nil {
-		return 0
-	}
-
-	count := len(torrents)
-
-	// Cache for shorter time for more responsive updates
-	if !sm.shouldSkipCache() {
-		sm.cache.SetWithTTL(cacheKey, count, 1, 2*time.Second)
-	}
-
-	return count
-}
-
-func (sm *SyncManager) mergeMainData(existing, update *qbt.MainData) {
-	// Merge torrents
-	if existing.Torrents == nil {
-		existing.Torrents = make(map[string]qbt.Torrent)
-	}
-	for hash, torrent := range update.Torrents {
-		existing.Torrents[hash] = torrent
-	}
-
-	// Remove deleted torrents
-	for _, hash := range update.TorrentsRemoved {
-		delete(existing.Torrents, hash)
-	}
-
-	// Merge categories
-	if update.Categories != nil {
-		existing.Categories = update.Categories
-	}
-
-	// Merge tags
-	if update.Tags != nil {
-		existing.Tags = update.Tags
-	}
-
-	// Update server state (ServerState is a struct, not a pointer)
-	existing.ServerState = update.ServerState
-}
-
-// ResetRID resets the RID for an instance (useful after reconnection)
-func (sm *SyncManager) ResetRID(instanceID int) {
-	sm.mu.Lock()
-	defer sm.mu.Unlock()
-	delete(sm.ridTracker, instanceID)
-	delete(sm.mainData, instanceID)
-}
-
->>>>>>> dad74007
 // InvalidateCache clears all cached data for a specific instance
 // NOTE: With optimistic updates, this is rarely needed now
 func (sm *SyncManager) InvalidateCache(instanceID int) {
@@ -1193,204 +922,6 @@
 // getAllTorrentsForStats gets all torrents for stats calculation (cached)
 // getNativeFilteredTorrents uses qBittorrent's native filtering for single filter scenarios
 // This is much more efficient for large instances as it avoids fetching all torrents
-<<<<<<< HEAD
-=======
-func (sm *SyncManager) getNativeFilteredTorrents(ctx context.Context, instanceID int, filters FilterOptions) ([]qbt.Torrent, error) {
-	// Build filter options for qBittorrent API
-	var opts qbt.TorrentFilterOptions
-
-	// Map our status filters to qBittorrent's filter values
-	if len(filters.Status) == 1 {
-		status := filters.Status[0]
-		// Map our status values to qBittorrent's expected values
-		switch status {
-		case "all":
-			opts.Filter = "all"
-		case "downloading":
-			opts.Filter = "downloading"
-		case "seeding":
-			opts.Filter = "seeding"
-		case "completed":
-			opts.Filter = "completed"
-		case "paused":
-			opts.Filter = "paused"
-		case "active":
-			opts.Filter = "active"
-		case "inactive":
-			opts.Filter = "inactive"
-		case "resumed":
-			opts.Filter = "resumed"
-		case "stalled":
-			opts.Filter = "stalled"
-		case "stalled_uploading":
-			opts.Filter = "stalled_uploading"
-		case "stalled_downloading":
-			opts.Filter = "stalled_downloading"
-		case "errored":
-			opts.Filter = "errored"
-		case "checking":
-			// "checking" is not a valid filter in the go-qbittorrent library
-			// checkingUP, checkingDL, checkingResumeData are states, not filters
-			// Need to fetch all and filter in memory
-			log.Debug().Str("status", status).Msg("Checking status requires in-memory filtering")
-			allTorrents, err := sm.getAllTorrentsForStats(ctx, instanceID, "")
-			if err != nil {
-				return nil, err
-			}
-			// Apply the checking filter
-			var filtered []qbt.Torrent
-			for _, torrent := range allTorrents {
-				if sm.matchTorrentStatus(torrent, "checking") {
-					filtered = append(filtered, torrent)
-				}
-			}
-			return filtered, nil
-		case "moving":
-			// "moving" is not a valid filter in the go-qbittorrent library
-			// It's a state, not a filter - need to fetch all and filter in memory
-			log.Debug().Str("status", status).Msg("Moving status requires in-memory filtering")
-			allTorrents, err := sm.getAllTorrentsForStats(ctx, instanceID, "")
-			if err != nil {
-				return nil, err
-			}
-			// Apply the moving filter
-			var filtered []qbt.Torrent
-			for _, torrent := range allTorrents {
-				if sm.matchTorrentStatus(torrent, "moving") {
-					filtered = append(filtered, torrent)
-				}
-			}
-			return filtered, nil
-		default:
-			// If we don't recognize the status, fall back to fetching all
-			log.Debug().Str("status", status).Msg("Unknown status filter, falling back to fetch all")
-			return sm.getAllTorrentsForStats(ctx, instanceID, "")
-		}
-	}
-
-	// Single category filter
-	if len(filters.Categories) == 1 {
-		opts.Category = filters.Categories[0]
-	}
-
-	// Single tag filter
-	if len(filters.Tags) == 1 {
-		opts.Tag = filters.Tags[0]
-	}
-
-	// Build cache key for this specific filter
-	cacheKey := fmt.Sprintf("native_filtered:%d:%+v", instanceID, opts)
-	if cached, found := sm.cache.Get(cacheKey); found {
-		if torrents, ok := cached.([]qbt.Torrent); ok {
-			log.Debug().Int("instanceID", instanceID).Interface("opts", opts).Msg("Returning cached native filtered torrents")
-			return torrents, nil
-		}
-	}
-
-	// Get client
-	client, err := sm.clientPool.GetClient(ctx, instanceID)
-	if err != nil {
-		return nil, fmt.Errorf("failed to get client: %w", err)
-	}
-
-	// Measure response time for dynamic caching
-	startTime := time.Now()
-
-	// Get filtered torrents directly from qBittorrent
-	torrents, err := client.GetTorrentsCtx(ctx, opts)
-	if err != nil {
-		return nil, fmt.Errorf("failed to get filtered torrents: %w", err)
-	}
-
-	// Calculate response time
-	responseTime := time.Since(startTime)
-
-	// IMPORTANT: Validate that the filter actually worked
-	// For large instances, qBittorrent might ignore filters and return all torrents
-	// If we're filtering by tag/category and get back > 5000 torrents, something might be wrong
-	if (opts.Tag != "" || opts.Category != "") && len(torrents) > 5000 {
-		log.Warn().
-			Int("instanceID", instanceID).
-			Str("tag", opts.Tag).
-			Str("category", opts.Category).
-			Int("returnedCount", len(torrents)).
-			Dur("responseTime", responseTime).
-			Msg("Tag/Category filter may have been ignored by qBittorrent - too many results")
-
-		// Don't cache potentially wrong results for tag filters on large instances
-		// Fall back to in-memory filtering
-		allTorrents, err := sm.getAllTorrentsForStats(ctx, instanceID, "")
-		if err != nil {
-			return nil, fmt.Errorf("failed to get all torrents for filtering: %w", err)
-		}
-
-		// Apply tag or category filter in memory
-		var filtered []qbt.Torrent
-		for _, torrent := range allTorrents {
-			// Check tag filter
-			if opts.Tag != "" && !sm.torrentHasTag(torrent, opts.Tag) {
-				continue
-			}
-			// Check category filter
-			if opts.Category != "" && torrent.Category != opts.Category {
-				continue
-			}
-			filtered = append(filtered, torrent)
-		}
-
-		log.Debug().
-			Int("instanceID", instanceID).
-			Str("tag", opts.Tag).
-			Str("category", opts.Category).
-			Int("filteredCount", len(filtered)).
-			Msg("Applied tag/category filter in memory")
-
-		// Cache the correctly filtered results
-		if !sm.shouldSkipCache() {
-			sm.cache.SetWithTTL(cacheKey, filtered, 1, 15*time.Second)
-		}
-
-		return filtered, nil
-	}
-
-	// Dynamic cache TTL based on response time (same logic as getAllTorrentsForStats)
-	var cacheTTL time.Duration
-	switch {
-	case responseTime > 5*time.Second:
-		cacheTTL = 60 * time.Second // Very slow instance, cache for 1 minute
-		log.Debug().Dur("responseTime", responseTime).Int("torrents", len(torrents)).Msg("Very slow instance detected, using 60s cache")
-	case responseTime > 2*time.Second:
-		cacheTTL = 30 * time.Second // Slow instance, cache for 30 seconds
-		log.Debug().Dur("responseTime", responseTime).Int("torrents", len(torrents)).Msg("Slow instance detected, using 30s cache")
-	case responseTime > 1*time.Second:
-		cacheTTL = 15 * time.Second // Moderate speed, cache for 15 seconds
-		log.Debug().Dur("responseTime", responseTime).Int("torrents", len(torrents)).Msg("Moderate speed instance, using 15s cache")
-	case responseTime > 500*time.Millisecond:
-		cacheTTL = 5 * time.Second // Fast instance, cache for 5 seconds
-		log.Debug().Dur("responseTime", responseTime).Int("torrents", len(torrents)).Msg("Fast instance, using 5s cache")
-	case responseTime > 200*time.Millisecond:
-		cacheTTL = 3 * time.Second // Very fast instance, cache for 3 seconds
-		log.Debug().Dur("responseTime", responseTime).Int("torrents", len(torrents)).Msg("Very fast instance, using 3s cache")
-	default:
-		cacheTTL = 2 * time.Second // Ultra fast instance (likely local), cache for 2 seconds
-		log.Debug().Dur("responseTime", responseTime).Int("torrents", len(torrents)).Msg("Ultra fast instance, using 2s cache")
-	}
-
-	if !sm.shouldSkipCache() {
-		sm.cache.SetWithTTL(cacheKey, torrents, 1, cacheTTL)
-	}
-
-	log.Debug().
-		Int("instanceID", instanceID).
-		Interface("opts", opts).
-		Int("count", len(torrents)).
-		Dur("responseTime", responseTime).
-		Dur("cacheTTL", cacheTTL).
-		Msg("Native filtered torrents fetched and cached")
-
-	return torrents, nil
-}
->>>>>>> dad74007
 
 func (sm *SyncManager) getAllTorrentsForStats(ctx context.Context, instanceID int, search string) ([]qbt.Torrent, error) {
 	// Use different cache key for search vs no search
