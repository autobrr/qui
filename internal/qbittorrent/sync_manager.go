--- conflicted
+++ resolved
@@ -79,13 +79,9 @@
 
 // SyncManager manages torrent operations
 type SyncManager struct {
-<<<<<<< HEAD
 	clientPool     *ClientPool
+	exprCache      *ttlcache.Cache[string, *vm.Program]
 	economyService *EconomyService
-=======
-	clientPool *ClientPool
-	exprCache  *ttlcache.Cache[string, *vm.Program]
->>>>>>> f57ca769
 }
 
 // OptimisticTorrentUpdate represents a temporary optimistic update to a torrent
@@ -3060,44 +3056,6 @@
 	return nil
 }
 
-<<<<<<< HEAD
-// GetEconomyAnalysis performs a complete economy analysis for an instance
-func (sm *SyncManager) GetEconomyAnalysis(ctx context.Context, instanceID int) (*EconomyAnalysis, error) {
-	return sm.GetEconomyAnalysisWithPaginationAndSorting(ctx, instanceID, 1, 50, "", false, FilterOptions{})
-}
-
-// GetEconomyAnalysisWithPagination performs a complete economy analysis for an instance with pagination
-func (sm *SyncManager) GetEconomyAnalysisWithPagination(ctx context.Context, instanceID int, page, pageSize int) (*EconomyAnalysis, error) {
-	return sm.GetEconomyAnalysisWithPaginationAndSorting(ctx, instanceID, page, pageSize, "", false, FilterOptions{})
-}
-
-// GetEconomyAnalysisWithPaginationAndSorting performs a complete economy analysis for an instance with pagination, sorting, and filtering
-func (sm *SyncManager) GetEconomyAnalysisWithPaginationAndSorting(ctx context.Context, instanceID int, page, pageSize int, sortField string, sortDesc bool, filters FilterOptions) (*EconomyAnalysis, error) {
-	return sm.economyService.AnalyzeEconomyWithPaginationAndSorting(ctx, instanceID, page, pageSize, sortField, sortDesc, filters)
-}
-
-// GetEconomyStats gets aggregated economy statistics for an instance
-func (sm *SyncManager) GetEconomyStats(ctx context.Context, instanceID int) (*EconomyStats, error) {
-	analysis, err := sm.economyService.AnalyzeEconomy(ctx, instanceID)
-	if err != nil {
-		return nil, err
-	}
-	return &analysis.Stats, nil
-}
-
-// GetTopValuableTorrents gets the most valuable torrents by economy score
-func (sm *SyncManager) GetTopValuableTorrents(ctx context.Context, instanceID int, limit int) ([]EconomyScore, error) {
-	analysis, err := sm.economyService.AnalyzeEconomyWithPagination(ctx, instanceID, 1, 1000) // Get a large page to ensure we have enough top items
-	if err != nil {
-		return nil, err
-	}
-
-	if limit <= 0 || limit > len(analysis.TopValuable) {
-		return analysis.TopValuable, nil
-	}
-
-	return analysis.TopValuable[:limit], nil
-=======
 // CreateTorrent creates a new torrent creation task
 func (sm *SyncManager) CreateTorrent(ctx context.Context, instanceID int, params qbt.TorrentCreationParams) (*qbt.TorrentCreationTaskResponse, error) {
 	client, err := sm.clientPool.GetClient(ctx, instanceID)
@@ -3162,5 +3120,42 @@
 	}
 
 	return client.DeleteTorrentCreationTaskCtx(ctx, taskID)
->>>>>>> f57ca769
+}
+
+// GetEconomyAnalysis performs a complete economy analysis for an instance
+func (sm *SyncManager) GetEconomyAnalysis(ctx context.Context, instanceID int) (*EconomyAnalysis, error) {
+	return sm.GetEconomyAnalysisWithPaginationAndSorting(ctx, instanceID, 1, 50, "", false, FilterOptions{})
+}
+
+// GetEconomyAnalysisWithPagination performs a complete economy analysis for an instance with pagination
+func (sm *SyncManager) GetEconomyAnalysisWithPagination(ctx context.Context, instanceID int, page, pageSize int) (*EconomyAnalysis, error) {
+	return sm.GetEconomyAnalysisWithPaginationAndSorting(ctx, instanceID, page, pageSize, "", false, FilterOptions{})
+}
+
+// GetEconomyAnalysisWithPaginationAndSorting performs a complete economy analysis for an instance with pagination, sorting, and filtering
+func (sm *SyncManager) GetEconomyAnalysisWithPaginationAndSorting(ctx context.Context, instanceID int, page, pageSize int, sortField string, sortDesc bool, filters FilterOptions) (*EconomyAnalysis, error) {
+	return sm.economyService.AnalyzeEconomyWithPaginationAndSorting(ctx, instanceID, page, pageSize, sortField, sortDesc, filters)
+}
+
+// GetEconomyStats gets aggregated economy statistics for an instance
+func (sm *SyncManager) GetEconomyStats(ctx context.Context, instanceID int) (*EconomyStats, error) {
+	analysis, err := sm.economyService.AnalyzeEconomy(ctx, instanceID)
+	if err != nil {
+		return nil, err
+	}
+	return &analysis.Stats, nil
+}
+
+// GetTopValuableTorrents gets the most valuable torrents by economy score
+func (sm *SyncManager) GetTopValuableTorrents(ctx context.Context, instanceID int, limit int) ([]EconomyScore, error) {
+	analysis, err := sm.economyService.AnalyzeEconomyWithPagination(ctx, instanceID, 1, 1000) // Get a large page to ensure we have enough top items
+	if err != nil {
+		return nil, err
+	}
+
+	if limit <= 0 || limit > len(analysis.TopValuable) {
+		return analysis.TopValuable, nil
+	}
+
+	return analysis.TopValuable[:limit], nil
 }