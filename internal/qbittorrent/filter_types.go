// Copyright (c) 2025, s0up and the autobrr contributors.
// SPDX-License-Identifier: GPL-2.0-or-later

package qbittorrent

// FilterOptions represents the filter options from the frontend
type FilterOptions struct {
<<<<<<< HEAD
	Status      []string `json:"status"`
	ExcludeStatus []string `json:"excludeStatus"`
	Categories  []string `json:"categories"`
	ExcludeCategories []string `json:"excludeCategories"`
	Tags        []string `json:"tags"`
	ExcludeTags []string `json:"excludeTags"`
	Trackers    []string `json:"trackers"`
	ExcludeTrackers []string `json:"excludeTrackers"`
=======
	Status     []string `json:"status"`
	Categories []string `json:"categories"`
	Tags       []string `json:"tags"`
	Trackers   []string `json:"trackers"`
	Expr       string   `json:"expr"`
>>>>>>> 7b9e9f9c
}<|MERGE_RESOLUTION|>--- conflicted
+++ resolved
@@ -5,20 +5,13 @@
 
 // FilterOptions represents the filter options from the frontend
 type FilterOptions struct {
-<<<<<<< HEAD
-	Status      []string `json:"status"`
-	ExcludeStatus []string `json:"excludeStatus"`
-	Categories  []string `json:"categories"`
+	Status            []string `json:"status"`
+	ExcludeStatus     []string `json:"excludeStatus"`
+	Categories        []string `json:"categories"`
 	ExcludeCategories []string `json:"excludeCategories"`
-	Tags        []string `json:"tags"`
-	ExcludeTags []string `json:"excludeTags"`
-	Trackers    []string `json:"trackers"`
-	ExcludeTrackers []string `json:"excludeTrackers"`
-=======
-	Status     []string `json:"status"`
-	Categories []string `json:"categories"`
-	Tags       []string `json:"tags"`
-	Trackers   []string `json:"trackers"`
-	Expr       string   `json:"expr"`
->>>>>>> 7b9e9f9c
+	Tags              []string `json:"tags"`
+	ExcludeTags       []string `json:"excludeTags"`
+	Trackers          []string `json:"trackers"`
+	ExcludeTrackers   []string `json:"excludeTrackers"`
+	Expr              string   `json:"expr"`
 }