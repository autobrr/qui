--- conflicted
+++ resolved
@@ -49,7 +49,6 @@
 	syncManager             *qbt.SyncManager
 	peerSyncManager         map[string]*qbt.PeerSyncManager // Map of torrent hash to PeerSyncManager
 	// optimisticUpdates stores temporary optimistic state changes for this instance
-<<<<<<< HEAD
 	optimisticUpdates    *ttlcache.Cache[string, *OptimisticTorrentUpdate]
 	trackerExclusions    map[string]map[string]struct{} // Domains to hide hashes from until fresh sync arrives
 	lastServerState      *qbt.ServerState
@@ -63,18 +62,10 @@
 	preferencesFetchedAt time.Time
 	preferencesMu        sync.RWMutex
 	syncEventSink        SyncEventSink
-=======
-	optimisticUpdates *ttlcache.Cache[string, *OptimisticTorrentUpdate]
-	trackerExclusions map[string]map[string]struct{} // Domains to hide hashes from until fresh sync arrives
-	lastServerState   *qbt.ServerState
-	mu                sync.RWMutex
-	serverStateMu     sync.RWMutex
-	healthMu          sync.RWMutex
-	completionMu      sync.Mutex
-	completionState   map[string]bool
-	completionHandler TorrentCompletionHandler
-	completionInit    bool
->>>>>>> 1aa73604
+	completionMu         sync.Mutex
+	completionState      map[string]bool
+	completionHandler    TorrentCompletionHandler
+	completionInit       bool
 }
 
 func NewClient(instanceID int, instanceHost, username, password string, basicUsername, basicPassword *string, tlsSkipVerify bool) (*Client, error) {
@@ -137,14 +128,10 @@
 	syncOpts.OnUpdate = func(data *qbt.MainData) {
 		client.updateHealthStatus(true)
 		client.updateServerState(data)
-<<<<<<< HEAD
+		client.handleCompletionUpdates(data)
 		log.Debug().Int("instanceID", instanceID).Int("torrentCount", len(data.Torrents)).Msg("Sync manager update received, marking client as healthy")
 
 		client.dispatchMainData(data)
-=======
-		client.handleCompletionUpdates(data)
-		log.Trace().Int("instanceID", instanceID).Int("torrentCount", len(data.Torrents)).Msg("Sync manager update received, marking client as healthy")
->>>>>>> 1aa73604
 	}
 
 	syncOpts.OnError = func(err error) {
@@ -482,7 +469,6 @@
 	}
 }
 
-<<<<<<< HEAD
 func (c *Client) getSyncEventSink() SyncEventSink {
 	c.mu.RLock()
 	defer c.mu.RUnlock()
@@ -507,7 +493,8 @@
 	if sink := c.getSyncEventSink(); sink != nil {
 		sink.HandleSyncError(c.instanceID, err)
 	}
-=======
+}
+
 // SetTorrentCompletionHandler registers a callback to be invoked when torrents finish downloading.
 func (c *Client) SetTorrentCompletionHandler(handler TorrentCompletionHandler) {
 	c.completionMu.Lock()
@@ -516,7 +503,6 @@
 		c.completionState = make(map[string]bool)
 	}
 	c.completionMu.Unlock()
->>>>>>> 1aa73604
 }
 
 func (c *Client) StartSyncManager(ctx context.Context) error {
