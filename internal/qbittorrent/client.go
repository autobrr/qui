// Copyright (c) 2025, s0up and the autobrr contributors.
// SPDX-License-Identifier: GPL-2.0-or-later

package qbittorrent

import (
	"context"
	"fmt"
	"strings"
	"sync"
	"time"

	"github.com/Masterminds/semver/v3"
	"github.com/autobrr/autobrr/pkg/ttlcache"
	qbt "github.com/autobrr/go-qbittorrent"
	"github.com/pkg/errors"
	"github.com/rs/zerolog/log"
)

var (
	setTagsMinVersion         = semver.MustParse("2.11.4")
	torrentCreationMinVersion = semver.MustParse("2.11.2")
	exportTorrentMinVersion   = semver.MustParse("2.8.11")
	trackerEditingMinVersion  = semver.MustParse("2.2.0")
	renameTorrentMinVersion   = semver.MustParse("2.0.0")
	renameFileMinVersion      = semver.MustParse("2.4.0")
	renameFolderMinVersion    = semver.MustParse("2.7.0")
	subcategoriesMinVersion   = semver.MustParse("2.9.0")
)

type Client struct {
	*qbt.Client
	instanceID              int
	webAPIVersion           string
	supportsSetTags         bool
	supportsTorrentCreation bool
	supportsTorrentExport   bool
	supportsTrackerEditing  bool
	supportsRenameTorrent   bool
	supportsRenameFile      bool
	supportsRenameFolder    bool
	supportsFilePriority    bool
	supportsSubcategories   bool
	lastHealthCheck         time.Time
	isHealthy               bool
	syncManager             *qbt.SyncManager
	peerSyncManager         map[string]*qbt.PeerSyncManager // Map of torrent hash to PeerSyncManager
	// optimisticUpdates stores temporary optimistic state changes for this instance
	optimisticUpdates *ttlcache.Cache[string, *OptimisticTorrentUpdate]
	trackerExclusions map[string]map[string]struct{} // Domains to hide hashes from until fresh sync arrives
	lastServerState   *qbt.ServerState
	mu                sync.RWMutex
	serverStateMu     sync.RWMutex
	healthMu          sync.RWMutex
}

func NewClient(instanceID int, instanceHost, username, password string, basicUsername, basicPassword *string, tlsSkipVerify bool) (*Client, error) {
	return NewClientWithTimeout(instanceID, instanceHost, username, password, basicUsername, basicPassword, tlsSkipVerify, 60*time.Second)
}

func NewClientWithTimeout(instanceID int, instanceHost, username, password string, basicUsername, basicPassword *string, tlsSkipVerify bool, timeout time.Duration) (*Client, error) {
	cfg := qbt.Config{
		Host:          instanceHost,
		Username:      username,
		Password:      password,
		Timeout:       int(timeout.Seconds()),
		TLSSkipVerify: tlsSkipVerify,
	}

	if basicUsername != nil && *basicUsername != "" {
		cfg.BasicUser = *basicUsername
		if basicPassword != nil {
			cfg.BasicPass = *basicPassword
		}
	}

	qbtClient := qbt.NewClient(cfg)

	ctx, cancel := context.WithTimeout(context.Background(), timeout)
	defer cancel()

	if err := qbtClient.LoginCtx(ctx); err != nil {
		return nil, fmt.Errorf("failed to connect to qBittorrent instance: %w", err)
	}

<<<<<<< HEAD
	webAPIVersion, err := qbtClient.GetWebAPIVersionCtx(ctx)
	if err != nil {
		webAPIVersion = ""
	}

	supportsSetTags := false
	supportsTorrentCreation := false
	supportsTorrentExport := false
	supportsTrackerEditing := false
	supportsRenameTorrent := false
	supportsRenameFile := false
	supportsRenameFolder := false
	supportsFilePriority := false
	supportsSubcategories := false
	if webAPIVersion != "" {
		if v, err := semver.NewVersion(webAPIVersion); err == nil {
			setTagsMinVersion := semver.MustParse("2.11.4")
			supportsSetTags = !v.LessThan(setTagsMinVersion)

			torrentCreationMinVersion := semver.MustParse("2.11.2")
			supportsTorrentCreation = !v.LessThan(torrentCreationMinVersion)

			// Torrent export endpoint: WebAPI 2.8.11+ (qBittorrent 4.5.0+, introduced in 4.5.0beta1)
			exportTorrentMinVersion := semver.MustParse("2.8.11")
			supportsTorrentExport = !v.LessThan(exportTorrentMinVersion)

			trackerEditingMinVersion := semver.MustParse("2.2.0")
			supportsTrackerEditing = !v.LessThan(trackerEditingMinVersion)

			// Rename torrent: qBittorrent 4.1.0+ (WebAPI 2.0.0+)
			renameTorrentMinVersion := semver.MustParse("2.0.0")
			supportsRenameTorrent = !v.LessThan(renameTorrentMinVersion)

			// Rename file: qBittorrent 4.2.1+ (WebAPI 2.4.0+)
			renameFileMinVersion := semver.MustParse("2.4.0")
			supportsRenameFile = !v.LessThan(renameFileMinVersion)

			// Rename folder: qBittorrent 4.3.3+ (WebAPI 2.7.0+)
			renameFolderMinVersion := semver.MustParse("2.7.0")
			supportsRenameFolder = !v.LessThan(renameFolderMinVersion)

			// File priority: batch updates are available from qBittorrent 4.1.5+ (WebAPI 2.2.0+)
			filePriorityMinVersion := semver.MustParse("2.2.0")
			supportsFilePriority = !v.LessThan(filePriorityMinVersion)

			// Subcategories: qBittorrent 4.6+ (WebAPI 2.9.0+)
			subcategoriesMinVersion := semver.MustParse("2.9.0")
			supportsSubcategories = !v.LessThan(subcategoriesMinVersion)
		}
	}

	client := &Client{
		Client:                  qbtClient,
		instanceID:              instanceID,
		webAPIVersion:           webAPIVersion,
		supportsSetTags:         supportsSetTags,
		supportsTorrentCreation: supportsTorrentCreation,
		supportsTorrentExport:   supportsTorrentExport,
		supportsTrackerEditing:  supportsTrackerEditing,
		supportsRenameTorrent:   supportsRenameTorrent,
		supportsRenameFile:      supportsRenameFile,
		supportsRenameFolder:    supportsRenameFolder,
		supportsFilePriority:    supportsFilePriority,
		supportsSubcategories:   supportsSubcategories,
		lastHealthCheck:         time.Now(),
		isHealthy:               true,
=======
	client := &Client{
		Client:          qbtClient,
		instanceID:      instanceID,
		lastHealthCheck: time.Now(),
		isHealthy:       true,
>>>>>>> f4b576fc
		optimisticUpdates: ttlcache.New(ttlcache.Options[string, *OptimisticTorrentUpdate]{}.
			SetDefaultTTL(30 * time.Second)), // Updates expire after 30 seconds
		trackerExclusions: make(map[string]map[string]struct{}),
		peerSyncManager:   make(map[string]*qbt.PeerSyncManager),
	}

	if err := client.RefreshCapabilities(ctx); err != nil {
		log.Warn().
			Err(err).
			Int("instanceID", instanceID).
			Str("host", instanceHost).
			Msg("Failed to refresh qBittorrent capabilities during client creation")
		client.updateHealthStatus(false)
	} else {
		client.updateHealthStatus(true)
	}

	// Initialize sync manager with default options
	syncOpts := qbt.DefaultSyncOptions()
	syncOpts.DynamicSync = true

	// Set up health check callbacks
	syncOpts.OnUpdate = func(data *qbt.MainData) {
		client.updateHealthStatus(true)
		client.updateServerState(data)
		log.Debug().Int("instanceID", instanceID).Int("torrentCount", len(data.Torrents)).Msg("Sync manager update received, marking client as healthy")
	}

	syncOpts.OnError = func(err error) {
		client.updateHealthStatus(false)
		client.clearServerState()
		log.Warn().Err(err).Int("instanceID", instanceID).Msg("Sync manager error received, marking client as unhealthy")
	}

	client.syncManager = qbtClient.NewSyncManager(syncOpts)

	log.Debug().
		Int("instanceID", instanceID).
		Str("host", instanceHost).
<<<<<<< HEAD
		Str("webAPIVersion", webAPIVersion).
		Bool("supportsSetTags", supportsSetTags).
		Bool("supportsTorrentCreation", supportsTorrentCreation).
		Bool("supportsTorrentExport", supportsTorrentExport).
		Bool("supportsTrackerEditing", supportsTrackerEditing).
		Bool("supportsFilePriority", supportsFilePriority).
		Bool("supportsSubcategories", supportsSubcategories).
=======
		Str("webAPIVersion", client.GetWebAPIVersion()).
		Bool("supportsSetTags", client.SupportsSetTags()).
		Bool("supportsTorrentCreation", client.SupportsTorrentCreation()).
		Bool("supportsTorrentExport", client.SupportsTorrentExport()).
		Bool("supportsTrackerEditing", client.SupportsTrackerEditing()).
		Bool("supportsSubcategories", client.SupportsSubcategories()).
>>>>>>> f4b576fc
		Bool("tlsSkipVerify", tlsSkipVerify).
		Msg("qBittorrent client created successfully")

	return client, nil
}

func (c *Client) GetInstanceID() int {
	return c.instanceID
}

func (c *Client) GetLastHealthCheck() time.Time {
	c.healthMu.RLock()
	defer c.healthMu.RUnlock()
	return c.lastHealthCheck
}

func (c *Client) GetLastSyncUpdate() time.Time {
	c.mu.RLock()
	defer c.mu.RUnlock()
	if c.syncManager == nil {
		return time.Time{}
	}
	return c.syncManager.LastSyncTime()
}

func (c *Client) updateHealthStatus(healthy bool) {
	c.healthMu.Lock()
	defer c.healthMu.Unlock()
	c.isHealthy = healthy
	c.lastHealthCheck = time.Now()
}

func (c *Client) IsHealthy() bool {
	c.healthMu.RLock()
	defer c.healthMu.RUnlock()
	return c.isHealthy
}

func (c *Client) SupportsTorrentCreation() bool {
	c.mu.RLock()
	defer c.mu.RUnlock()
	return c.supportsTorrentCreation
}

func (c *Client) SupportsTrackerEditing() bool {
	c.mu.RLock()
	defer c.mu.RUnlock()
	return c.supportsTrackerEditing
}

func (c *Client) SupportsTorrentExport() bool {
	c.mu.RLock()
	defer c.mu.RUnlock()
	return c.supportsTorrentExport
}

// RefreshCapabilities fetches the latest WebAPI version information and recalculates feature support flags.
func (c *Client) RefreshCapabilities(ctx context.Context) error {
	version, err := c.Client.GetWebAPIVersionCtx(ctx)
	if err != nil {
		return err
	}

	version = strings.TrimSpace(version)
	if version == "" {
		return fmt.Errorf("web API version is empty")
	}

	c.mu.Lock()
	previousVersion := c.webAPIVersion
	c.applyCapabilitiesLocked(version)
	c.mu.Unlock()

	if previousVersion != version {
		log.Trace().
			Int("instanceID", c.instanceID).
			Str("previousWebAPIVersion", previousVersion).
			Str("webAPIVersion", version).
			Msg("Refreshed qBittorrent capabilities")
	}

	return nil
}

func (c *Client) applyCapabilitiesLocked(version string) {
	c.webAPIVersion = version

	v, err := semver.NewVersion(version)
	if err != nil {
		log.Warn().
			Int("instanceID", c.instanceID).
			Str("webAPIVersion", version).
			Err(err).
			Msg("Failed to parse qBittorrent WebAPI version; leaving capability flags unchanged")
		return
	}

	c.supportsSetTags = !v.LessThan(setTagsMinVersion)
	c.supportsTorrentCreation = !v.LessThan(torrentCreationMinVersion)
	c.supportsTorrentExport = !v.LessThan(exportTorrentMinVersion)
	c.supportsTrackerEditing = !v.LessThan(trackerEditingMinVersion)
	c.supportsRenameTorrent = !v.LessThan(renameTorrentMinVersion)
	c.supportsRenameFile = !v.LessThan(renameFileMinVersion)
	c.supportsRenameFolder = !v.LessThan(renameFolderMinVersion)
	c.supportsSubcategories = !v.LessThan(subcategoriesMinVersion)
}

func (c *Client) updateServerState(data *qbt.MainData) {
	c.serverStateMu.Lock()
	defer c.serverStateMu.Unlock()

	if data == nil || data.ServerState == (qbt.ServerState{}) {
		c.lastServerState = nil
		return
	}

	stateCopy := data.ServerState
	c.lastServerState = &stateCopy
}

func (c *Client) clearServerState() {
	c.serverStateMu.Lock()
	defer c.serverStateMu.Unlock()

	c.lastServerState = nil
}

func (c *Client) GetCachedServerState() *qbt.ServerState {
	c.serverStateMu.RLock()
	defer c.serverStateMu.RUnlock()

	if c.lastServerState == nil {
		return nil
	}

	copy := *c.lastServerState
	return &copy
}

func (c *Client) GetCachedConnectionStatus() string {
	state := c.GetCachedServerState()
	if state == nil {
		return ""
	}

	return state.ConnectionStatus
}

// UpdateWithMainData updates the client's cached state with fresh MainData
// This is used when intercepting sync/maindata responses to keep local state in sync
func (c *Client) UpdateWithMainData(data *qbt.MainData) {
	c.updateServerState(data)
	c.updateHealthStatus(true)
	log.Debug().
		Int("instanceID", c.instanceID).
		Int("torrentCount", len(data.Torrents)).
		Msg("Updated client state with fresh maindata from intercepted request")
}

// UpdateWithPeersData triggers a sync on the peer manager to keep it warm after intercepting peer data
// This ensures our local peer state stays synchronized with the proxy client's view
func (c *Client) UpdateWithPeersData(hash string, data *qbt.TorrentPeersResponse) {
	// Get or create the peer sync manager for this torrent
	peerSync := c.GetOrCreatePeerSyncManager(hash)

	// Trigger a background sync to refresh the peer state
	// We can't directly inject the data, but we can trigger a sync to keep the cache warm
	go func() {
		ctx, cancel := context.WithTimeout(context.Background(), 10*time.Second)
		defer cancel()

		if err := peerSync.Sync(ctx); err != nil {
			log.Error().
				Err(err).
				Int("instanceID", c.instanceID).
				Str("hash", hash).
				Msg("Failed to sync peer manager after intercepted peer data")
			return
		}

		log.Debug().
			Int("instanceID", c.instanceID).
			Str("hash", hash).
			Int("peerCount", len(data.Peers)).
			Int64("rid", data.Rid).
			Msg("Updated peer state with fresh data from intercepted request")
	}()
}

func (c *Client) SupportsRenameTorrent() bool {
	c.mu.RLock()
	defer c.mu.RUnlock()
	return c.supportsRenameTorrent
}

func (c *Client) SupportsRenameFile() bool {
	c.mu.RLock()
	defer c.mu.RUnlock()
	return c.supportsRenameFile
}

func (c *Client) SupportsRenameFolder() bool {
	c.mu.RLock()
	defer c.mu.RUnlock()
	return c.supportsRenameFolder
}

func (c *Client) SupportsFilePriority() bool {
	c.mu.RLock()
	defer c.mu.RUnlock()
	return c.supportsFilePriority
}

func (c *Client) SupportsSubcategories() bool {
	c.mu.RLock()
	defer c.mu.RUnlock()
	return c.supportsSubcategories
}

// getTorrentsByHashes returns multiple torrents by their hashes (O(n) where n is number of requested hashes)
func (c *Client) getTorrentsByHashes(hashes []string) []qbt.Torrent {
	c.mu.RLock()
	defer c.mu.RUnlock()

	if c.syncManager == nil {
		return nil
	}

	return c.syncManager.GetTorrents(qbt.TorrentFilterOptions{Hashes: hashes})
}

func (c *Client) HealthCheck(ctx context.Context) error {
	if c.isHealthy && time.Now().Add(-minHealthCheckInterval).Before(c.GetLastHealthCheck()) {
		return nil
	}

	if err := c.RefreshCapabilities(ctx); err != nil {
		c.updateHealthStatus(false)
		return errors.Wrap(err, "health check failed")
	}

	c.updateHealthStatus(true)
	return nil
}

func (c *Client) SupportsSetTags() bool {
	c.mu.RLock()
	defer c.mu.RUnlock()
	return c.supportsSetTags
}

func (c *Client) SupportsTrackerHealth() bool {
	return c.supportsTrackerInclude()
}

func (c *Client) GetWebAPIVersion() string {
	c.mu.RLock()
	defer c.mu.RUnlock()
	return c.webAPIVersion
}

func (c *Client) GetSyncManager() *qbt.SyncManager {
	c.mu.RLock()
	defer c.mu.RUnlock()
	return c.syncManager
}

func (c *Client) trackerManager() *qbt.TrackerManager {
	c.mu.RLock()
	defer c.mu.RUnlock()
	if c.syncManager == nil {
		return nil
	}
	return c.syncManager.Trackers()
}

func (c *Client) supportsTrackerInclude() bool {
	if c.trackerManager() == nil {
		return false
	}

	// Check if the underlying client supports tracker include
	return c.trackerManager().SupportsIncludeTrackers()
}

func (c *Client) hydrateTorrentsWithTrackers(ctx context.Context, torrents []qbt.Torrent) ([]qbt.Torrent, map[string][]qbt.TorrentTracker, []string, error) {
	tm := c.trackerManager()
	if tm == nil {
		return torrents, nil, nil, fmt.Errorf("tracker manager unavailable")
	}

	enriched, trackerData := tm.HydrateTorrents(ctx, torrents)
	return enriched, trackerData, nil, nil
}

func (c *Client) invalidateTrackerCache(hashes ...string) {
	if tm := c.trackerManager(); tm != nil {
		tm.Invalidate(hashes...)
	}
}

func (c *Client) StartSyncManager(ctx context.Context) error {
	c.mu.RLock()
	syncManager := c.syncManager
	c.mu.RUnlock()

	if syncManager == nil {
		return fmt.Errorf("sync manager not initialized")
	}

	return syncManager.Start(ctx)
}

// GetOrCreatePeerSyncManager gets or creates a PeerSyncManager for a specific torrent
func (c *Client) GetOrCreatePeerSyncManager(hash string) *qbt.PeerSyncManager {
	c.mu.Lock()
	defer c.mu.Unlock()

	// Check if we already have a sync manager for this torrent
	if peerSync, exists := c.peerSyncManager[hash]; exists {
		return peerSync
	}

	// Create a new peer sync manager for this torrent
	peerSyncOpts := qbt.DefaultPeerSyncOptions()
	peerSyncOpts.AutoSync = false // We'll sync manually when requested
	peerSync := c.Client.NewPeerSyncManager(hash, peerSyncOpts)
	c.peerSyncManager[hash] = peerSync

	return peerSync
}

// applyOptimisticCacheUpdate applies optimistic updates for the given hashes and action
func (c *Client) applyOptimisticCacheUpdate(hashes []string, action string, _ map[string]any) {
	log.Debug().Int("instanceID", c.instanceID).Str("action", action).Int("hashCount", len(hashes)).Msg("Starting optimistic cache update")

	now := time.Now()

	// Apply optimistic updates based on action using sync manager data
	for _, hash := range hashes {
		var originalState qbt.TorrentState
		var progress float64

		// Need mutex only for syncManager access
		c.mu.RLock()
		if c.syncManager != nil {
			if torrent, exists := c.syncManager.GetTorrent(hash); exists {
				originalState = torrent.State
				progress = torrent.Progress
			}
		}
		c.mu.RUnlock()

		state := getTargetState(action, progress)
		if state != "" && state != originalState {
			c.optimisticUpdates.Set(hash, &OptimisticTorrentUpdate{
				State:         state,
				OriginalState: originalState,
				UpdatedAt:     now,
				Action:        action,
			}, 30*time.Second)
			log.Debug().Int("instanceID", c.instanceID).Str("hash", hash).Str("action", action).Msg("Created optimistic update for " + action)
		}
	}

	log.Debug().Int("instanceID", c.instanceID).Str("action", action).Int("hashCount", len(hashes)).Msg("Completed optimistic cache update")
}

// addTrackerExclusions records hashes that should be temporarily excluded from a tracker domain.
func (c *Client) addTrackerExclusions(domain string, hashes []string) {
	if domain == "" || len(hashes) == 0 {
		return
	}

	c.mu.Lock()
	defer c.mu.Unlock()

	set, ok := c.trackerExclusions[domain]
	if !ok {
		set = make(map[string]struct{})
		c.trackerExclusions[domain] = set
	}

	for _, hash := range hashes {
		if hash == "" {
			continue
		}
		set[hash] = struct{}{}
	}
}

// removeTrackerExclusions removes specific hashes from the exclusion map for a domain.
// If no hashes are provided, the entire domain entry is cleared.
func (c *Client) removeTrackerExclusions(domain string, hashes []string) {
	if domain == "" {
		return
	}

	c.mu.Lock()
	defer c.mu.Unlock()

	if len(hashes) == 0 {
		delete(c.trackerExclusions, domain)
		return
	}

	set, ok := c.trackerExclusions[domain]
	if !ok {
		return
	}

	for _, hash := range hashes {
		delete(set, hash)
	}

	if len(set) == 0 {
		delete(c.trackerExclusions, domain)
	}
}

// getTrackerExclusionsCopy returns a deep copy of tracker exclusions for safe iteration.
func (c *Client) getTrackerExclusionsCopy() map[string]map[string]struct{} {
	c.mu.RLock()
	defer c.mu.RUnlock()

	if len(c.trackerExclusions) == 0 {
		return nil
	}

	copyMap := make(map[string]map[string]struct{}, len(c.trackerExclusions))
	for domain, hashes := range c.trackerExclusions {
		inner := make(map[string]struct{}, len(hashes))
		for hash := range hashes {
			inner[hash] = struct{}{}
		}
		copyMap[domain] = inner
	}
	return copyMap
}

// clearTrackerExclusions removes domains from the temporary exclusion map.
func (c *Client) clearTrackerExclusions(domains []string) {
	if len(domains) == 0 {
		return
	}

	c.mu.Lock()
	defer c.mu.Unlock()

	for _, domain := range domains {
		delete(c.trackerExclusions, domain)
	}
}

// getOptimisticUpdates returns all current optimistic updates
func (c *Client) getOptimisticUpdates() map[string]*OptimisticTorrentUpdate {
	updates := make(map[string]*OptimisticTorrentUpdate)
	for _, key := range c.optimisticUpdates.GetKeys() {
		if val, found := c.optimisticUpdates.Get(key); found {
			updates[key] = val
		}
	}
	return updates
}

// clearOptimisticUpdate removes an optimistic update for a specific torrent
func (c *Client) clearOptimisticUpdate(hash string) {
	c.optimisticUpdates.Delete(hash)
	log.Debug().Int("instanceID", c.instanceID).Str("hash", hash).Msg("Cleared optimistic update")
}

// getTargetState returns the target state for the given action and progress
func getTargetState(action string, progress float64) qbt.TorrentState {
	switch action {
	case "resume":
		if progress == 1.0 {
			return qbt.TorrentStateQueuedUp
		}
		return qbt.TorrentStateQueuedDl
	case "force_resume":
		if progress == 1.0 {
			return qbt.TorrentStateForcedUp
		}
		return qbt.TorrentStateForcedDl
	case "pause":
		if progress == 1.0 {
			return qbt.TorrentStatePausedUp
		}
		return qbt.TorrentStatePausedDl
	case "recheck":
		if progress == 1.0 {
			return qbt.TorrentStateCheckingUp
		}
		return qbt.TorrentStateCheckingDl
	default:
		return ""
	}
}<|MERGE_RESOLUTION|>--- conflicted
+++ resolved
@@ -22,6 +22,7 @@
 	torrentCreationMinVersion = semver.MustParse("2.11.2")
 	exportTorrentMinVersion   = semver.MustParse("2.8.11")
 	trackerEditingMinVersion  = semver.MustParse("2.2.0")
+	filePriorityMinVersion    = semver.MustParse("2.2.0")
 	renameTorrentMinVersion   = semver.MustParse("2.0.0")
 	renameFileMinVersion      = semver.MustParse("2.4.0")
 	renameFolderMinVersion    = semver.MustParse("2.7.0")
@@ -83,80 +84,11 @@
 		return nil, fmt.Errorf("failed to connect to qBittorrent instance: %w", err)
 	}
 
-<<<<<<< HEAD
-	webAPIVersion, err := qbtClient.GetWebAPIVersionCtx(ctx)
-	if err != nil {
-		webAPIVersion = ""
-	}
-
-	supportsSetTags := false
-	supportsTorrentCreation := false
-	supportsTorrentExport := false
-	supportsTrackerEditing := false
-	supportsRenameTorrent := false
-	supportsRenameFile := false
-	supportsRenameFolder := false
-	supportsFilePriority := false
-	supportsSubcategories := false
-	if webAPIVersion != "" {
-		if v, err := semver.NewVersion(webAPIVersion); err == nil {
-			setTagsMinVersion := semver.MustParse("2.11.4")
-			supportsSetTags = !v.LessThan(setTagsMinVersion)
-
-			torrentCreationMinVersion := semver.MustParse("2.11.2")
-			supportsTorrentCreation = !v.LessThan(torrentCreationMinVersion)
-
-			// Torrent export endpoint: WebAPI 2.8.11+ (qBittorrent 4.5.0+, introduced in 4.5.0beta1)
-			exportTorrentMinVersion := semver.MustParse("2.8.11")
-			supportsTorrentExport = !v.LessThan(exportTorrentMinVersion)
-
-			trackerEditingMinVersion := semver.MustParse("2.2.0")
-			supportsTrackerEditing = !v.LessThan(trackerEditingMinVersion)
-
-			// Rename torrent: qBittorrent 4.1.0+ (WebAPI 2.0.0+)
-			renameTorrentMinVersion := semver.MustParse("2.0.0")
-			supportsRenameTorrent = !v.LessThan(renameTorrentMinVersion)
-
-			// Rename file: qBittorrent 4.2.1+ (WebAPI 2.4.0+)
-			renameFileMinVersion := semver.MustParse("2.4.0")
-			supportsRenameFile = !v.LessThan(renameFileMinVersion)
-
-			// Rename folder: qBittorrent 4.3.3+ (WebAPI 2.7.0+)
-			renameFolderMinVersion := semver.MustParse("2.7.0")
-			supportsRenameFolder = !v.LessThan(renameFolderMinVersion)
-
-			// File priority: batch updates are available from qBittorrent 4.1.5+ (WebAPI 2.2.0+)
-			filePriorityMinVersion := semver.MustParse("2.2.0")
-			supportsFilePriority = !v.LessThan(filePriorityMinVersion)
-
-			// Subcategories: qBittorrent 4.6+ (WebAPI 2.9.0+)
-			subcategoriesMinVersion := semver.MustParse("2.9.0")
-			supportsSubcategories = !v.LessThan(subcategoriesMinVersion)
-		}
-	}
-
-	client := &Client{
-		Client:                  qbtClient,
-		instanceID:              instanceID,
-		webAPIVersion:           webAPIVersion,
-		supportsSetTags:         supportsSetTags,
-		supportsTorrentCreation: supportsTorrentCreation,
-		supportsTorrentExport:   supportsTorrentExport,
-		supportsTrackerEditing:  supportsTrackerEditing,
-		supportsRenameTorrent:   supportsRenameTorrent,
-		supportsRenameFile:      supportsRenameFile,
-		supportsRenameFolder:    supportsRenameFolder,
-		supportsFilePriority:    supportsFilePriority,
-		supportsSubcategories:   supportsSubcategories,
-		lastHealthCheck:         time.Now(),
-		isHealthy:               true,
-=======
 	client := &Client{
 		Client:          qbtClient,
 		instanceID:      instanceID,
 		lastHealthCheck: time.Now(),
 		isHealthy:       true,
->>>>>>> f4b576fc
 		optimisticUpdates: ttlcache.New(ttlcache.Options[string, *OptimisticTorrentUpdate]{}.
 			SetDefaultTTL(30 * time.Second)), // Updates expire after 30 seconds
 		trackerExclusions: make(map[string]map[string]struct{}),
@@ -196,22 +128,13 @@
 	log.Debug().
 		Int("instanceID", instanceID).
 		Str("host", instanceHost).
-<<<<<<< HEAD
-		Str("webAPIVersion", webAPIVersion).
-		Bool("supportsSetTags", supportsSetTags).
-		Bool("supportsTorrentCreation", supportsTorrentCreation).
-		Bool("supportsTorrentExport", supportsTorrentExport).
-		Bool("supportsTrackerEditing", supportsTrackerEditing).
-		Bool("supportsFilePriority", supportsFilePriority).
-		Bool("supportsSubcategories", supportsSubcategories).
-=======
 		Str("webAPIVersion", client.GetWebAPIVersion()).
 		Bool("supportsSetTags", client.SupportsSetTags()).
 		Bool("supportsTorrentCreation", client.SupportsTorrentCreation()).
 		Bool("supportsTorrentExport", client.SupportsTorrentExport()).
 		Bool("supportsTrackerEditing", client.SupportsTrackerEditing()).
+		Bool("supportsFilePriority", client.SupportsFilePriority()).
 		Bool("supportsSubcategories", client.SupportsSubcategories()).
->>>>>>> f4b576fc
 		Bool("tlsSkipVerify", tlsSkipVerify).
 		Msg("qBittorrent client created successfully")
 
@@ -313,6 +236,7 @@
 	c.supportsTorrentCreation = !v.LessThan(torrentCreationMinVersion)
 	c.supportsTorrentExport = !v.LessThan(exportTorrentMinVersion)
 	c.supportsTrackerEditing = !v.LessThan(trackerEditingMinVersion)
+	c.supportsFilePriority = !v.LessThan(filePriorityMinVersion)
 	c.supportsRenameTorrent = !v.LessThan(renameTorrentMinVersion)
 	c.supportsRenameFile = !v.LessThan(renameFileMinVersion)
 	c.supportsRenameFolder = !v.LessThan(renameFolderMinVersion)
