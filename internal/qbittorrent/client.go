// Copyright (c) 2025, s0up and the autobrr contributors.
// SPDX-License-Identifier: GPL-2.0-or-later

package qbittorrent

import (
	"context"
	"fmt"
<<<<<<< HEAD
	"net/http"
	"reflect"
=======
	"maps"
>>>>>>> 93b671cc
	"sync"
	"time"
	"unsafe"

	"github.com/Masterminds/semver/v3"
	qbt "github.com/autobrr/go-qbittorrent"
	"github.com/pkg/errors"
	"github.com/rs/zerolog/log"
)

type Client struct {
	*qbt.Client
	instanceID      int
	webAPIVersion   string
	supportsSetTags bool
	lastHealthCheck time.Time
	isHealthy       bool
	syncManager     *qbt.SyncManager
	// optimisticUpdates stores temporary optimistic state changes for this instance
	optimisticUpdates map[string]*OptimisticTorrentUpdate
	mu                sync.RWMutex
	healthMu          sync.RWMutex
}

func NewClient(instanceID int, instanceHost, username, password string, basicUsername, basicPassword *string) (*Client, error) {
	return NewClientWithTimeout(instanceID, instanceHost, username, password, basicUsername, basicPassword, 60*time.Second)
}

func NewClientWithTimeout(instanceID int, instanceHost, username, password string, basicUsername, basicPassword *string, timeout time.Duration) (*Client, error) {
	cfg := qbt.Config{
		Host:     instanceHost,
		Username: username,
		Password: password,
		Timeout:  int(timeout.Seconds()),
	}

	if basicUsername != nil && *basicUsername != "" {
		cfg.BasicUser = *basicUsername
		if basicPassword != nil {
			cfg.BasicPass = *basicPassword
		}
	}

	qbtClient := qbt.NewClient(cfg)

	ctx, cancel := context.WithTimeout(context.Background(), timeout)
	defer cancel()

	if err := qbtClient.LoginCtx(ctx); err != nil {
		return nil, fmt.Errorf("failed to connect to qBittorrent instance: %w", err)
	}

	webAPIVersion, err := qbtClient.GetWebAPIVersionCtx(ctx)
	if err != nil {
		webAPIVersion = ""
	}

	supportsSetTags := false
	if webAPIVersion != "" {
		if v, err := semver.NewVersion(webAPIVersion); err == nil {
			minVersion := semver.MustParse("2.11.4")
			supportsSetTags = !v.LessThan(minVersion)
		}
	}

	client := &Client{
		Client:            qbtClient,
		instanceID:        instanceID,
		webAPIVersion:     webAPIVersion,
		supportsSetTags:   supportsSetTags,
		lastHealthCheck:   time.Now(),
		isHealthy:         true,
		optimisticUpdates: make(map[string]*OptimisticTorrentUpdate),
	}

	// Initialize sync manager with default options
	syncOpts := qbt.DefaultSyncOptions()
	syncOpts.DynamicSync = true

	// Set up health check callbacks
	syncOpts.OnUpdate = func(data *qbt.MainData) {
		client.updateHealthStatus(true)
		log.Debug().Int("instanceID", instanceID).Int("torrentCount", len(data.Torrents)).Msg("Sync manager update received, marking client as healthy")
	}

	syncOpts.OnError = func(err error) {
		client.updateHealthStatus(false)
		log.Warn().Err(err).Int("instanceID", instanceID).Msg("Sync manager error received, marking client as unhealthy")
	}

	client.syncManager = qbtClient.NewSyncManager(syncOpts)

	log.Debug().
		Int("instanceID", instanceID).
		Str("host", instanceHost).
		Str("webAPIVersion", webAPIVersion).
		Bool("supportsSetTags", supportsSetTags).
		Msg("qBittorrent client created successfully")

	return client, nil
}

func (c *Client) GetInstanceID() int {
	return c.instanceID
}

func (c *Client) GetLastHealthCheck() time.Time {
	c.healthMu.RLock()
	defer c.healthMu.RUnlock()
	return c.lastHealthCheck
}

func (c *Client) GetLastSyncUpdate() time.Time {
	c.mu.RLock()
	defer c.mu.RUnlock()
	if c.syncManager == nil {
		return time.Time{}
	}
	return c.syncManager.LastSyncTime()
}

func (c *Client) updateHealthStatus(healthy bool) {
	c.healthMu.Lock()
	defer c.healthMu.Unlock()
	c.isHealthy = healthy
	c.lastHealthCheck = time.Now()
}

func (c *Client) IsHealthy() bool {
	c.healthMu.RLock()
	defer c.healthMu.RUnlock()
	return c.isHealthy
}

// getTorrentByHash returns a torrent by hash from the sync manager
func (c *Client) getTorrentByHash(hash string) (*qbt.Torrent, bool) {
	c.mu.RLock()
	defer c.mu.RUnlock()

	if c.syncManager == nil {
		return nil, false
	}

	torrent, exists := c.syncManager.GetTorrent(hash)
	if !exists {
		return nil, false
	}
	return &torrent, true
}

// getTorrentsByHashes returns multiple torrents by their hashes (O(n) where n is number of requested hashes)
func (c *Client) getTorrentsByHashes(hashes []string) []*qbt.Torrent {
	c.mu.RLock()
	defer c.mu.RUnlock()

	if c.syncManager == nil {
		return nil
	}

	torrentMap := c.syncManager.GetTorrentHashes(hashes)
	torrents := make([]*qbt.Torrent, 0, len(hashes))
	for _, hash := range hashes {
		if torrent, exists := torrentMap[hash]; exists {
			torrents = append(torrents, &torrent)
		}
	}
	return torrents
}

// validateTorrentHashes returns validation info for a list of hashes
func (c *Client) validateTorrentHashes(hashes []string) (existing []*qbt.Torrent, missing []string) {
	c.mu.RLock()
	defer c.mu.RUnlock()

	if c.syncManager == nil {
		return nil, hashes
	}

	torrentMap := c.syncManager.GetTorrentHashes(hashes)
	existing = make([]*qbt.Torrent, 0, len(hashes))
	missing = make([]string, 0, len(hashes))

	for _, hash := range hashes {
		if torrent, exists := torrentMap[hash]; exists {
			existing = append(existing, &torrent)
		} else {
			missing = append(missing, hash)
		}
	}
	return existing, missing
}

func (c *Client) HealthCheck(ctx context.Context) error {
	if c.isHealthy && time.Now().Add(-minHealthCheckInterval).Before(c.GetLastHealthCheck()) {
		return nil
	}

	_, err := c.GetWebAPIVersionCtx(ctx)
	c.updateHealthStatus(err == nil)

	if err != nil {
		return errors.Wrap(err, "health check failed")
	}

	return nil
}

func (c *Client) SupportsSetTags() bool {
	c.mu.RLock()
	defer c.mu.RUnlock()
	return c.supportsSetTags
}

func (c *Client) GetWebAPIVersion() string {
	c.mu.RLock()
	defer c.mu.RUnlock()
	return c.webAPIVersion
}

<<<<<<< HEAD
// GetHTTPClient allows you to receive the implemented *http.Client with cookie jar
// This method uses reflection to access the private http field from the embedded qbt.Client
//
// TODO: Remove this method and update proxy handler when go-qbittorrent merges GetHTTPClient method
// When https://github.com/autobrr/go-qbittorrent is updated with GetHTTPClient method:
// 1. Remove this entire GetHTTPClient method from qui's Client wrapper
// 2. Update proxy handler to call client.Client.GetHTTPClient() directly instead of client.GetHTTPClient()
// 3. Remove "reflect" and "unsafe" imports from this file
// 4. Update go.mod to use the new version of go-qbittorrent
func (c *Client) GetHTTPClient() *http.Client {
	// Use reflection to access the private 'http' field from the embedded qbt.Client
	clientValue := reflect.ValueOf(c.Client).Elem()
	httpField := clientValue.FieldByName("http")

	if !httpField.IsValid() {
		log.Error().Msg("Failed to access http field from qBittorrent client")
		return nil
	}

	// The field is unexported, so we need to make it accessible
	if !httpField.CanInterface() {
		// Make the field accessible using reflection
		httpField = reflect.NewAt(httpField.Type(), unsafe.Pointer(httpField.UnsafeAddr())).Elem()
	}

	if httpClient, ok := httpField.Interface().(*http.Client); ok {
		return httpClient
	}

	log.Error().Msg("Failed to convert http field to *http.Client")
	return nil
=======
func (c *Client) GetSyncManager() *qbt.SyncManager {
	c.mu.RLock()
	defer c.mu.RUnlock()
	return c.syncManager
}

func (c *Client) StartSyncManager(ctx context.Context) error {
	c.mu.RLock()
	defer c.mu.RUnlock()
	if c.syncManager == nil {
		return fmt.Errorf("sync manager not initialized")
	}
	return c.syncManager.Start(ctx)
}

// applyOptimisticCacheUpdate applies optimistic updates for the given hashes and action
func (c *Client) applyOptimisticCacheUpdate(hashes []string, action string, payload map[string]any) {
	c.mu.Lock()
	defer c.mu.Unlock()

	log.Debug().Int("instanceID", c.instanceID).Str("action", action).Int("hashCount", len(hashes)).Msg("Starting optimistic cache update")

	now := time.Now()

	// Apply optimistic updates based on action using sync manager data
	for _, hash := range hashes {
		var originalState qbt.TorrentState
		var progress float64
		if c.syncManager != nil {
			if torrent, exists := c.syncManager.GetTorrent(hash); exists {
				originalState = torrent.State
				progress = torrent.Progress
			}
		}
		state := getTargetState(action, progress)
		if state != "" && state != originalState {
			c.optimisticUpdates[hash] = &OptimisticTorrentUpdate{
				State:         state,
				OriginalState: originalState,
				UpdatedAt:     now,
				Action:        action,
			}
			log.Debug().Int("instanceID", c.instanceID).Str("hash", hash).Str("action", action).Msg("Created optimistic update for " + action)
		}
	}

	log.Debug().Int("instanceID", c.instanceID).Str("action", action).Int("hashCount", len(hashes)).Int("totalOptimistic", len(c.optimisticUpdates)).Msg("Completed optimistic cache update")
}

// getOptimisticUpdates returns a copy of the current optimistic updates
func (c *Client) getOptimisticUpdates() map[string]*OptimisticTorrentUpdate {
	c.mu.RLock()
	defer c.mu.RUnlock()

	// Return a copy to prevent external modification
	updates := make(map[string]*OptimisticTorrentUpdate, len(c.optimisticUpdates))
	maps.Copy(updates, c.optimisticUpdates)
	return updates
}

// clearOptimisticUpdate removes an optimistic update for a specific torrent
func (c *Client) clearOptimisticUpdate(hash string) {
	c.mu.Lock()
	defer c.mu.Unlock()
	delete(c.optimisticUpdates, hash)
	log.Debug().Int("instanceID", c.instanceID).Str("hash", hash).Msg("Cleared optimistic update")
}

// clearStaleOptimisticUpdates removes optimistic updates that are older than the specified duration
func (c *Client) clearStaleOptimisticUpdates(maxAge time.Duration) {
	c.mu.Lock()
	defer c.mu.Unlock()

	now := time.Now()
	removed := 0

	for hash, update := range c.optimisticUpdates {
		if now.Sub(update.UpdatedAt) > maxAge {
			delete(c.optimisticUpdates, hash)
			removed++
		}
	}

	if removed > 0 {
		log.Debug().Int("instanceID", c.instanceID).Int("removed", removed).Msg("Cleared stale optimistic updates")
	}
}

// clearAllOptimisticUpdates removes all optimistic updates for this instance
func (c *Client) clearAllOptimisticUpdates() {
	c.mu.Lock()
	defer c.mu.Unlock()

	count := len(c.optimisticUpdates)
	if count > 0 {
		c.optimisticUpdates = make(map[string]*OptimisticTorrentUpdate)
		log.Debug().Int("instanceID", c.instanceID).Int("cleared", count).Msg("Cleared all optimistic updates")
	}
}

// getTargetState returns the target state for the given action and progress
func getTargetState(action string, progress float64) qbt.TorrentState {
	switch action {
	case "resume":
		if progress == 1.0 {
			return qbt.TorrentStateQueuedUp
		}
		return qbt.TorrentStateQueuedDl
	case "force_resume":
		if progress == 1.0 {
			return qbt.TorrentStateForcedUp
		}
		return qbt.TorrentStateForcedDl
	case "pause":
		if progress == 1.0 {
			return qbt.TorrentStatePausedUp
		}
		return qbt.TorrentStatePausedDl
	case "recheck":
		if progress == 1.0 {
			return qbt.TorrentStateCheckingUp
		}
		return qbt.TorrentStateCheckingDl
	default:
		return ""
	}
>>>>>>> 93b671cc
}<|MERGE_RESOLUTION|>--- conflicted
+++ resolved
@@ -6,12 +6,9 @@
 import (
 	"context"
 	"fmt"
-<<<<<<< HEAD
 	"net/http"
 	"reflect"
-=======
 	"maps"
->>>>>>> 93b671cc
 	"sync"
 	"time"
 	"unsafe"
@@ -231,7 +228,7 @@
 	return c.webAPIVersion
 }
 
-<<<<<<< HEAD
+
 // GetHTTPClient allows you to receive the implemented *http.Client with cookie jar
 // This method uses reflection to access the private http field from the embedded qbt.Client
 //
@@ -263,7 +260,8 @@
 
 	log.Error().Msg("Failed to convert http field to *http.Client")
 	return nil
-=======
+}
+
 func (c *Client) GetSyncManager() *qbt.SyncManager {
 	c.mu.RLock()
 	defer c.mu.RUnlock()
@@ -390,5 +388,4 @@
 	default:
 		return ""
 	}
->>>>>>> 93b671cc
 }