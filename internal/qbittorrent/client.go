// Copyright (c) 2025, s0up and the autobrr contributors.
// SPDX-License-Identifier: GPL-2.0-or-later

package qbittorrent

import (
	"context"
	"fmt"
	"sync"
	"time"

	"github.com/Masterminds/semver/v3"
	"github.com/autobrr/autobrr/pkg/ttlcache"
	qbt "github.com/autobrr/go-qbittorrent"
	"github.com/pkg/errors"
	"github.com/rs/zerolog/log"
)

type Client struct {
	*qbt.Client
	instanceID              int
	webAPIVersion           string
	supportsSetTags         bool
	supportsTorrentCreation bool
	supportsTrackerEditing  bool
	supportsRenameTorrent   bool
	supportsRenameFile      bool
	supportsRenameFolder    bool
	lastHealthCheck         time.Time
	isHealthy               bool
	syncManager             *qbt.SyncManager
	peerSyncManager         map[string]*qbt.PeerSyncManager // Map of torrent hash to PeerSyncManager
	// optimisticUpdates stores temporary optimistic state changes for this instance
	optimisticUpdates *ttlcache.Cache[string, *OptimisticTorrentUpdate]
	trackerExclusions map[string]map[string]struct{} // Domains to hide hashes from until fresh sync arrives
	lastServerState   *qbt.ServerState
	mu                sync.RWMutex
	healthMu          sync.RWMutex
}

func NewClient(instanceID int, instanceHost, username, password string, basicUsername, basicPassword *string, tlsSkipVerify bool) (*Client, error) {
	return NewClientWithTimeout(instanceID, instanceHost, username, password, basicUsername, basicPassword, tlsSkipVerify, 60*time.Second)
}

func NewClientWithTimeout(instanceID int, instanceHost, username, password string, basicUsername, basicPassword *string, tlsSkipVerify bool, timeout time.Duration) (*Client, error) {
	cfg := qbt.Config{
		Host:          instanceHost,
		Username:      username,
		Password:      password,
		Timeout:       int(timeout.Seconds()),
		TLSSkipVerify: tlsSkipVerify,
	}

	if basicUsername != nil && *basicUsername != "" {
		cfg.BasicUser = *basicUsername
		if basicPassword != nil {
			cfg.BasicPass = *basicPassword
		}
	}

	qbtClient := qbt.NewClient(cfg)

	ctx, cancel := context.WithTimeout(context.Background(), timeout)
	defer cancel()

	if err := qbtClient.LoginCtx(ctx); err != nil {
		return nil, fmt.Errorf("failed to connect to qBittorrent instance: %w", err)
	}

	webAPIVersion, err := qbtClient.GetWebAPIVersionCtx(ctx)
	if err != nil {
		webAPIVersion = ""
	}

	supportsSetTags := false
	supportsTorrentCreation := false
	supportsTrackerEditing := false
	supportsRenameTorrent := false
	supportsRenameFile := false
	supportsRenameFolder := false
	if webAPIVersion != "" {
		if v, err := semver.NewVersion(webAPIVersion); err == nil {
			setTagsMinVersion := semver.MustParse("2.11.4")
			supportsSetTags = !v.LessThan(setTagsMinVersion)

			torrentCreationMinVersion := semver.MustParse("2.11.2")
			supportsTorrentCreation = !v.LessThan(torrentCreationMinVersion)

			trackerEditingMinVersion := semver.MustParse("2.2.0")
			supportsTrackerEditing = !v.LessThan(trackerEditingMinVersion)

			// Rename torrent: qBittorrent 4.1.0+ (WebAPI 2.0.0+)
			renameTorrentMinVersion := semver.MustParse("2.0.0")
			supportsRenameTorrent = !v.LessThan(renameTorrentMinVersion)

			// Rename file: qBittorrent 4.2.1+ (WebAPI 2.4.0+)
			renameFileMinVersion := semver.MustParse("2.4.0")
			supportsRenameFile = !v.LessThan(renameFileMinVersion)

			// Rename folder: qBittorrent 4.4.0+ (WebAPI 2.8.4+)
			renameFolderMinVersion := semver.MustParse("2.8.4")
			supportsRenameFolder = !v.LessThan(renameFolderMinVersion)
		}
	}

	client := &Client{
		Client:                  qbtClient,
		instanceID:              instanceID,
		webAPIVersion:           webAPIVersion,
		supportsSetTags:         supportsSetTags,
		supportsTorrentCreation: supportsTorrentCreation,
		supportsTrackerEditing:  supportsTrackerEditing,
		supportsRenameTorrent:   supportsRenameTorrent,
		supportsRenameFile:      supportsRenameFile,
		supportsRenameFolder:    supportsRenameFolder,
		lastHealthCheck:         time.Now(),
		isHealthy:               true,
		optimisticUpdates: ttlcache.New(ttlcache.Options[string, *OptimisticTorrentUpdate]{}.
			SetDefaultTTL(30 * time.Second)), // Updates expire after 30 seconds
		trackerExclusions: make(map[string]map[string]struct{}),
		peerSyncManager:   make(map[string]*qbt.PeerSyncManager),
	}

	// Initialize sync manager with default options
	syncOpts := qbt.DefaultSyncOptions()
	syncOpts.DynamicSync = true

	// Set up health check callbacks
	syncOpts.OnUpdate = func(data *qbt.MainData) {
		client.updateHealthStatus(true)
		client.updateServerState(data)
		log.Debug().Int("instanceID", instanceID).Int("torrentCount", len(data.Torrents)).Msg("Sync manager update received, marking client as healthy")
	}

	syncOpts.OnError = func(err error) {
		client.updateHealthStatus(false)
		client.clearServerState()
		log.Warn().Err(err).Int("instanceID", instanceID).Msg("Sync manager error received, marking client as unhealthy")
	}

	client.syncManager = qbtClient.NewSyncManager(syncOpts)

	supportsInclude := client.supportsTrackerInclude()

	log.Debug().
		Int("instanceID", instanceID).
		Str("host", instanceHost).
		Str("webAPIVersion", webAPIVersion).
		Bool("supportsSetTags", supportsSetTags).
		Bool("supportsTorrentCreation", supportsTorrentCreation).
		Bool("supportsTrackerEditing", supportsTrackerEditing).
		Bool("includeTrackers", supportsInclude).
		Bool("tlsSkipVerify", tlsSkipVerify).
		Msg("qBittorrent client created successfully")

	if !supportsInclude {
		log.Debug().
			Int("instanceID", instanceID).
			Str("host", instanceHost).
			Str("webAPIVersion", webAPIVersion).
			Msg("qBittorrent instance does not support includeTrackers; using fallback tracker queries for status detection")
	}

	return client, nil
}

func (c *Client) GetInstanceID() int {
	return c.instanceID
}

func (c *Client) GetLastHealthCheck() time.Time {
	c.healthMu.RLock()
	defer c.healthMu.RUnlock()
	return c.lastHealthCheck
}

func (c *Client) GetLastSyncUpdate() time.Time {
	c.mu.RLock()
	defer c.mu.RUnlock()
	if c.syncManager == nil {
		return time.Time{}
	}
	return c.syncManager.LastSyncTime()
}

func (c *Client) updateHealthStatus(healthy bool) {
	c.healthMu.Lock()
	defer c.healthMu.Unlock()
	c.isHealthy = healthy
	c.lastHealthCheck = time.Now()
}

func (c *Client) IsHealthy() bool {
	c.healthMu.RLock()
	defer c.healthMu.RUnlock()
	return c.isHealthy
}

func (c *Client) SupportsTorrentCreation() bool {
	c.mu.RLock()
	defer c.mu.RUnlock()
	return c.supportsTorrentCreation
}

func (c *Client) SupportsTrackerEditing() bool {
	c.mu.RLock()
	defer c.mu.RUnlock()
	return c.supportsTrackerEditing
}

<<<<<<< HEAD
func (c *Client) SupportsRenameTorrent() bool {
	c.mu.RLock()
	defer c.mu.RUnlock()
	return c.supportsRenameTorrent
}

func (c *Client) SupportsRenameFile() bool {
	c.mu.RLock()
	defer c.mu.RUnlock()
	return c.supportsRenameFile
}

func (c *Client) SupportsRenameFolder() bool {
	c.mu.RLock()
	defer c.mu.RUnlock()
	return c.supportsRenameFolder
=======
func (c *Client) updateServerState(data *qbt.MainData) {
	c.mu.Lock()
	defer c.mu.Unlock()

	if data == nil || data.ServerState == (qbt.ServerState{}) {
		c.lastServerState = nil
		return
	}

	stateCopy := data.ServerState
	c.lastServerState = &stateCopy
}

func (c *Client) clearServerState() {
	c.mu.Lock()
	defer c.mu.Unlock()

	c.lastServerState = nil
}

func (c *Client) GetCachedServerState() *qbt.ServerState {
	c.mu.RLock()
	defer c.mu.RUnlock()

	if c.lastServerState == nil {
		return nil
	}

	copy := *c.lastServerState
	return &copy
}

func (c *Client) GetCachedConnectionStatus() string {
	state := c.GetCachedServerState()
	if state == nil {
		return ""
	}

	return state.ConnectionStatus
>>>>>>> 0ad30f2e
}

// getTorrentsByHashes returns multiple torrents by their hashes (O(n) where n is number of requested hashes)
func (c *Client) getTorrentsByHashes(hashes []string) []qbt.Torrent {
	c.mu.RLock()
	defer c.mu.RUnlock()

	if c.syncManager == nil {
		return nil
	}

	return c.syncManager.GetTorrents(qbt.TorrentFilterOptions{Hashes: hashes})
}

func (c *Client) HealthCheck(ctx context.Context) error {
	if c.isHealthy && time.Now().Add(-minHealthCheckInterval).Before(c.GetLastHealthCheck()) {
		return nil
	}

	_, err := c.GetWebAPIVersionCtx(ctx)
	c.updateHealthStatus(err == nil)

	if err != nil {
		return errors.Wrap(err, "health check failed")
	}

	return nil
}

func (c *Client) SupportsSetTags() bool {
	c.mu.RLock()
	defer c.mu.RUnlock()
	return c.supportsSetTags
}

func (c *Client) SupportsTrackerHealth() bool {
	return c.supportsTrackerInclude()
}

func (c *Client) GetWebAPIVersion() string {
	c.mu.RLock()
	defer c.mu.RUnlock()
	return c.webAPIVersion
}

func (c *Client) GetSyncManager() *qbt.SyncManager {
	c.mu.RLock()
	defer c.mu.RUnlock()
	return c.syncManager
}

func (c *Client) trackerManager() *qbt.TrackerManager {
	c.mu.RLock()
	defer c.mu.RUnlock()
	if c.syncManager == nil {
		return nil
	}
	return c.syncManager.Trackers()
}

func (c *Client) supportsTrackerInclude() bool {
	if tm := c.trackerManager(); tm != nil {
		return tm.SupportsIncludeTrackers()
	}
	return false
}

func (c *Client) hydrateTorrentsWithTrackers(ctx context.Context, torrents []qbt.Torrent, allowFetch bool) ([]qbt.Torrent, map[string][]qbt.TorrentTracker, []string, error) {
	tm := c.trackerManager()
	if tm == nil {
		return torrents, nil, nil, fmt.Errorf("tracker manager unavailable")
	}

	opts := make([]qbt.TrackerHydrateOption, 0, 2)
	if !allowFetch {
		opts = append(opts, qbt.WithTrackerAllowFetch(false))
	}

	return tm.HydrateTorrents(ctx, torrents, opts...)
}

func (c *Client) invalidateTrackerCache(hashes ...string) {
	if tm := c.trackerManager(); tm != nil {
		tm.Invalidate(hashes...)
	}
}

func (c *Client) StartSyncManager(ctx context.Context) error {
	c.mu.RLock()
	syncManager := c.syncManager
	c.mu.RUnlock()

	if syncManager == nil {
		return fmt.Errorf("sync manager not initialized")
	}

	return syncManager.Start(ctx)
}

// GetOrCreatePeerSyncManager gets or creates a PeerSyncManager for a specific torrent
func (c *Client) GetOrCreatePeerSyncManager(hash string) *qbt.PeerSyncManager {
	c.mu.Lock()
	defer c.mu.Unlock()

	// Check if we already have a sync manager for this torrent
	if peerSync, exists := c.peerSyncManager[hash]; exists {
		return peerSync
	}

	// Create a new peer sync manager for this torrent
	peerSyncOpts := qbt.DefaultPeerSyncOptions()
	peerSyncOpts.AutoSync = false // We'll sync manually when requested
	peerSync := c.Client.NewPeerSyncManager(hash, peerSyncOpts)
	c.peerSyncManager[hash] = peerSync

	return peerSync
}

// applyOptimisticCacheUpdate applies optimistic updates for the given hashes and action
func (c *Client) applyOptimisticCacheUpdate(hashes []string, action string, _ map[string]any) {
	log.Debug().Int("instanceID", c.instanceID).Str("action", action).Int("hashCount", len(hashes)).Msg("Starting optimistic cache update")

	now := time.Now()

	// Apply optimistic updates based on action using sync manager data
	for _, hash := range hashes {
		var originalState qbt.TorrentState
		var progress float64

		// Need mutex only for syncManager access
		c.mu.RLock()
		if c.syncManager != nil {
			if torrent, exists := c.syncManager.GetTorrent(hash); exists {
				originalState = torrent.State
				progress = torrent.Progress
			}
		}
		c.mu.RUnlock()

		state := getTargetState(action, progress)
		if state != "" && state != originalState {
			c.optimisticUpdates.Set(hash, &OptimisticTorrentUpdate{
				State:         state,
				OriginalState: originalState,
				UpdatedAt:     now,
				Action:        action,
			}, 30*time.Second)
			log.Debug().Int("instanceID", c.instanceID).Str("hash", hash).Str("action", action).Msg("Created optimistic update for " + action)
		}
	}

	log.Debug().Int("instanceID", c.instanceID).Str("action", action).Int("hashCount", len(hashes)).Msg("Completed optimistic cache update")
}

// addTrackerExclusions records hashes that should be temporarily excluded from a tracker domain.
func (c *Client) addTrackerExclusions(domain string, hashes []string) {
	if domain == "" || len(hashes) == 0 {
		return
	}

	c.mu.Lock()
	defer c.mu.Unlock()

	set, ok := c.trackerExclusions[domain]
	if !ok {
		set = make(map[string]struct{})
		c.trackerExclusions[domain] = set
	}

	for _, hash := range hashes {
		if hash == "" {
			continue
		}
		set[hash] = struct{}{}
	}
}

// removeTrackerExclusions removes specific hashes from the exclusion map for a domain.
// If no hashes are provided, the entire domain entry is cleared.
func (c *Client) removeTrackerExclusions(domain string, hashes []string) {
	if domain == "" {
		return
	}

	c.mu.Lock()
	defer c.mu.Unlock()

	if len(hashes) == 0 {
		delete(c.trackerExclusions, domain)
		return
	}

	set, ok := c.trackerExclusions[domain]
	if !ok {
		return
	}

	for _, hash := range hashes {
		delete(set, hash)
	}

	if len(set) == 0 {
		delete(c.trackerExclusions, domain)
	}
}

// getTrackerExclusionsCopy returns a deep copy of tracker exclusions for safe iteration.
func (c *Client) getTrackerExclusionsCopy() map[string]map[string]struct{} {
	c.mu.RLock()
	defer c.mu.RUnlock()

	if len(c.trackerExclusions) == 0 {
		return nil
	}

	copyMap := make(map[string]map[string]struct{}, len(c.trackerExclusions))
	for domain, hashes := range c.trackerExclusions {
		inner := make(map[string]struct{}, len(hashes))
		for hash := range hashes {
			inner[hash] = struct{}{}
		}
		copyMap[domain] = inner
	}
	return copyMap
}

// clearTrackerExclusions removes domains from the temporary exclusion map.
func (c *Client) clearTrackerExclusions(domains []string) {
	if len(domains) == 0 {
		return
	}

	c.mu.Lock()
	defer c.mu.Unlock()

	for _, domain := range domains {
		delete(c.trackerExclusions, domain)
	}
}

// getOptimisticUpdates returns all current optimistic updates
func (c *Client) getOptimisticUpdates() map[string]*OptimisticTorrentUpdate {
	updates := make(map[string]*OptimisticTorrentUpdate)
	for _, key := range c.optimisticUpdates.GetKeys() {
		if val, found := c.optimisticUpdates.Get(key); found {
			updates[key] = val
		}
	}
	return updates
}

// clearOptimisticUpdate removes an optimistic update for a specific torrent
func (c *Client) clearOptimisticUpdate(hash string) {
	c.optimisticUpdates.Delete(hash)
	log.Debug().Int("instanceID", c.instanceID).Str("hash", hash).Msg("Cleared optimistic update")
}

// getTargetState returns the target state for the given action and progress
func getTargetState(action string, progress float64) qbt.TorrentState {
	switch action {
	case "resume":
		if progress == 1.0 {
			return qbt.TorrentStateQueuedUp
		}
		return qbt.TorrentStateQueuedDl
	case "force_resume":
		if progress == 1.0 {
			return qbt.TorrentStateForcedUp
		}
		return qbt.TorrentStateForcedDl
	case "pause":
		if progress == 1.0 {
			return qbt.TorrentStatePausedUp
		}
		return qbt.TorrentStatePausedDl
	case "recheck":
		if progress == 1.0 {
			return qbt.TorrentStateCheckingUp
		}
		return qbt.TorrentStateCheckingDl
	default:
		return ""
	}
}<|MERGE_RESOLUTION|>--- conflicted
+++ resolved
@@ -208,24 +208,6 @@
 	return c.supportsTrackerEditing
 }
 
-<<<<<<< HEAD
-func (c *Client) SupportsRenameTorrent() bool {
-	c.mu.RLock()
-	defer c.mu.RUnlock()
-	return c.supportsRenameTorrent
-}
-
-func (c *Client) SupportsRenameFile() bool {
-	c.mu.RLock()
-	defer c.mu.RUnlock()
-	return c.supportsRenameFile
-}
-
-func (c *Client) SupportsRenameFolder() bool {
-	c.mu.RLock()
-	defer c.mu.RUnlock()
-	return c.supportsRenameFolder
-=======
 func (c *Client) updateServerState(data *qbt.MainData) {
 	c.mu.Lock()
 	defer c.mu.Unlock()
@@ -265,7 +247,24 @@
 	}
 
 	return state.ConnectionStatus
->>>>>>> 0ad30f2e
+}
+
+func (c *Client) SupportsRenameTorrent() bool {
+	c.mu.RLock()
+	defer c.mu.RUnlock()
+	return c.supportsRenameTorrent
+}
+
+func (c *Client) SupportsRenameFile() bool {
+	c.mu.RLock()
+	defer c.mu.RUnlock()
+	return c.supportsRenameFile
+}
+
+func (c *Client) SupportsRenameFolder() bool {
+	c.mu.RLock()
+	defer c.mu.RUnlock()
+	return c.supportsRenameFolder
 }
 
 // getTorrentsByHashes returns multiple torrents by their hashes (O(n) where n is number of requested hashes)
