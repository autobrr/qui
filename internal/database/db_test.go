--- conflicted
+++ resolved
@@ -240,21 +240,13 @@
 }
 
 var expectedIndexes = map[string][]string{
-<<<<<<< HEAD
-	"instances":       {"idx_instances_sort_order"},
-	"api_keys":        {"idx_api_keys_hash"},
-	"licenses":        {"idx_licenses_status", "idx_licenses_theme", "idx_licenses_key"},
-	"client_api_keys": {"idx_client_api_keys_key_hash", "idx_client_api_keys_instance_id"},
-	"instance_errors": {"idx_instance_errors_lookup"},
-	"sessions":        {"sessions_expiry_idx"},
-=======
+	"instances":           {"idx_instances_sort_order"},
 	"licenses":            {"idx_licenses_status", "idx_licenses_theme", "idx_licenses_key"},
 	"client_api_keys":     {"idx_client_api_keys_instance_id"},
 	"instance_errors":     {"idx_instance_errors_lookup"},
 	"sessions":            {"sessions_expiry_idx"},
 	"torrent_files_cache": {"idx_torrent_files_cache_lookup", "idx_torrent_files_cache_cached_at"},
 	"torrent_files_sync":  {"idx_torrent_files_sync_last_synced"},
->>>>>>> 8b3eb174
 }
 
 var expectedTriggers = []string{
