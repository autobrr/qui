// Copyright (c) 2025, s0up and the autobrr contributors.
// SPDX-License-Identifier: GPL-2.0-or-later

package api

import (
	"fmt"
	"net/http"
	"sort"
	"strings"
	"testing"

	"github.com/alexedwards/scs/v2"
	"github.com/go-chi/chi/v5"
	"github.com/stretchr/testify/require"
	"gopkg.in/yaml.v3"

	"github.com/autobrr/qui/internal/auth"
	"github.com/autobrr/qui/internal/config"
	"github.com/autobrr/qui/internal/domain"
	"github.com/autobrr/qui/internal/models"
	"github.com/autobrr/qui/internal/qbittorrent"
	"github.com/autobrr/qui/internal/services/license"
	"github.com/autobrr/qui/internal/web"
	"github.com/autobrr/qui/internal/web/swagger"
)

type routeKey struct {
	Method string
	Path   string
}

func TestAllEndpointsDocumented(t *testing.T) {
	server := NewServer(newTestDependencies(t))
	router := server.Handler()

	actualRoutes := collectRouterRoutes(t, router)
	documentedRoutes := loadDocumentedRoutes(t)

	undocumented := diffRoutes(actualRoutes, documentedRoutes)
	if len(undocumented) > 0 {
		t.Fatalf("found %d undocumented API endpoints:\n%s", len(undocumented), formatRoutes(undocumented))
	}

	missingHandlers := diffRoutes(documentedRoutes, actualRoutes)
	if len(missingHandlers) > 0 {
		t.Fatalf("found %d documented endpoints without handlers:\n%s", len(missingHandlers), formatRoutes(missingHandlers))
	}

	t.Logf("checked %d API routes registered in chi", len(actualRoutes))
	t.Logf("OpenAPI spec documents %d API routes", len(documentedRoutes))
}

func newTestDependencies(t *testing.T) *Dependencies {
	t.Helper()

	sessionManager := scs.New()

	return &Dependencies{
		Config: &config.AppConfig{
			Config: &domain.Config{
				BaseURL: "/",
			},
		},
		Version:           "test",
		AuthService:       &auth.Service{},
		SessionManager:    sessionManager,
		InstanceStore:     &models.InstanceStore{},
		ClientAPIKeyStore: &models.ClientAPIKeyStore{},
		ClientPool:        &qbittorrent.ClientPool{},
		SyncManager:       &qbittorrent.SyncManager{},
		WebHandler:        &web.Handler{},
		LicenseService:    &license.Service{},
	}
}

func collectRouterRoutes(t *testing.T, r chi.Routes) map[routeKey]struct{} {
	t.Helper()

	routes := make(map[routeKey]struct{})
	err := chi.Walk(r, func(method string, path string, _ http.Handler, _ ...func(http.Handler) http.Handler) error {
		method = strings.ToUpper(method)
		if !isComparableMethod(method) {
			return nil
		}

		normalizedPath, ok := normalizeRoutePath(path)
		if !ok {
			return nil
		}

		routes[routeKey{Method: method, Path: normalizedPath}] = struct{}{}
		return nil
	})
	require.NoError(t, err)

	return routes
}

func loadDocumentedRoutes(t *testing.T) map[routeKey]struct{} {
	t.Helper()

	specBytes, err := swagger.GetOpenAPISpec()
	require.NoError(t, err)
	require.NotEmpty(t, specBytes, "OpenAPI spec should be embedded")

	var spec map[string]any
	require.NoError(t, yaml.Unmarshal(specBytes, &spec))

	pathsNode, ok := spec["paths"].(map[string]any)
	require.True(t, ok, "OpenAPI spec missing paths section")

	routes := make(map[routeKey]struct{})

	for path, pathItem := range pathsNode {
		normalizedPath, ok := normalizeRoutePath(path)
		if !ok {
			continue
		}

<<<<<<< HEAD
		// Skip special routes that shouldn't be documented
		// - /api/docs and /api/openapi.json are meta endpoints for documentation itself
		// - /api/auth/validate is an internal endpoint for OIDC session validation
		if route.Path == "/api/docs" || route.Path == "/api/openapi.json" || route.Path == "/api/auth/validate" {
=======
		methods, ok := pathItem.(map[string]any)
		if !ok {
>>>>>>> a167a336
			continue
		}

		for method := range methods {
			upperMethod := strings.ToUpper(method)
			if !isComparableMethod(upperMethod) {
				continue
			}

			routes[routeKey{Method: upperMethod, Path: normalizedPath}] = struct{}{}
		}
	}

	return routes
}

func normalizeRoutePath(path string) (string, bool) {
	if path == "" {
		return "", false
	}

	if strings.Contains(path, "/*") {
		return "", false
	}

<<<<<<< HEAD
		// Skip special routes that shouldn't be documented
		// - /api/docs and /api/openapi.json are meta endpoints for documentation itself
		// - /api/auth/validate is an internal endpoint for OIDC session validation
		if route.Path == "/api/docs" || route.Path == "/api/openapi.json" || route.Path == "/api/auth/validate" {
			continue
		}
=======
	if path != "/" {
		path = strings.TrimSuffix(path, "/")
	}
>>>>>>> a167a336

	if path == "/api/docs" || path == "/api/openapi.json" {
		return "", false
	}

	if !strings.HasPrefix(path, "/api") && !strings.HasPrefix(path, "/health") {
		return "", false
	}

	path = strings.ReplaceAll(path, "{instanceID}", "{instanceId}")
	path = strings.ReplaceAll(path, "{licenseKey}", "{licenseKey}")

	return path, true
}

func isComparableMethod(method string) bool {
	switch method {
	case http.MethodGet, http.MethodPost, http.MethodPut, http.MethodPatch, http.MethodDelete:
		return true
	default:
		return false
	}
}

func diffRoutes(left, right map[routeKey]struct{}) []routeKey {
	diff := make([]routeKey, 0)
	for route := range left {
		if _, exists := right[route]; !exists {
			diff = append(diff, route)
		}
	}

	sort.Slice(diff, func(i, j int) bool {
		if diff[i].Path == diff[j].Path {
			return diff[i].Method < diff[j].Method
		}
		return diff[i].Path < diff[j].Path
	})

	return diff
}

func formatRoutes(routes []routeKey) string {
	lines := make([]string, len(routes))
	for i, route := range routes {
		lines[i] = fmt.Sprintf("%s %s", route.Method, route.Path)
	}
	return strings.Join(lines, "\n")
}<|MERGE_RESOLUTION|>--- conflicted
+++ resolved
@@ -118,15 +118,8 @@
 			continue
 		}
 
-<<<<<<< HEAD
-		// Skip special routes that shouldn't be documented
-		// - /api/docs and /api/openapi.json are meta endpoints for documentation itself
-		// - /api/auth/validate is an internal endpoint for OIDC session validation
-		if route.Path == "/api/docs" || route.Path == "/api/openapi.json" || route.Path == "/api/auth/validate" {
-=======
 		methods, ok := pathItem.(map[string]any)
 		if !ok {
->>>>>>> a167a336
 			continue
 		}
 
@@ -152,18 +145,9 @@
 		return "", false
 	}
 
-<<<<<<< HEAD
-		// Skip special routes that shouldn't be documented
-		// - /api/docs and /api/openapi.json are meta endpoints for documentation itself
-		// - /api/auth/validate is an internal endpoint for OIDC session validation
-		if route.Path == "/api/docs" || route.Path == "/api/openapi.json" || route.Path == "/api/auth/validate" {
-			continue
-		}
-=======
 	if path != "/" {
 		path = strings.TrimSuffix(path, "/")
 	}
->>>>>>> a167a336
 
 	if path == "/api/docs" || path == "/api/openapi.json" {
 		return "", false
