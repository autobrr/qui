--- conflicted
+++ resolved
@@ -38,7 +38,6 @@
 }
 
 var undocumentedRoutes = map[routeKey]struct{}{
-<<<<<<< HEAD
 	{Method: http.MethodGet, Path: "/api/auth/validate"}:                                        {},
 	{Method: http.MethodPost, Path: "/api/instances/{instanceId}/backups/run"}:                  {},
 	{Method: http.MethodGet, Path: "/api/instances/{instanceId}/backups/runs"}:                  {},
@@ -47,24 +46,12 @@
 	{Method: http.MethodGet, Path: "/api/instances/{instanceId}/backups/runs/{runId}/manifest"}: {},
 	{Method: http.MethodGet, Path: "/api/instances/{instanceId}/backups/settings"}:              {},
 	{Method: http.MethodPut, Path: "/api/instances/{instanceId}/backups/settings"}:              {},
-=======
-	{Method: http.MethodGet, Path: "/api/auth/validate"}:                                                            {},
-	{Method: http.MethodPost, Path: "/api/instances/{instanceId}/backups/run"}:                                      {},
-	{Method: http.MethodGet, Path: "/api/instances/{instanceId}/backups/runs"}:                                      {},
-	{Method: http.MethodDelete, Path: "/api/instances/{instanceId}/backups/runs"}:                                   {},
-	{Method: http.MethodDelete, Path: "/api/instances/{instanceId}/backups/runs/{runId}"}:                           {},
-	{Method: http.MethodGet, Path: "/api/instances/{instanceId}/backups/runs/{runId}/download"}:                     {},
-	{Method: http.MethodGet, Path: "/api/instances/{instanceId}/backups/runs/{runId}/items/{torrentHash}/download"}: {},
-	{Method: http.MethodGet, Path: "/api/instances/{instanceId}/backups/runs/{runId}/manifest"}:                     {},
-	{Method: http.MethodGet, Path: "/api/instances/{instanceId}/backups/settings"}:                                  {},
-	{Method: http.MethodPut, Path: "/api/instances/{instanceId}/backups/settings"}:                                  {},
-	{Method: http.MethodGet, Path: "/api/instances/{instanceId}/tracker-rules"}:                                     {},
-	{Method: http.MethodPost, Path: "/api/instances/{instanceId}/tracker-rules"}:                                    {},
-	{Method: http.MethodPost, Path: "/api/instances/{instanceId}/tracker-rules/apply"}:                              {},
-	{Method: http.MethodPut, Path: "/api/instances/{instanceId}/tracker-rules/order"}:                               {},
-	{Method: http.MethodDelete, Path: "/api/instances/{instanceId}/tracker-rules/{ruleID}"}:                         {},
-	{Method: http.MethodPut, Path: "/api/instances/{instanceId}/tracker-rules/{ruleID}"}:                            {},
->>>>>>> dfad4260
+	{Method: http.MethodGet, Path: "/api/instances/{instanceId}/tracker-rules"}:                 {},
+	{Method: http.MethodPost, Path: "/api/instances/{instanceId}/tracker-rules"}:                {},
+	{Method: http.MethodPost, Path: "/api/instances/{instanceId}/tracker-rules/apply"}:          {},
+	{Method: http.MethodPut, Path: "/api/instances/{instanceId}/tracker-rules/order"}:           {},
+	{Method: http.MethodDelete, Path: "/api/instances/{instanceId}/tracker-rules/{ruleID}"}:     {},
+	{Method: http.MethodPut, Path: "/api/instances/{instanceId}/tracker-rules/{ruleID}"}:        {},
 }
 
 func TestAllEndpointsDocumented(t *testing.T) {
