// Copyright (c) 2025, s0up and the autobrr contributors.
// SPDX-License-Identifier: GPL-2.0-or-later

package api

import (
	"context"
	"errors"
	"fmt"
	"net"
	"net/http"
	"strings"
	"time"

	"github.com/CAFxX/httpcompression"
	"github.com/alexedwards/scs/v2"
	"github.com/go-chi/chi/v5"
	"github.com/rs/cors"
	"github.com/rs/zerolog"
	"github.com/rs/zerolog/log"

	"github.com/autobrr/qui/internal/api/handlers"
	"github.com/autobrr/qui/internal/api/middleware"
	"github.com/autobrr/qui/internal/api/sse"
	"github.com/autobrr/qui/internal/auth"
	"github.com/autobrr/qui/internal/backups"
	"github.com/autobrr/qui/internal/config"
	"github.com/autobrr/qui/internal/models"
	"github.com/autobrr/qui/internal/proxy"
	"github.com/autobrr/qui/internal/qbittorrent"
	"github.com/autobrr/qui/internal/services/crossseed"
	"github.com/autobrr/qui/internal/services/filesmanager"
	"github.com/autobrr/qui/internal/services/jackett"
	"github.com/autobrr/qui/internal/services/license"
	"github.com/autobrr/qui/internal/services/reannounce"
	"github.com/autobrr/qui/internal/services/trackericons"
	"github.com/autobrr/qui/internal/services/trackerrules"
	"github.com/autobrr/qui/internal/update"
	"github.com/autobrr/qui/internal/web"
	"github.com/autobrr/qui/internal/web/swagger"
	webfs "github.com/autobrr/qui/web"
)

type Server struct {
	server  *http.Server
	logger  zerolog.Logger
	config  *config.AppConfig
	version string

<<<<<<< HEAD
	authService               *auth.Service
	sessionManager            *scs.SessionManager
	instanceStore             *models.InstanceStore
	instanceReannounce        *models.InstanceReannounceStore
	reannounceCache           *reannounce.SettingsCache
	reannounceService         *reannounce.Service
	clientAPIKeyStore         *models.ClientAPIKeyStore
	externalProgramStore      *models.ExternalProgramStore
	clientPool                *qbittorrent.ClientPool
	syncManager               *qbittorrent.SyncManager
	licenseService            *license.Service
	updateService             *update.Service
	trackerIconService        *trackericons.Service
	backupService             *backups.Service
	streamManager             *sse.StreamManager
	filesManager              *filesmanager.Service
	crossSeedService          *crossseed.Service
	jackettService            *jackett.Service
	torznabIndexerStore       *models.TorznabIndexerStore
	trackerRuleStore          *models.TrackerRuleStore
	trackerRuleService        *trackerrules.Service
	trackerCustomizationStore *models.TrackerCustomizationStore
	dashboardSettingsStore    *models.DashboardSettingsStore
=======
	authService                      *auth.Service
	sessionManager                   *scs.SessionManager
	instanceStore                    *models.InstanceStore
	instanceReannounce               *models.InstanceReannounceStore
	reannounceCache                  *reannounce.SettingsCache
	reannounceService                *reannounce.Service
	clientAPIKeyStore                *models.ClientAPIKeyStore
	externalProgramStore             *models.ExternalProgramStore
	clientPool                       *qbittorrent.ClientPool
	syncManager                      *qbittorrent.SyncManager
	licenseService                   *license.Service
	updateService                    *update.Service
	trackerIconService               *trackericons.Service
	backupService                    *backups.Service
	filesManager                     *filesmanager.Service
	crossSeedService                 *crossseed.Service
	jackettService                   *jackett.Service
	torznabIndexerStore              *models.TorznabIndexerStore
	trackerRuleStore                 *models.TrackerRuleStore
	trackerRuleService               *trackerrules.Service
	trackerCustomizationStore        *models.TrackerCustomizationStore
	dashboardSettingsStore           *models.DashboardSettingsStore
	instanceCrossSeedCompletionStore *models.InstanceCrossSeedCompletionStore
>>>>>>> 2bcd6a34
}

type Dependencies struct {
	Config                           *config.AppConfig
	Version                          string
	AuthService                      *auth.Service
	SessionManager                   *scs.SessionManager
	InstanceStore                    *models.InstanceStore
	InstanceReannounce               *models.InstanceReannounceStore
	ReannounceCache                  *reannounce.SettingsCache
	ReannounceService                *reannounce.Service
	ClientAPIKeyStore                *models.ClientAPIKeyStore
	ExternalProgramStore             *models.ExternalProgramStore
	ClientPool                       *qbittorrent.ClientPool
	SyncManager                      *qbittorrent.SyncManager
	WebHandler                       *web.Handler
	LicenseService                   *license.Service
	UpdateService                    *update.Service
	TrackerIconService               *trackericons.Service
	BackupService                    *backups.Service
	FilesManager                     *filesmanager.Service
	CrossSeedService                 *crossseed.Service
	JackettService                   *jackett.Service
	TorznabIndexerStore              *models.TorznabIndexerStore
	TrackerRuleStore                 *models.TrackerRuleStore
	TrackerRuleService               *trackerrules.Service
	TrackerCustomizationStore        *models.TrackerCustomizationStore
	DashboardSettingsStore           *models.DashboardSettingsStore
	InstanceCrossSeedCompletionStore *models.InstanceCrossSeedCompletionStore
}

func NewServer(deps *Dependencies) *Server {
	streamManager := sse.NewStreamManager(deps.ClientPool, deps.SyncManager, deps.InstanceStore)
	if deps.ClientPool != nil {
		deps.ClientPool.SetSyncEventSink(streamManager)
	}

	s := Server{
		server: &http.Server{
			ReadHeaderTimeout: time.Second * 15,
			ReadTimeout:       60 * time.Second,
			WriteTimeout:      120 * time.Second,
			IdleTimeout:       180 * time.Second,
		},
<<<<<<< HEAD
		logger:                    log.Logger.With().Str("module", "api").Logger(),
		config:                    deps.Config,
		version:                   deps.Version,
		authService:               deps.AuthService,
		sessionManager:            deps.SessionManager,
		instanceStore:             deps.InstanceStore,
		instanceReannounce:        deps.InstanceReannounce,
		clientAPIKeyStore:         deps.ClientAPIKeyStore,
		externalProgramStore:      deps.ExternalProgramStore,
		reannounceCache:           deps.ReannounceCache,
		clientPool:                deps.ClientPool,
		syncManager:               deps.SyncManager,
		licenseService:            deps.LicenseService,
		updateService:             deps.UpdateService,
		trackerIconService:        deps.TrackerIconService,
		backupService:             deps.BackupService,
		streamManager:             streamManager,
		filesManager:              deps.FilesManager,
		crossSeedService:          deps.CrossSeedService,
		reannounceService:         deps.ReannounceService,
		jackettService:            deps.JackettService,
		torznabIndexerStore:       deps.TorznabIndexerStore,
		trackerRuleStore:          deps.TrackerRuleStore,
		trackerRuleService:        deps.TrackerRuleService,
		trackerCustomizationStore: deps.TrackerCustomizationStore,
		dashboardSettingsStore:    deps.DashboardSettingsStore,
=======
		logger:                           log.Logger.With().Str("module", "api").Logger(),
		config:                           deps.Config,
		version:                          deps.Version,
		authService:                      deps.AuthService,
		sessionManager:                   deps.SessionManager,
		instanceStore:                    deps.InstanceStore,
		instanceReannounce:               deps.InstanceReannounce,
		clientAPIKeyStore:                deps.ClientAPIKeyStore,
		externalProgramStore:             deps.ExternalProgramStore,
		reannounceCache:                  deps.ReannounceCache,
		clientPool:                       deps.ClientPool,
		syncManager:                      deps.SyncManager,
		licenseService:                   deps.LicenseService,
		updateService:                    deps.UpdateService,
		trackerIconService:               deps.TrackerIconService,
		backupService:                    deps.BackupService,
		filesManager:                     deps.FilesManager,
		crossSeedService:                 deps.CrossSeedService,
		reannounceService:                deps.ReannounceService,
		jackettService:                   deps.JackettService,
		torznabIndexerStore:              deps.TorznabIndexerStore,
		trackerRuleStore:                 deps.TrackerRuleStore,
		trackerRuleService:               deps.TrackerRuleService,
		trackerCustomizationStore:        deps.TrackerCustomizationStore,
		dashboardSettingsStore:           deps.DashboardSettingsStore,
		instanceCrossSeedCompletionStore: deps.InstanceCrossSeedCompletionStore,
>>>>>>> 2bcd6a34
	}

	return &s
}

func (s *Server) ListenAndServe() error {
	return s.open(nil)
}

// ListenAndServeReady behaves like ListenAndServe but signals once the listener is active.
func (s *Server) ListenAndServeReady(ready chan<- struct{}) error {
	return s.open(ready)
}

func (s *Server) Open() error {
	return s.open(nil)
}

func (s *Server) open(ready chan<- struct{}) error {
	addr := fmt.Sprintf("%s:%d", s.config.Config.Host, s.config.Config.Port)

	var lastErr error
	for _, proto := range []string{"tcp", "tcp4", "tcp6"} {
		err := s.tryToServe(addr, proto, ready)
		if err == nil {
			return nil
		}

		if errors.Is(err, http.ErrServerClosed) {
			return err
		}

		s.logger.Error().Err(err).Str("addr", addr).Str("proto", proto).Msgf("Failed to start server")
		lastErr = err
	}

	return lastErr
}

func (s *Server) tryToServe(addr, protocol string, ready chan<- struct{}) error {
	listener, err := net.Listen(protocol, addr)
	if err != nil {
		return err
	}

	host := listener.Addr().String()
	// Replace 0.0.0.0 or :: with localhost for clickable links
	if strings.HasPrefix(host, "0.0.0.0:") || strings.HasPrefix(host, "[::]:") {
		host = strings.Replace(host, "0.0.0.0:", "localhost:", 1)
		host = strings.Replace(host, "[::]:", "localhost:", 1)
	}
	clickableURL := fmt.Sprintf("http://%s%s", host, s.config.Config.BaseURL)

	s.logger.Info().
		Str("protocol", protocol).
		Str("addr", listener.Addr().String()).
		Str("base_url", s.config.Config.BaseURL).
		Msgf("Starting API server - Open: %s", clickableURL)

	handler, err := s.Handler()
	if err != nil {
		listener.Close()
		return fmt.Errorf("build API router: %w", err)
	}

	s.server.Handler = handler

	if ready != nil {
		select {
		case ready <- struct{}{}:
		default:
		}
	}

	return s.server.Serve(listener)
}

func (s *Server) Shutdown(ctx context.Context) error {
	if s.streamManager != nil {
		shutdownCtx, cancel := context.WithTimeout(ctx, 10*time.Second)
		defer cancel()

		if err := s.streamManager.Shutdown(shutdownCtx); err != nil && !errors.Is(err, context.Canceled) && !errors.Is(err, context.DeadlineExceeded) {
			s.logger.Warn().Err(err).Msg("failed to shut down stream manager cleanly")
		}
	}

	return s.server.Shutdown(ctx)
}

func (s *Server) Handler() (*chi.Mux, error) {
	r := chi.NewRouter()

	// Global middleware
	r.Use(middleware.RequestID) // Must be before logger to capture request ID
	//r.Use(middleware.Logger(s.logger))
	r.Use(middleware.Recoverer)
	r.Use(middleware.RealIP)

	// HTTP compression - handles gzip, brotli, zstd, deflate automatically
	// Use faster compression levels for better proxy performance
	compressor, err := httpcompression.DefaultAdapter(
		httpcompression.MinSize(1024),                        // Only compress responses >= 1KB
		httpcompression.GzipCompressionLevel(2),              // Use gzip level 2 (fast) instead of 6 (default)
		httpcompression.Prefer(httpcompression.PreferServer), // Let server choose best compression
	)
	if err != nil {
		log.Error().Err(err).Msg("Failed to create HTTP compression adapter")
	} else {
		r.Use(compressor)
	}

	// CORS - mirror autobrr's permissive credentials setup
	corsMiddleware := cors.New(cors.Options{
		AllowCredentials: true,
		AllowedMethods:   []string{"HEAD", "OPTIONS", "GET", "POST", "PUT", "PATCH", "DELETE"},
		AllowedHeaders:   []string{"Accept", "Authorization", "Content-Type", "X-API-Key"},
		AllowOriginFunc:  func(origin string) bool { return true },
		MaxAge:           300,
		Debug:            false,
	})
	r.Use(corsMiddleware.Handler)

	// Session middleware - must be added before any session-dependent middleware
	r.Use(s.sessionManager.LoadAndSave)

	// Create handlers
	healthHandler := handlers.NewHealthHandler()
	authHandler, err := handlers.NewAuthHandler(s.authService, s.sessionManager, s.config.Config, s.instanceStore, s.clientPool, s.syncManager)
	if err != nil {
		return nil, err
	}
	instancesHandler := handlers.NewInstancesHandler(s.instanceStore, s.instanceReannounce, s.reannounceCache, s.clientPool, s.syncManager, s.reannounceService)
	torrentsHandler := handlers.NewTorrentsHandler(s.syncManager, s.jackettService)
	preferencesHandler := handlers.NewPreferencesHandler(s.syncManager)
	clientAPIKeysHandler := handlers.NewClientAPIKeysHandler(s.clientAPIKeyStore, s.instanceStore, s.config.Config.BaseURL)
	externalProgramsHandler := handlers.NewExternalProgramsHandler(s.externalProgramStore, s.clientPool, s.config.Config)
	versionHandler := handlers.NewVersionHandler(s.updateService)
	qbittorrentInfoHandler := handlers.NewQBittorrentInfoHandler(s.clientPool)
	backupsHandler := handlers.NewBackupsHandler(s.backupService)
	trackerIconHandler := handlers.NewTrackerIconHandler(s.trackerIconService)
	proxyHandler := proxy.NewHandler(s.clientPool, s.clientAPIKeyStore, s.instanceStore, s.syncManager, s.reannounceCache, s.reannounceService, s.config.Config.BaseURL)
	licenseHandler := handlers.NewLicenseHandler(s.licenseService)
	crossSeedHandler := handlers.NewCrossSeedHandler(s.crossSeedService, s.instanceCrossSeedCompletionStore, s.instanceStore)
	trackerRulesHandler := handlers.NewTrackerRuleHandler(s.trackerRuleStore, s.trackerRuleService)
	trackerCustomizationHandler := handlers.NewTrackerCustomizationHandler(s.trackerCustomizationStore)
	dashboardSettingsHandler := handlers.NewDashboardSettingsHandler(s.dashboardSettingsStore)

	// Torznab/Jackett handler
	var jackettHandler *handlers.JackettHandler
	if s.jackettService != nil && s.torznabIndexerStore != nil {
		jackettHandler = handlers.NewJackettHandler(s.jackettService, s.torznabIndexerStore)
	}

	// API routes
	apiRouter := chi.NewRouter()

	apiRouter.Group(func(r chi.Router) {
		r.Use(middleware.Logger(s.logger))

		// Apply setup check middleware
		r.Use(middleware.RequireSetup(s.authService, s.config.Config))

		// Public routes (no auth required)
		r.Route("/auth", func(r chi.Router) {
			// Apply rate limiting to auth endpoints
			r.Use(middleware.ThrottleBacklog(1, 1, time.Second))

			r.Post("/setup", authHandler.Setup)
			r.Post("/login", authHandler.Login)
			r.Get("/check-setup", authHandler.CheckSetupRequired)
			r.Get("/validate", authHandler.Validate)

			// OIDC routes (if enabled)
			if s.config.Config.OIDCEnabled && authHandler.GetOIDCHandler() != nil {
				r.Route("/oidc", authHandler.GetOIDCHandler().Routes)
			}
		})

		// Protected routes
		r.Group(func(r chi.Router) {
			r.Use(middleware.IsAuthenticated(s.authService, s.sessionManager))

			r.Get("/tracker-icons", trackerIconHandler.GetTrackerIcons)

			// Auth routes
			r.Post("/auth/logout", authHandler.Logout)
			r.Get("/auth/me", authHandler.GetCurrentUser)
			r.Put("/auth/change-password", authHandler.ChangePassword)

			r.Route("/license", licenseHandler.Routes)

			// Cross-seed routes
			crossSeedHandler.Routes(r)

			// Jackett routes (if configured)
			if jackettHandler != nil {
				jackettHandler.Routes(r)
			}

			// API key management
			r.Route("/api-keys", func(r chi.Router) {
				r.Get("/", authHandler.ListAPIKeys)
				r.Post("/", authHandler.CreateAPIKey)
				r.Delete("/{id}", authHandler.DeleteAPIKey)
			})

			// Client API key management
			r.Route("/client-api-keys", func(r chi.Router) {
				r.Get("/", clientAPIKeysHandler.ListClientAPIKeys)
				r.Post("/", clientAPIKeysHandler.CreateClientAPIKey)
				r.Delete("/{id}", clientAPIKeysHandler.DeleteClientAPIKey)
			})

			// External programs management
			r.Route("/external-programs", func(r chi.Router) {
				r.Get("/", externalProgramsHandler.ListExternalPrograms)
				r.Post("/", externalProgramsHandler.CreateExternalProgram)
				r.Put("/{id}", externalProgramsHandler.UpdateExternalProgram)
				r.Delete("/{id}", externalProgramsHandler.DeleteExternalProgram)
				r.Post("/execute", externalProgramsHandler.ExecuteExternalProgram)
			})

			// Tracker customizations (nicknames and merged domains)
			r.Route("/tracker-customizations", func(r chi.Router) {
				r.Get("/", trackerCustomizationHandler.List)
				r.Post("/", trackerCustomizationHandler.Create)
				r.Put("/{id}", trackerCustomizationHandler.Update)
				r.Delete("/{id}", trackerCustomizationHandler.Delete)
			})

			// Dashboard settings (per-user layout preferences)
			r.Get("/dashboard-settings", dashboardSettingsHandler.Get)
			r.Put("/dashboard-settings", dashboardSettingsHandler.Update)

			// Version endpoint for update checks
			r.Get("/version/latest", versionHandler.GetLatestVersion)

			if s.streamManager != nil {
				r.Get("/stream", s.streamManager.Serve)
			}

			// Instance management
			r.Route("/instances", func(r chi.Router) {
				r.Get("/", instancesHandler.ListInstances)
				r.Post("/", instancesHandler.CreateInstance)
				r.Put("/order", instancesHandler.UpdateInstanceOrder)

				r.Route("/{instanceID}", func(r chi.Router) {
					r.Put("/status", instancesHandler.UpdateInstanceStatus)
					r.Put("/", instancesHandler.UpdateInstance)
					r.Delete("/", instancesHandler.DeleteInstance)
					r.Post("/test", instancesHandler.TestConnection)

					// Torrent operations
					r.Route("/torrents", func(r chi.Router) {
						r.Get("/", torrentsHandler.ListTorrents)
						r.Post("/", torrentsHandler.AddTorrent)
						r.Post("/check-duplicates", torrentsHandler.CheckDuplicates)
						r.Post("/bulk-action", torrentsHandler.BulkAction)
						r.Post("/add-peers", torrentsHandler.AddPeers)
						r.Post("/ban-peers", torrentsHandler.BanPeers)

						r.Route("/{hash}", func(r chi.Router) {
							// Torrent details
							r.Get("/export", torrentsHandler.ExportTorrent)
							r.Get("/properties", torrentsHandler.GetTorrentProperties)
							r.Get("/trackers", torrentsHandler.GetTorrentTrackers)
							r.Put("/trackers", torrentsHandler.EditTorrentTracker)
							r.Post("/trackers", torrentsHandler.AddTorrentTrackers)
							r.Delete("/trackers", torrentsHandler.RemoveTorrentTrackers)
							r.Get("/peers", torrentsHandler.GetTorrentPeers)
							r.Get("/files", torrentsHandler.GetTorrentFiles)
							r.Put("/files", torrentsHandler.SetTorrentFilePriority)
							r.Put("/rename", torrentsHandler.RenameTorrent)
							r.Put("/rename-file", torrentsHandler.RenameTorrentFile)
							r.Put("/rename-folder", torrentsHandler.RenameTorrentFolder)
						})
					})

					r.Get("/capabilities", instancesHandler.GetInstanceCapabilities)
					r.Get("/reannounce/activity", instancesHandler.GetReannounceActivity)
					r.Get("/reannounce/candidates", instancesHandler.GetReannounceCandidates)

					// Torrent creator
					r.Route("/torrent-creator", func(r chi.Router) {
						r.Post("/", torrentsHandler.CreateTorrent)
						r.Get("/status", torrentsHandler.GetTorrentCreationStatus)
						r.Get("/count", torrentsHandler.GetActiveTaskCount)
						r.Get("/{taskID}/file", torrentsHandler.DownloadTorrentCreationFile)
						r.Delete("/{taskID}", torrentsHandler.DeleteTorrentCreationTask)
					})

					// Categories and tags
					r.Get("/categories", torrentsHandler.GetCategories)
					r.Post("/categories", torrentsHandler.CreateCategory)
					r.Put("/categories", torrentsHandler.EditCategory)
					r.Delete("/categories", torrentsHandler.RemoveCategories)

					r.Get("/tags", torrentsHandler.GetTags)
					r.Post("/tags", torrentsHandler.CreateTags)
					r.Delete("/tags", torrentsHandler.DeleteTags)

					// Trackers
					r.Get("/trackers", torrentsHandler.GetActiveTrackers)

					// Tracker rules
					r.Route("/tracker-rules", func(r chi.Router) {
						r.Get("/", trackerRulesHandler.List)
						r.Post("/", trackerRulesHandler.Create)
						r.Put("/order", trackerRulesHandler.Reorder)
						r.Post("/apply", trackerRulesHandler.ApplyNow)

						r.Route("/{ruleID}", func(r chi.Router) {
							r.Put("/", trackerRulesHandler.Update)
							r.Delete("/", trackerRulesHandler.Delete)
						})
					})

					// Preferences
					r.Get("/preferences", preferencesHandler.GetPreferences)
					r.Patch("/preferences", preferencesHandler.UpdatePreferences)

					// Alternative speed limits
					r.Get("/alternative-speed-limits", preferencesHandler.GetAlternativeSpeedLimitsMode)
					r.Post("/alternative-speed-limits/toggle", preferencesHandler.ToggleAlternativeSpeedLimits)

					// qBittorrent application info
					r.Get("/app-info", qbittorrentInfoHandler.GetQBittorrentAppInfo)

					// Path autocomplete
					r.Get("/getDirectoryContent", torrentsHandler.GetDirectoryContent)

					r.Route("/backups", func(r chi.Router) {
						r.Get("/settings", backupsHandler.GetSettings)
						r.Put("/settings", backupsHandler.UpdateSettings)
						r.Post("/import", backupsHandler.ImportManifest)
						r.Post("/run", backupsHandler.TriggerBackup)
						r.Get("/runs", backupsHandler.ListRuns)
						r.Delete("/runs", backupsHandler.DeleteAllRuns)
						r.Get("/runs/{runID}/manifest", backupsHandler.GetManifest)
						r.Get("/runs/{runID}/download", backupsHandler.DownloadRun)
						r.Post("/runs/{runID}/restore/preview", backupsHandler.PreviewRestore)
						r.Post("/runs/{runID}/restore", backupsHandler.ExecuteRestore)
						r.Get("/runs/{runID}/items/{torrentHash}/download", backupsHandler.DownloadTorrentBlob)
						r.Delete("/runs/{runID}", backupsHandler.DeleteRun)
					})
				})
			})

			// Global torrent operations (cross-instance)
			r.Route("/torrents", func(r chi.Router) {
				r.Get("/cross-instance", torrentsHandler.ListCrossInstanceTorrents)
			})

		})
	})

	// Proxy routes (outside of /api and not requiring authentication)
	proxyHandler.Routes(r)

	swaggerHandler, err := swagger.NewHandler(s.config.Config.BaseURL)
	if err != nil {
		log.Warn().Err(err).Msg("Failed to initialize Swagger UI")
	} else if swaggerHandler != nil {
		swaggerHandler.RegisterRoutes(r)
	}

	baseURL := s.config.Config.BaseURL
	if baseURL == "" {
		baseURL = "/"
	}

	// Mount API routes BEFORE web handler to prevent catch-all from intercepting API requests
	r.Get("/health", healthHandler.HandleHealth)
	r.Get("/healthz/readiness", healthHandler.HandleReady)
	r.Get("/healthz/liveness", healthHandler.HandleLiveness)

	r.Mount(baseURL+"api", apiRouter)

	// Initialize web handler (for embedded frontend)
	// This MUST be registered AFTER API routes to avoid catch-all intercepting /api/* paths
	webHandler := web.NewHandler(s.version, s.config.Config.BaseURL, webfs.DistDirFS)

	if baseURL != "/" {
		trimmedBaseURL := strings.TrimSuffix(baseURL, "/")
		if trimmedBaseURL == "" {
			trimmedBaseURL = "/"
		}

		r.Route(trimmedBaseURL, func(sub chi.Router) {
			webHandler.RegisterRoutes(sub)
		})
	} else {
		webHandler.RegisterRoutes(r)
	}

	if baseURL != "/" {
		r.Get("/", func(w http.ResponseWriter, request *http.Request) {
			w.WriteHeader(http.StatusNotFound)
			w.Write([]byte("Must use baseUrl: " + s.config.Config.BaseURL + " instead of /"))
		})
		//	// Redirect root to base URL
		//	r.Get("/", func(w http.ResponseWriter, r *http.Request) {
		//		http.Redirect(w, r, s.config.Config.BaseURL, http.StatusMovedPermanently)
		//	})
	}

	return r, nil
}<|MERGE_RESOLUTION|>--- conflicted
+++ resolved
@@ -47,31 +47,6 @@
 	config  *config.AppConfig
 	version string
 
-<<<<<<< HEAD
-	authService               *auth.Service
-	sessionManager            *scs.SessionManager
-	instanceStore             *models.InstanceStore
-	instanceReannounce        *models.InstanceReannounceStore
-	reannounceCache           *reannounce.SettingsCache
-	reannounceService         *reannounce.Service
-	clientAPIKeyStore         *models.ClientAPIKeyStore
-	externalProgramStore      *models.ExternalProgramStore
-	clientPool                *qbittorrent.ClientPool
-	syncManager               *qbittorrent.SyncManager
-	licenseService            *license.Service
-	updateService             *update.Service
-	trackerIconService        *trackericons.Service
-	backupService             *backups.Service
-	streamManager             *sse.StreamManager
-	filesManager              *filesmanager.Service
-	crossSeedService          *crossseed.Service
-	jackettService            *jackett.Service
-	torznabIndexerStore       *models.TorznabIndexerStore
-	trackerRuleStore          *models.TrackerRuleStore
-	trackerRuleService        *trackerrules.Service
-	trackerCustomizationStore *models.TrackerCustomizationStore
-	dashboardSettingsStore    *models.DashboardSettingsStore
-=======
 	authService                      *auth.Service
 	sessionManager                   *scs.SessionManager
 	instanceStore                    *models.InstanceStore
@@ -86,6 +61,7 @@
 	updateService                    *update.Service
 	trackerIconService               *trackericons.Service
 	backupService                    *backups.Service
+	streamManager                    *sse.StreamManager
 	filesManager                     *filesmanager.Service
 	crossSeedService                 *crossseed.Service
 	jackettService                   *jackett.Service
@@ -95,7 +71,6 @@
 	trackerCustomizationStore        *models.TrackerCustomizationStore
 	dashboardSettingsStore           *models.DashboardSettingsStore
 	instanceCrossSeedCompletionStore *models.InstanceCrossSeedCompletionStore
->>>>>>> 2bcd6a34
 }
 
 type Dependencies struct {
@@ -140,34 +115,6 @@
 			WriteTimeout:      120 * time.Second,
 			IdleTimeout:       180 * time.Second,
 		},
-<<<<<<< HEAD
-		logger:                    log.Logger.With().Str("module", "api").Logger(),
-		config:                    deps.Config,
-		version:                   deps.Version,
-		authService:               deps.AuthService,
-		sessionManager:            deps.SessionManager,
-		instanceStore:             deps.InstanceStore,
-		instanceReannounce:        deps.InstanceReannounce,
-		clientAPIKeyStore:         deps.ClientAPIKeyStore,
-		externalProgramStore:      deps.ExternalProgramStore,
-		reannounceCache:           deps.ReannounceCache,
-		clientPool:                deps.ClientPool,
-		syncManager:               deps.SyncManager,
-		licenseService:            deps.LicenseService,
-		updateService:             deps.UpdateService,
-		trackerIconService:        deps.TrackerIconService,
-		backupService:             deps.BackupService,
-		streamManager:             streamManager,
-		filesManager:              deps.FilesManager,
-		crossSeedService:          deps.CrossSeedService,
-		reannounceService:         deps.ReannounceService,
-		jackettService:            deps.JackettService,
-		torznabIndexerStore:       deps.TorznabIndexerStore,
-		trackerRuleStore:          deps.TrackerRuleStore,
-		trackerRuleService:        deps.TrackerRuleService,
-		trackerCustomizationStore: deps.TrackerCustomizationStore,
-		dashboardSettingsStore:    deps.DashboardSettingsStore,
-=======
 		logger:                           log.Logger.With().Str("module", "api").Logger(),
 		config:                           deps.Config,
 		version:                          deps.Version,
@@ -184,6 +131,7 @@
 		updateService:                    deps.UpdateService,
 		trackerIconService:               deps.TrackerIconService,
 		backupService:                    deps.BackupService,
+		streamManager:                    streamManager,
 		filesManager:                     deps.FilesManager,
 		crossSeedService:                 deps.CrossSeedService,
 		reannounceService:                deps.ReannounceService,
@@ -194,7 +142,6 @@
 		trackerCustomizationStore:        deps.TrackerCustomizationStore,
 		dashboardSettingsStore:           deps.DashboardSettingsStore,
 		instanceCrossSeedCompletionStore: deps.InstanceCrossSeedCompletionStore,
->>>>>>> 2bcd6a34
 	}
 
 	return &s
