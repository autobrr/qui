--- conflicted
+++ resolved
@@ -108,34 +108,26 @@
 		}
 	}
 
-<<<<<<< HEAD
 	// Determine freshness preference
 	preferParam := strings.TrimSpace(r.URL.Query().Get("prefer"))
-	preferCached := strings.EqualFold(preferParam, "stale") || strings.EqualFold(preferParam, "cache") || strings.EqualFold(preferParam, "cached")
+	preferCached := strings.EqualFold(preferParam, "stale") ||
+		strings.EqualFold(preferParam, "cache") ||
+		strings.EqualFold(preferParam, "cached")
 
 	ctx := r.Context()
 	if preferCached {
 		ctx = qbittorrent.WithSkipFreshData(ctx)
 	}
 
-	// Debug logging
-	log.Debug().
-=======
 	// Debug logging with truncated expression to prevent log bloat
 	logEvent := log.Debug().
 		Int("instanceID", instanceID).
->>>>>>> 3140739c
 		Str("sort", sort).
 		Str("order", order).
 		Int("page", page).
 		Int("limit", limit).
 		Str("search", search).
-<<<<<<< HEAD
-		Interface("filters", filters).
 		Bool("preferCached", preferCached).
-		Str("sessionID", sessionID).
-		Msg("Torrent list request parameters")
-=======
 		Str("sessionID", sessionID)
 
 	// Log filters but truncate long expressions
@@ -153,7 +145,6 @@
 	}
 
 	logEvent.Msg("Torrent list request parameters")
->>>>>>> 3140739c
 
 	// Calculate offset from page
 	offset := page * limit
