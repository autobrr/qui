// Copyright (c) 2025, s0up and the autobrr contributors.
// SPDX-License-Identifier: GPL-2.0-or-later

package handlers

import (
	"encoding/json"
	"errors"
	"net/http"

	"github.com/rs/zerolog/log"

	internalqbittorrent "github.com/autobrr/qui/internal/qbittorrent"
)

// ErrorResponse represents an API error response
type ErrorResponse struct {
	Error string `json:"error"`
}

<<<<<<< HEAD
// RespondJSON sends a JSON response.
// For 204 No Content and 304 Not Modified, no body or Content-Type is sent per HTTP spec.
=======
// WarningResponse represents a success response with optional warnings
type WarningResponse struct {
	Warning string `json:"warning,omitempty"`
}

// RespondJSON sends a JSON response
>>>>>>> ca1cbe99
func RespondJSON(w http.ResponseWriter, status int, data any) {
	// 204 and 304 must not have a body per RFC 7230/9110
	if status == http.StatusNoContent || status == http.StatusNotModified {
		w.WriteHeader(status)
		return
	}

	if data != nil {
		w.Header().Set("Content-Type", "application/json")
		w.WriteHeader(status)
		if err := json.NewEncoder(w).Encode(data); err != nil {
			log.Error().Err(err).Msg("Failed to encode JSON response")
		}
		return
	}

	w.WriteHeader(status)
}

// RespondError sends an error response
func RespondError(w http.ResponseWriter, status int, message string) {
	RespondJSON(w, status, ErrorResponse{
		Error: message,
	})
}

func respondIfInstanceDisabled(w http.ResponseWriter, err error, instanceID int, context string) bool {
	if errors.Is(err, internalqbittorrent.ErrInstanceDisabled) {
		log.Trace().
			Int("instanceID", instanceID).
			Str("context", context).
			Msg("Ignoring request for disabled instance")
		RespondError(w, http.StatusConflict, "Instance is disabled")
		return true
	}

	return false
}<|MERGE_RESOLUTION|>--- conflicted
+++ resolved
@@ -18,17 +18,13 @@
 	Error string `json:"error"`
 }
 
-<<<<<<< HEAD
-// RespondJSON sends a JSON response.
-// For 204 No Content and 304 Not Modified, no body or Content-Type is sent per HTTP spec.
-=======
 // WarningResponse represents a success response with optional warnings
 type WarningResponse struct {
 	Warning string `json:"warning,omitempty"`
 }
 
-// RespondJSON sends a JSON response
->>>>>>> ca1cbe99
+// RespondJSON sends a JSON response.
+// For 204 No Content and 304 Not Modified, no body or Content-Type is sent per HTTP spec.
 func RespondJSON(w http.ResponseWriter, status int, data any) {
 	// 204 and 304 must not have a body per RFC 7230/9110
 	if status == http.StatusNoContent || status == http.StatusNotModified {
