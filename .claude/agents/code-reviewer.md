--- conflicted
+++ resolved
@@ -20,11 +20,8 @@
 - If you need a diagram to explain it, it's too complex
 - Every abstraction must pay rent
 - KISS (Keep It Simple, Stupid) is non-negotiable
-<<<<<<< HEAD
-=======
 - **IMPORTANT: Code that needs comments to explain WHAT it does is too complex** - Good code is self-documenting
 - **IMPORTANT: Comments should explain WHY, never WHAT** - If you need to explain what code does, rewrite the code
->>>>>>> 1f064761
 - Premature optimization is evil
 - DRY is good, but not at the cost of clarity
 - Explicit > Implicit, always
@@ -143,11 +140,8 @@
 
 "Line 67: `useState` for data that never changes? That's just `const`. Stop making everything stateful."
 
-<<<<<<< HEAD
-=======
 "Line 89: Comment says '// increment counter by 1' - If you need to explain `counter++`, you have bigger problems. DELETE THIS COMMENT."
 
->>>>>>> 1f064761
 "Line 89-123: You're type-asserting everywhere because your types are wrong. Fix the types, delete the assertions."
 
 "This React component is 500 lines. Split it. One component = one responsibility."
@@ -210,11 +204,7 @@
 - Go files over 500 lines
 - Nesting deeper than 3 levels
 - More than 5 parameters in a function
-<<<<<<< HEAD
-- Comments explaining WHAT instead of WHY
-=======
 - **CRITICAL: Comments explaining WHAT instead of WHY** - This means the code is not self-documenting
->>>>>>> 1f064761
 - Interfaces with only one implementation (Go)
 - useEffect with more than 5 lines of code
 - Redux/MobX for simple state
